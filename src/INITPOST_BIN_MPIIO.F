--- conflicted
+++ resolved
@@ -43,10 +43,10 @@
 !     LANGUAGE: FORTRAN
 !     MACHINE : WCOSS
 !$$$  
-<<<<<<< HEAD
+      use mpi
       use vrbls3d, only: u, uh, v, vh, wh, t, q, pmid, omga, pint, alpint,    &
                          zint, zmid, qqw, qqr, qqs, qqi, qqg, qqni, qqnr, cwm,&
-                         extcof55, f_ice, f_rain, f_rimef, q2, cfr
+                         extcof55, f_ice, f_rain, f_rimef, q2, cfr, ref_10cm
       use vrbls2d, only: tmax, fis, sr, smstav, smstot, tshltr, v10, th10,    &
                          q10, qv2m, u10, qshltr, qrmax, cuppt, cfrach, cfracl,&
                          cfracm, cfracm, cfrach, cfracl, htop, hbot, ssroff,  &
@@ -61,7 +61,12 @@
                          sfcuvx, potevp, ncfrcv, ncfrst, pctsno, tsnow,       &
                          wspd10max, w_up_max, w_dn_max, w_mean, refd_max,     &
                          up_heli_max, tg, twbs, qwbs, sfcshx, sfclhx, subshx, &
-                         snopcx, grpl_max
+                         snopcx, grpl_max,QVl1,REFC_10CM,REF1KM_10CM,         &
+                         REF4KM_10CM,SWRADmean,U10mean,V10mean,SPDUV10mean,   &
+                         SWNORMmean,SNFDEN,SNDEPAC,hbotd,hbots,               &
+                         UP_HELI_MAX16,UP_HELI16,UP_HELI,LTG1_MAX,LTG2_MAX,   &
+                         LTG3_MAX,NCI_LTG,NCA_LTG,NCI_WQ,NCA_WQ,              &
+                         NCI_REFD,NCA_REFD
       use soil,    only: sldpth, sllevel, stc, smc, sh2o
       use masks,   only: lmv, lmh, htm, vtm, sice, gdlat, gdlon, sm, dx, dy
       use kinds,   only: i_llong
@@ -81,42 +86,7 @@
       use gridspec_mod, only: gridtype, dxval, latstart, latlast, lonstart,   &
                               lonlast, dyval, cenlat, cenlon, maptype,        &
                               truelat1, standlon, psmapf, truelat2
-=======
-      use mpi
-      use vrbls3d, only: u, uh, v, vh, wh, t, q, pmid, omga, pint, alpint, zint,&
-              zmid, qqw, qqr, qqs, qqi, qqg, qqni, qqnr, cwm, extcof55, f_ice, f_rain,&
-              f_rimef, q2, cfr, REF_10CM
-      use vrbls2d, only: tmax, fis, sr, smstav, smstot, tshltr, v10, th10, q10, qv2m,&
-              u10, qshltr, qrmax, cuppt, cfrach, cfracl, cfracm, cfracm, cfrach, cfracl,&
-              htop, hbot, ssroff, bgroff, sfcevp, sfcexc, ivgtyp, isltyp, islope, vegfrc,&
-              acsnow, acsnom, grnflx, sno, si, cmc, sst, thz0, qz0, ancprc, acprec, cprate,&
-              rainc_bucket, rainnc_bucket, pcp_bucket, prec, snownc, uz0, vz0, qs, z0, ths,&
-              radot, cuprec, snow_bucket, graupelnc, czen, czmean, rlwin, sigt4, rlwtoa,&
-              rswinc, aswin, aswout, alwin, alwout, alwtoa, f, albedo, aswtoa, rswin, rswout,&
-              soiltb, ustar, akhs, akms, pblh, sfcuvx, potevp, ncfrcv, ncfrst, pctsno,&
-              tsnow, wspd10max, w_up_max, w_dn_max, w_mean, refd_max, up_heli_max, tg,&
-              twbs, qwbs, sfcshx, sfclhx, subshx, snopcx, grpl_max, &
-              QVl1,REFC_10CM,REF1KM_10CM,REF4KM_10CM, &
-              SWRADmean,U10mean,V10mean,SPDUV10mean,SWNORMmean,SNFDEN,SNDEPAC, &
-              hbotd,hbots,UP_HELI_MAX16,UP_HELI16,UP_HELI, &
-              LTG1_MAX,LTG2_MAX,LTG3_MAX,NCI_LTG,NCA_LTG,NCI_WQ,NCA_WQ, &
-              NCI_REFD,NCA_REFD
-      use soil, only: sldpth, sllevel, stc, smc, sh2o
-      use masks, only: lmv, lmh, htm, vtm, sice, gdlat, gdlon, sm, dx, dy
-      use kinds, only: i_llong
-      use params_mod, only: capa, g, rd, d608, ad05, cft0, tfrz, p1000, stbol, pi, rtd, dtr,&
-              lheat, erad, small
-      use lookup_mod, only: thl, plq, ptbl, ttbl, rdq, rdth, rdp, rdthe, pl, qs0, sqs, sthe, the0,&
-              ttblq, rdpq, rdtheq, stheq, the0q
-      use ctlblk_mod, only: jsta_2l, jend_2u, lm, filename,ihrst, imin, idat, sdat, ifhr, ifmin,&
-              imp_physics, icu_physics, isf_surface_physics, nsoil, spval, nsoil, lm, jsta, jend,&
-              pt, lp1, modelname, jsta_m, jend_m, ardlw, ardsw, asrfc, nphs, me, mpi_comm_comp,&
-              prec_acc_dt, dtq2, tsrfc, trdlw, trdsw, theat, tclod, tprec, alsl, smflag, spl, lsm,&
-              dt, im, jm
-      use gridspec_mod, only: gridtype, dxval, latstart, latlast, lonstart, lonlast, dyval, cenlat,&
-              cenlon, maptype, truelat1, standlon, psmapf, truelat2
       use native_endianness, only: byte_swap
->>>>>>> f9f00f62
 !      use wrf_io_flags_mod, only:
 !
       implicit none
@@ -143,12 +113,8 @@
 !
 !     DECLARE VARIABLES.
 !     
-<<<<<<< HEAD
+      REAL                  :: SLDPTH2(NSOIL)
       REAL,dimension(5)     :: RINC
-=======
-      REAL SLDPTH2(NSOIL)
-      REAL,dimension(5) :: RINC
->>>>>>> f9f00f62
       REAL,dimension(im,jm) :: DUMMY, dummy2, msft
       REAL, ALLOCATABLE     ::  DUM3D_IKJ ( :,:,: ), DUM3D_IKJ2(:,:,:)
       real, allocatable     ::  pvapor(:,:)
@@ -177,11 +143,7 @@
       integer :: ll,jj,ii,n, iret, jev, index, nrecs, igdout, ierr,igarb
       integer :: nsrfc,nrdlw,nrdsw,nheat,nclod
       integer :: k1,k,lflip
-<<<<<<< HEAD
-      real    :: ZSF,ZPBLTOP, fact
-=======
-      real :: ZSF,ZPBLTOP, fact, temp
->>>>>>> f9f00f62
+      real    :: ZSF,ZPBLTOP, fact, temp
 
       integer jdn, numr, ic, jc
       integer, external :: iw3jdn
@@ -236,14 +198,9 @@
       ENDIF
 !
 ! start calling mpi io
-<<<<<<< HEAD
       write(0,*) 'call count_recs'
       iunit = 33
-=======
-        write(0,*) 'call count_recs'
-      iunit=33
       call initialize_byte_swap_wrf_binary_file(iunit,trim(fileName))
->>>>>>> f9f00f62
       call count_recs_wrf_binary_file(iunit, fileName, nrecs)
       print*,'- FILE CONTAINS ',nrecs, ' RECORDS'
       allocate (datestr_all(nrecs))
@@ -259,13 +216,8 @@
       write(0,*) 'allocated, call inventory'
 
       call inventory_wrf_binary_file(iunit, filename, nrecs,            &
-<<<<<<< HEAD
-                      datestr_all,varname_all,domainend_all,            &
+                      datestr_all,varname_all,memoryorder_all,domainend_all,            &
                       start_block,end_block,start_byte,end_byte,file_offset)
-=======
-                      datestr_all,varname_all,memoryorder_all,domainend_all,            &
-            start_block,end_block,start_byte,end_byte,file_offset)
->>>>>>> f9f00f62
 
       if(me==1) then
       do N=1,NRECS
@@ -461,12 +413,7 @@
       end if
       print*,'SF_SURFACE_PHYSICS= ', iSF_SURFACE_PHYSICS
 
-<<<<<<< HEAD
-      ! RUC LSM - use depths of center of soil layer
       index = 1
-=======
-	index=1
->>>>>>> f9f00f62
       IF(iSF_SURFACE_PHYSICS==3)then ! RUC LSM
        VarName = 'ZS'
        call retrieve_index(index,VarName,varname_all,nrecs,iret)
@@ -527,19 +474,13 @@
 
       allocate(DUM3D_IKJ(IM+1,LM,JM))
 
-<<<<<<< HEAD
       call mpi_file_read_at(iunit,file_offset(index+1) &
      &                     ,DUM3D_IKJ,((im+1)*jm*lm),mpi_real4 &
      &                     ,mpi_status_ignore, ierr)
-=======
-        call mpi_file_read_at(iunit,file_offset(index+1) &
-     & ,DUM3D_IKJ,((im+1)*jm*lm),mpi_real4 &
-     & , mpi_status_ignore, ierr)
         if(byte_swap) then
            num_swap=(im+1)*jm*lm
            call to_native_endianness_i4(DUM3D_IKJ,num_swap)
         end if
->>>>>>> f9f00f62
 
       if (iret  == 0 .and. ierr == 0) then
         do l = 1, lm
@@ -579,17 +520,12 @@
       allocate(DUM3D_IKJ(IM,LM,JM+1))
 
        call mpi_file_read_at(iunit,file_offset(index+1) &
-<<<<<<< HEAD
      &                      ,DUM3D_IKJ,(im*(jm+1)*lm),mpi_real4 &
      &                      ,mpi_status_ignore, ierr)
-=======
-     & ,DUM3D_IKJ,(im*(jm+1)*lm),mpi_real4 &
-     & , mpi_status_ignore, ierr)
         if(byte_swap) then
            num_swap=(im*(jm+1)*lm)
            call to_native_endianness_i4(DUM3D_IKJ,num_swap)
         end if
->>>>>>> f9f00f62
 
       if (iret .eq. 0 .and. ierr .eq. 0) then
         do l = 1, lm
