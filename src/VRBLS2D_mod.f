      module vrbls2d
!- - - - - - - - - - - - - - - - - - - - - - - - - - - - - - - - - - - -
       implicit none
!
      real, allocatable ::                                                   &
      U10   (:,:),AKMS  (:,:),AKHS  (:,:),THS   (:,:),QS(:,:)                &
      ,UZ0(:,:),VZ0(:,:),THZ0(:,:),QZ0(:,:)                                  &
      ,SNO   (:,:),TSHLTR   (:,:),QSHLTR(:,:), MRSHLTR(:,:)                  &
      ,V10(:,:),ACPREC(:,:),CUPREC(:,:),ANCPRC(:,:),CUPPT(:,:)               &
      ,SMSTAV(:,:),SSROFF(:,:),BGROFF(:,:),VEGFRC(:,:)                       &
      ,ACSNOW(:,:),ACSNOM(:,:),CMC(:,:),SST(:,:)                             &
      ,RSWIN(:,:),RLWIN(:,:),RLWTOA(:,:)                                     &
      ,TG(:,:),SFCSHX(:,:),PSLP(:,:)                                         &
      ,SFCLHX(:,:),FIS(:,:),T500(:,:),Z1000(:,:),SLP(:,:)                    &
      ,CFRACL(:,:),CFRACM(:,:),CFRACH(:,:),ACFRST(:,:)                       &
      ,ACFRCV(:,:),NCFRST(:,:),NCFRCV(:,:),HBOT(:,:)                         &
      ,HTOP(:,:),ASWIN(:,:),ALWIN(:,:),ASWOUT(:,:)                           &
      ,ALWOUT(:,:),ASWTOA(:,:),ALWTOA(:,:),CZEN(:,:)                         &
      ,CZMEAN(:,:),SIGT4(:,:),RSWOUT(:,:),RADOT(:,:)                         &
      ,SMSTOT(:,:),PCTSNO(:,:),PSHLTR(:,:),TH10(:,:)                         &
      ,Q10(:,:),SR(:,:),PREC(:,:),SUBSHX(:,:)                                &
      ,SNOPCX(:,:),SFCUVX(:,:),SFCEVP(:,:),POTEVP(:,:)                       &
      ,Z0(:,:),USTAR(:,:),TWBS(:,:),QWBS(:,:)                                &
      ,SFCEXC(:,:),GRNFLX(:,:),SOILTB(:,:),F(:,:)                            &
      ,ALBEDO(:,:),CLDFRA(:,:),CPRATE(:,:),CNVCFR(:,:)                       &
      ,PBLH(:,:),HBOTD(:,:),HTOPD(:,:),HBOTS(:,:),HTOPS(:,:)                 &
      ,CLDEFI(:,:),ALBASE(:,:),SI(:,:),LSPA(:,:)                             &
      ,RSWINC(:,:),VIS(:,:),PD(:,:),MXSNAL(:,:),MIXHT(:,:)                   &
      ,SNONC(:,:),EPSR(:,:)                                                  &
! HWRF additions
      ,MDLTAUX(:,:),MDLTAUY(:,:)                                             &
! NAMB additions
      ,SNOAVG(:,:),PSFCAVG(:,:),T10AVG(:,:),AKHSAVG(:,:),AKMSAVG(:,:)        &
      ,T10M(:,:),U10MAX(:,:),V10MAX(:,:),u10h(:,:),v10h(:,:)                 &
! GSD addition
      ,WSPD10MAX(:,:),W_UP_MAX(:,:),W_DN_MAX(:,:),REFD_MAX(:,:)              &
      ,UP_HELI_MAX(:,:),UP_HELI_MAX16(:,:),GRPL_MAX(:,:),QRMAX(:,:)          &
      ,UP_HELI(:,:),UP_HELI16(:,:),LTG1_MAX(:,:),LTG2_MAX(:,:),LTG3_MAX(:,:) &
<<<<<<< HEAD
      ,NCI_LTG(:,:),NCA_LTG(:,:),NCI_WQ(:,:),NCA_WQ(:,:)                     &
      ,NCI_REFD(:,:),NCA_REFD(:,:)                                           &
      ,RAINC_BUCKET(:,:),RAINNC_BUCKET(:,:),SNOW_BUCKET(:,:)                 &
      ,PCP_BUCKET(:,:)                                                       &
      ,SNOWNC(:,:),GRAUPELNC(:,:),TMAX(:,:),W_MEAN(:,:)                      &
      ,TSNOW(:,:),QVG(:,:),QV2m(:,:),VIL(:,:),RADARVIL(:,:)                  &
      ,ECHOTOP(:,:)                                                          &
=======
      ,NCI_LTG(:,:),NCA_LTG(:,:),NCI_WQ(:,:),NCA_WQ(:,:) &
      ,NCI_REFD(:,:),NCA_REFD(:,:) &
      ,RAINC_BUCKET(:,:),RAINNC_BUCKET(:,:),SNOW_BUCKET(:,:) &
      ,PCP_BUCKET(:,:) &
      ,SNOWNC(:,:),GRAUPELNC(:,:),TMAX(:,:),W_MEAN(:,:) &
      ,TSNOW(:,:),QVG(:,:),QV2m(:,:),QVl1(:,:) &
      ,REFC_10CM(:,:), REF1KM_10CM(:,:), REF4KM_10CM(:,:) &
      ,SWRADmean(:,:),U10mean(:,:),V10mean(:,:),SPDUV10mean(:,:) &
      ,SWNORMmean(:,:) &
      ,SNFDEN(:,:),SNDEPAC(:,:) &
>>>>>>> f9f00f62
! add new fields for GFS
      ,SFCUX(:,:),SFCVX(:,:),AVGALBEDO(:,:),AVGCPRATE(:,:)                   &
      ,AVGPREC(:,:),PTOP(:,:),PBOT(:,:),AVGCFRACH(:,:)                       &
      ,AVGCFRACM(:,:),AVGCFRACL(:,:),AVGTCDC(:,:)                            &
      ,AUVBIN(:,:),AUVBINC(:,:)                                              &
      ,ptopl(:,:),pbotl(:,:),Ttopl(:,:)                                      &
      ,ptopm(:,:),pbotm(:,:),Ttopm(:,:)                                      &
      ,ptoph(:,:),pboth(:,:),Ttoph(:,:)                                      &
      ,sfcugs(:,:),sfcvgs(:,:),PBLCFR(:,:)                                   &
      ,cldwork(:,:),gtaux(:,:),gtauy(:,:),runoff(:,:)                        &
      ,maxtshltr(:,:),mintshltr(:,:),maxrhshltr(:,:)                         &
      ,minrhshltr(:,:),dzice(:,:)                                            &
      ,alwinc(:,:),alwoutc(:,:),alwtoac(:,:)                                 &
      ,aswinc(:,:),aswoutc(:,:),aswtoac(:,:),aswintoa(:,:)                   &
      ,smcwlt(:,:),suntime(:,:),fieldcapa(:,:)                               &
      ,avisbeamswin(:,:),avisdiffswin(:,:),airbeamswin(:,:)                  &
      ,airdiffswin(:,:),snowfall(:,:)
      integer, allocatable :: IVGTYP(:,:),ISLTYP(:,:),ISLOPE(:,:) 
! Add 2d aerosol diagnosis fields for GOCART (NGAC)
      real, allocatable ::                                                   &
       DUSMASS(:,:),DUCMASS(:,:),DUSMASS25(:,:),DUCMASS25(:,:)               &
      ,SUSMASS(:,:),SUCMASS(:,:),SUSMASS25(:,:),SUCMASS25(:,:)               &
      ,OCSMASS(:,:),OCCMASS(:,:),OCSMASS25(:,:),OCCMASS25(:,:)               &
      ,BCSMASS(:,:),BCCMASS(:,:),BCSMASS25(:,:),BCCMASS25(:,:)               &
      ,SSSMASS(:,:),SSCMASS(:,:),SSSMASS25(:,:),SSCMASS25(:,:) 
!
      end module vrbls2d<|MERGE_RESOLUTION|>--- conflicted
+++ resolved
@@ -36,26 +36,15 @@
       ,WSPD10MAX(:,:),W_UP_MAX(:,:),W_DN_MAX(:,:),REFD_MAX(:,:)              &
       ,UP_HELI_MAX(:,:),UP_HELI_MAX16(:,:),GRPL_MAX(:,:),QRMAX(:,:)          &
       ,UP_HELI(:,:),UP_HELI16(:,:),LTG1_MAX(:,:),LTG2_MAX(:,:),LTG3_MAX(:,:) &
-<<<<<<< HEAD
       ,NCI_LTG(:,:),NCA_LTG(:,:),NCI_WQ(:,:),NCA_WQ(:,:)                     &
       ,NCI_REFD(:,:),NCA_REFD(:,:)                                           &
       ,RAINC_BUCKET(:,:),RAINNC_BUCKET(:,:),SNOW_BUCKET(:,:)                 &
       ,PCP_BUCKET(:,:)                                                       &
       ,SNOWNC(:,:),GRAUPELNC(:,:),TMAX(:,:),W_MEAN(:,:)                      &
-      ,TSNOW(:,:),QVG(:,:),QV2m(:,:),VIL(:,:),RADARVIL(:,:)                  &
-      ,ECHOTOP(:,:)                                                          &
-=======
-      ,NCI_LTG(:,:),NCA_LTG(:,:),NCI_WQ(:,:),NCA_WQ(:,:) &
-      ,NCI_REFD(:,:),NCA_REFD(:,:) &
-      ,RAINC_BUCKET(:,:),RAINNC_BUCKET(:,:),SNOW_BUCKET(:,:) &
-      ,PCP_BUCKET(:,:) &
-      ,SNOWNC(:,:),GRAUPELNC(:,:),TMAX(:,:),W_MEAN(:,:) &
-      ,TSNOW(:,:),QVG(:,:),QV2m(:,:),QVl1(:,:) &
-      ,REFC_10CM(:,:), REF1KM_10CM(:,:), REF4KM_10CM(:,:) &
-      ,SWRADmean(:,:),U10mean(:,:),V10mean(:,:),SPDUV10mean(:,:) &
-      ,SWNORMmean(:,:) &
-      ,SNFDEN(:,:),SNDEPAC(:,:) &
->>>>>>> f9f00f62
+      ,TSNOW(:,:),QVG(:,:),QV2m(:,:),QVl1(:,:)                               &
+      ,REFC_10CM(:,:), REF1KM_10CM(:,:), REF4KM_10CM(:,:)                    &
+      ,SWRADmean(:,:),U10mean(:,:),V10mean(:,:),SPDUV10mean(:,:)             &
+      ,SWNORMmean(:,:),SNFDEN(:,:),SNDEPAC(:,:)                              &
 ! add new fields for GFS
       ,SFCUX(:,:),SFCVX(:,:),AVGALBEDO(:,:),AVGCPRATE(:,:)                   &
       ,AVGPREC(:,:),PTOP(:,:),PBOT(:,:),AVGCFRACH(:,:)                       &
