--- conflicted
+++ resolved
@@ -2620,34 +2620,23 @@
             enddo
           enddo
       else
-<<<<<<< HEAD
-!       start = (/1,jsta,1/)
-!       jj=jend-jsta+1
-!       count = (/im,jj,lm/)
-!       iret = nf90_get_var(ncid,varid,buf(1:im,jsta:jend,1:lm),start=start,count=count)
+        iret = nf90_get_att(ncid,varid,"_FillValue",fill_value)
+        if (iret /= 0) fill_value = spval_netcdf
         start = (/ista,jsta,1/)
+        ii=iend-ista+1
         jj=jend-jsta+1
-        ii=iend-ista+1
         count = (/ii,jj,lm/)
         iret = nf90_get_var(ncid,varid,buf(ista:iend,jsta:jend,1:lm),start=start,count=count)
         if (iret /= 0) then
-          print*," iret /=0, not found -Assigned missing values",buf(30,30,2)
+          print*," iret /=0, Error in reading varid "
         endif
-=======
-        iret = nf90_get_att(ncid,varid,"_FillValue",fill_value)
-        if (iret /= 0) fill_value = spval_netcdf
-        start = (/1,jsta,1/)
-        jj=jend-jsta+1
-        count = (/im,jj,lm/)
-        iret = nf90_get_var(ncid,varid,buf(1:im,jsta:jend,1:lm),start=start,count=count)
         do l=1,lm
           do j=jsta,jend
-            do i=1,im
+            do i=ista,iend
               if(abs(buf(i,j,l)-fill_value)<small)buf(i,j,l)=spval
             end do
           end do
         end do
->>>>>>> 583f76be
       endif
 
       end subroutine read_netcdf_3d_para
@@ -2682,32 +2671,21 @@
           enddo
         enddo
       else
-<<<<<<< HEAD
-!       start = (/1,jsta/)
-!       jj=jend-jsta+1
-!       count = (/im,jj/)
-!       iret = nf90_get_var(ncid,varid,buf(:,jsta),start=start,count=count)
+        iret = nf90_get_att(ncid,varid,"_FillValue",fill_value)
+        if (iret /= 0) fill_value = spval_netcdf
         start = (/ista,jsta/)
+        ii=iend-ista+1
         jj=jend-jsta+1
-        ii=iend-ista+1
         count = (/ii,jj/)
         iret = nf90_get_var(ncid,varid,buf(ista:iend,jsta:jend),start=start,count=count)
         if (iret /= 0) then
-          print*," iret /=0, not found -Assigned missing values",buf(30,30)
+          print*," iret /=0, Error in reading varid "
         endif
-=======
-        iret = nf90_get_att(ncid,varid,"_FillValue",fill_value)
-        if (iret /= 0) fill_value = spval_netcdf
-        start = (/1,jsta/)
-        jj=jend-jsta+1
-        count = (/im,jj/)
-        iret = nf90_get_var(ncid,varid,buf(:,jsta),start=start,count=count)
         do j=jsta,jend
-          do i=1,im
+          do i=ista,iend
             if(abs(buf(i,j)-fill_value)<small)buf(i,j)=spval
           end do
         end do
->>>>>>> 583f76be
       endif
 
       end subroutine read_netcdf_2d_para