!> @file
!                .      .    .     
!> SUBPROGRAM:    CLDRAD       POST SNDING/CLOUD/RADTN FIELDS
!!   PRGRMMR: TREADON         ORG: W/NP2      DATE: 93-08-30       
!!     
!! ABSTRACT:  THIS ROUTINE COMPUTES/POSTS SOUNDING, CLOUD 
!!   RELATED, AND RADIATION FIELDS.  UNDER THE HEADING OF 
!!   SOUNDING FIELDS FALL THE THREE ETA MODEL LIFTED INDICES,
!!   CAPE, CIN, AND TOTAL COLUMN PRECIPITABLE WATER.
!!
!!   THE THREE ETA MODEL LIFTED INDICES DIFFER ONLY IN THE
!!   DEFINITION OF THE PARCEL TO LIFT.  ONE LIFTS PARCELS FROM
!!   THE LOWEST ABOVE GROUND ETA LAYER.  ANOTHER LIFTS MEAN 
!!   PARCELS FROM ANY OF NBND BOUNDARY LAYERS (SEE SUBROUTINE
!!   BNDLYR).  THE FINAL TYPE OF LIFTED INDEX IS A BEST LIFTED
!!   INDEX BASED ON THE NBND BOUNDARY LAYER LIFTED INDICES.
!!
!!   TWO TYPES OF CAPE/CIN ARE AVAILABLE.  ONE IS BASED ON PARCELS
!!   IN THE LOWEST ETA LAYER ABOVE GROUND.  THE OTHER IS BASED 
!!   ON A LAYER MEAN PARCEL IN THE N-TH BOUNDARY LAYER ABOVE 
!!   THE GROUND.  SEE SUBROUTINE CALCAPE FOR DETAILS.
!!
!!   THE CLOUD FRACTION AND LIQUID CLOUD WATER FIELDS ARE DIRECTLY
!!   FROM THE MODEL WITH MINIMAL POST PROCESSING.  THE LIQUID 
!!   CLOUD WATER, 3-D CLOUD FRACTION, AND TEMPERATURE TENDENCIES
!!   DUE TO PRECIPITATION ARE NOT POSTED IN THIS ROUTINE.  SEE
!!   SUBROUTINE ETAFLD FOR THESE FIELDS.  LIFTING CONDENSATION
!!   LEVEL HEIGHT AND PRESSURE ARE COMPUTED AND POSTED IN
!!   SUBROUTINE MISCLN.  
!!
!!   THE RADIATION FIELDS POSTED BY THIS ROUTINE ARE THOSE COMPUTED
!!   DIRECTLY IN THE MODEL.
!!     
!! PROGRAM HISTORY LOG:
!!   93-08-30  RUSS TREADON
!!   94-08-04  MICHAEL BALDWIN - ADDED OUTPUT OF INSTANTANEOUS SFC
!!                               FLUXES OF NET SW AND LW DOWN RADIATION
!!   97-04-25  MICHAEL BALDWIN - FIX PDS FOR PRECIPITABLE WATER
!!   97-04-29  GEOFF MANIKIN - MOVED CLOUD TOP TEMPS CALCULATION
!!                               TO THIS SUBROUTINE.  CHANGED METHOD
!!                               OF DETERMINING WHERE CLOUD BASE AND
!!                               TOP ARE FOUND AND ADDED HEIGHT OPTION
!!                               FOR TOP AND BASE.
!!   98-04-29  GEOFF MANIKIN - CHANGED VALUE FOR CLOUD BASE/TOP PRESSURES
!!                               AND HEIGHTS FROM SPVAL TO -500
!!   98-06-15  T BLACK       - CONVERSION FROM 1-D TO 2-D
!!   98-07-17  MIKE BALDWIN  - REMOVED LABL84
!!   00-01-04  JIM TUCCILLO  - MPI VERSION
!!   00-02-22  GEOFF MANIKIN - CHANGED VALUE FOR CLOUD BASE/TOP PRESSURES
!!                               AND HEIGHTS FROM SPVAL TO -500 (WAS NOT IN
!!                               PREVIOUS IBM VERSION)
!!   01-10-22  H CHUANG - MODIFIED TO PROCESS HYBRID MODEL OUTPUT
!!   02-01-15  MIKE BALDWIN - WRF VERSION
!!   05-01-06  H CHUANG - ADD VARIOUS CLOUD FIELDS
!!   05-07-07  BINBIN ZHOU - ADD RSM MODEL
!!   05-08-30  BINBIN ZHOU - ADD CEILING and FLIGHT CONDITION RESTRICTION
!!   10-09-09  GEOFF MANIKIN - REVISED CALL TO CALCAPE
!!   11-02-06  Jun Wang - ADD GRIB2 OPTION
!!   11-12-14  SARAH LU - ADD AEROSOL OPTICAL PROPERTIES
!!   11-12-16  SARAH LU - ADD AEROSOL 2D DIAG FIELDS
!!   11-12-23  SARAH LU - CONSOLIDATE ALL GOCART FIELDS TO BLOCK 4
!!   11-12-23  SARAH LU - ADD AOD AT ADDITIONAL CHANNELS
!!   12-04-03  Jun Wang - Add lftx and GFS convective cloud cover for grib2
!!   13-05-06  Shrinivas Moorthi - Add cloud condensate to total precip water
!!   13-12-23  LU/Wang  - READ AEROSOL OPTICAL PROPERTIES LUTS to compute dust aod,
!!                        non-dust aod, and use geos5 gocart LUTS
!!   15-??-??  S. Moorthi - threading, optimization, local dimension
!!   19-07-24  Li(Kate) Zhang Merge and update ARAH Lu's work from NGAC into FV3-Chem
!!   19-10-30  Bo CUI - Remove "GOTO" statement
!!   20-03-25  Jesse Meng - remove grib1
!!   20-05-20  Jesse Meng - CALRH unification with NAM scheme
!!   20-11-10  Jesse Meng - USE UPP_PHYSICS MODULE
!!   21-02-08  Anning Cheng, read aod550, aod550_du/su/ss/oc/bc
!!             directly from fv3gfs and output to grib2 by setting rdaod
!!   21-04-01  Jesse Meng - COMPUTATION ON DEFINED POINTS ONLY
!!     
!! USAGE:    CALL CLDRAD
!!   INPUT ARGUMENT LIST:
!!
!!   OUTPUT ARGUMENT LIST: 
!!     NONE
!!     
!!   OUTPUT FILES:
!!     NONE
!!     
!!   SUBPROGRAMS CALLED:
!!     UTILITIES:
!!       NONE
!!     LIBRARY:
!!       COMMON   - RQSTFLD
!!                  CTLBLK
!!     
!!   ATTRIBUTES:
!!     LANGUAGE: FORTRAN
!!     MACHINE : IBM SP
!!
      SUBROUTINE CLDRAD

!
      use vrbls4d, only: DUST,SUSO, SALT, SOOT, WASO
      use vrbls3d, only: QQW, QQR, T, ZINT, CFR, QQI, QQS, Q, EXT, ZMID,PMID,&
                         PINT, DUEM, DUSD, DUDP, DUWT, DUSV, SSEM, SSSD,SSDP,&
                         SSWT, SSSV, BCEM, BCSD, BCDP, BCWT, BCSV, OCEM,OCSD,&
                         OCDP, OCWT, OCSV, SCA, ASY,CFR_RAW
      use vrbls2d, only: CLDEFI, CFRACL, AVGCFRACL, CFRACM, AVGCFRACM, CFRACH,&
                         AVGCFRACH, AVGTCDC, NCFRST, ACFRST, NCFRCV, ACFRCV,  &
                         HBOT, HBOTD, HBOTS, HTOP, HTOPD, HTOPS,  FIS, PBLH,  &
                         PBOT, PBOTL, PBOTM, PBOTH, CNVCFR, PTOP, PTOPL,      &
                         PTOPM, PTOPH, TTOPL, TTOPM, TTOPH, PBLCFR, CLDWORK,  &
                         ASWIN, AUVBIN, AUVBINC, ASWIN, ASWOUT,ALWOUT, ASWTOA,&
                         RLWTOA, CZMEAN, CZEN, RSWIN, ALWIN, ALWTOA, RLWIN,   &
                         SIGT4, RSWOUT, RADOT, RSWINC, ASWINC, ASWOUTC,       &
                         ASWTOAC, ALWOUTC, ASWTOAC, AVISBEAMSWIN,             &
                         AVISDIFFSWIN, ASWINTOA, ASWINC, ASWTOAC, AIRBEAMSWIN,&
                         AIRDIFFSWIN, DUSMASS, DUSMASS25, DUCMASS, DUCMASS25, &
                         ALWINC, ALWTOAC, SWDDNI, SWDDIF, SWDNBC, SWDDNIC,    &
                         SWDDIFC, SWUPBC, LWDNBC, LWUPBC, SWUPT,              &
                         TAOD5502D, AERSSA2D, AERASY2D, MEAN_FRP, LWP, IWP,   &
                         AVGCPRATE,                                           &
                         DUSTCB,SSCB,BCCB,OCCB,SULFCB,DUSTPM,SSPM,aod550,     &
                         du_aod550,ss_aod550,su_aod550,oc_aod550,bc_aod550
      use masks,    only: LMH, HTM
      use params_mod, only: TFRZ, D00, H99999, QCLDMIN, SMALL, D608, H1, ROG, &
                            GI, RD, QCONV, ABSCOEFI, ABSCOEF, STBOL, PQ0, A2, &
                            A3, A4
      use ctlblk_mod, only: JSTA, JEND, SPVAL, MODELNAME, GRIB, CFLD,DATAPD,  &
                            FLD_INFO, AVRAIN, THEAT, IFHR, IFMIN, AVCNVC,     &
                            TCLOD, ARDSW, TRDSW, ARDLW, NBIN_DU, TRDLW, IM,   &
                            NBIN_SS, NBIN_OC, NBIN_BC, NBIN_SU, DTQ2,         &
                            JM, LM, gocart_on, me, rdaod,ISTA, IEND
      use rqstfld_mod, only: IGET, ID, LVLS, IAVBLFLD
      use gridspec_mod, only: dyval, gridtype
      use cmassi_mod,  only: TRAD_ice
      use machine_post,     only: kind_phys
      use upp_physics, only: CALRH, CALCAPE
!- - - - - - - - - - - - - - - - - - - - - - - - - - - - - - - - - - - -
      implicit none
!     
!     SET CELSIUS TO KELVIN CONVERSION.
      REAL,PARAMETER :: C2K=273.15, PTOP_LOW=64200., PTOP_MID=35000.,        &
                        PTOP_HIGH=15000.
!     
!     DECLARE VARIABLES.
!     
!     LOGICAL,dimension(im,jm) ::  NEED
      INTEGER :: lcbot,lctop,jc,ic  !bsf
      INTEGER,dimension(ista:iend,jsta:jend) :: IBOTT, IBOTCu, IBOTDCu, IBOTSCu, IBOTGr,   &
                                         ITOPT, ITOPCu, ITOPDCu, ITOPSCu, ITOPGr
      REAL,dimension(im,jm)           :: GRID1
      REAL,dimension(ista:iend,jsta:jend)    :: GRID2, EGRID1, EGRID2, EGRID3,      &
                                         CLDP, CLDZ, CLDT, CLDZCu
      REAL,dimension(lm)       :: RHB, watericetotal, pabovesfc
      REAL   :: watericemax, wimin, zcldbase, zcldtop, zpbltop,              &
                rhoice, coeffp, exponfp, const1, cloud_def_p,                &
                pcldbase, rhoair, vovermd, concfp, betav,                    &
                vertvis, tx, tv, pol, esx, es, e, zsf, zcld, frac
      integer   nfog, nfogn(7),npblcld,nlifr, k1, k2, ll, ii, ib, n, jj,     &
                NUMR, NUMPTS
      real,dimension(lm)       :: cldfra, cfr_layer_sum
      real                     :: ceiling_thresh_cldfra, cldfra_max, &
                                  zceil, zceil1, zceil2, previous_sum, &
                                  ceil_min, ceil_neighbor

      real,dimension(im,jm)    :: ceil

!     B ZHOU: For aviation:
      REAL, dimension(ista:iend,jsta:jend) :: TCLD, CEILING
      real   CU_ir(LM), q_conv   !bsf
!jw
      integer I,J,L,K,IBOT,ITCLOD,LBOT,LTOP,ITRDSW,ITRDLW,        &
              LLMH,ITHEAT,IFINCR,ITYPE,ITOP,NUM_THICK
      real    DPBND,RRNUM,QCLD,RSUM,TLMH,FACTRS,FACTRL,DP,        &
              OPDEPTH, TMP,QSAT,RHUM,TCEXT,DELZ,DELY,DY_m
!
      real    FULL_CLD(IM,JM)   !-- Must be dimensioned for the full domain
      real, allocatable :: full_ceil(:,:), full_fis(:,:)
!
      real    dummy(ista:iend,jsta:jend)
      integer idummy(ista:iend,jsta:jend)
!
!     --- Revision added for GOCART ---

!!    GOCART aerosol optical data from GSFC Mie code calculations,
!!    mapped to 7 channels: 0.34, 0.44, 0.55, 0.66, 0.86, 1.63, 11.1 micron
!!    data  wvnum1/0.338, 0.430, 0.545, 0.62, 0.841, 1.628, 11.0/
!!    data  wvnum2/0.342, 0.450, 0.565, 0.67, 0.876, 1.652, 11.2/

      integer, parameter :: KRHLEV = 36 ! num of rh levels for rh-dep components
      integer, parameter :: KCM1 = 5    ! num of rh independent aer species
      integer, parameter :: KCM2 = 5    ! num of rh dependent aer species
      integer, parameter :: NBDSW = 7   ! total num of sw bands
      integer, parameter :: NOAER = 20  ! unit for LUTs file
      integer, parameter :: nAero=KCM2  ! num of aer species in LUTs
      CHARACTER          :: AerosolName(KCM2)*4, AerosolName_rd*4, aerosol_file*30
      CHARACTER          :: AerName_rd*4, AerOpt*3

!   - aerosol optical properties: mass extinction efficiency
      REAL, ALLOCATABLE  :: extrhd_DU(:,:,:), extrhd_SS(:,:,:), &
     &                      extrhd_SU(:,:,:), extrhd_BC(:,:,:), &
     &                      extrhd_OC(:,:,:)

!   - aerosol optical properties: mass scattering efficienc
      REAL, ALLOCATABLE  :: scarhd_DU(:,:,:), scarhd_SS(:,:,:), &
     &                      scarhd_SU(:,:,:), scarhd_BC(:,:,:), &
     &                      scarhd_OC(:,:,:)

!   - aerosol optical properties: asymmetry factor
      REAL, ALLOCATABLE  :: asyrhd_DU(:,:,:), asyrhd_SS(:,:,:), &
     &                      asyrhd_SU(:,:,:), asyrhd_BC(:,:,:), &
     &                      asyrhd_OC(:,:,:)

!   - aerosol optical properties: single scatter albedo
      REAL, ALLOCATABLE  :: ssarhd_DU(:,:,:), ssarhd_SS(:,:,:), &
     &                      ssarhd_SU(:,:,:), ssarhd_BC(:,:,:), &
     &                      ssarhd_OC(:,:,:)

!  --- aerosol optical properties mapped onto specified spectral bands
!   - relative humidity independent aerosol optical properties: du
      real (kind=kind_phys)  :: extrhi(KCM1,NBDSW)         ! extinction coefficient

!   - relative humidity dependent aerosol optical properties: oc, bc, su, ss001-005
      real (kind=kind_phys)  :: extrhd(KRHLEV,KCM2,NBDSW)  ! extinction coefficient
!
      REAL,dimension(ista:iend,jsta:jend)  :: P1D,T1D,Q1D,EGRID4
!     REAL, allocatable  :: RH3D(:,:,:)                     ! RELATIVE HUMIDITY
      real,    allocatable:: rdrh(:,:,:)
      integer, allocatable :: ihh(:,:,:)
      REAL                 :: rh3d, DRH0, DRH1, EXT01, EXT02,SCA01,ASY01
      INTEGER              :: IH1, IH2
      INTEGER            :: IOS, INDX, ISSAM, ISSCM, ISUSO, IWASO, ISOOT, NBIN
      REAL               :: CCDRY, CCWET, SSAM, SSCM
      REAL,dimension(ista:iend,jsta:jend) :: AOD_DU, AOD_SS, AOD_SU, AOD_OC, AOD_BC, AOD
      REAL,dimension(ista:iend,jsta:jend) :: SCA_DU, SCA_SS, SCA_SU, SCA_OC,SCA_BC, SCA2D
      REAL,dimension(ista:iend,jsta:jend) :: ASY_DU, ASY_SS, ASY_SU, ASY_OC, ASY_BC,ASY2D
      REAL,dimension(ista:iend,jsta:jend) :: ANGST, AOD_440, AOD_860      ! FORANGSTROM EXPONENT
      REAL               :: ANG1, ANG2
      INTEGER            :: INDX_EXT(nAero), INDX_SCA(nAero)
      LOGICAL            :: LAEROPT, LEXT, LSCA, LASY
      LOGICAL            :: LAERSMASS
      REAL, allocatable  :: fPM25_DU(:),fPM25_SS(:)
      REAL, allocatable, dimension(:,:) :: RHOsfc, smass_du_cr,smass_du_fn, &
     &                      smass_ss_cr, smass_ss_fn, smass_oc,smass_bc,    &
     &                      smass_su, smass_cr, smass_fn
      real               :: rPM, dmass
      real (kind=kind_phys), dimension(KRHLEV) :: rhlev
      data  rhlev (:)/  .0, .05, .10, .15, .20, .25, .30, .35,               &
     &                 .40, .45, .50, .55, .60, .65, .70, .75,               &
     &                 .80, .81, .82, .83, .84, .85, .86, .87,               &
     &                 .88, .89, .90, .91, .92, .93, .94, .95,               &
     &                 .96, .97, .98, .99/
!
      data AerosolName    /'DUST', 'SALT', 'SUSO', 'SOOT', 'WASO'/
!     INDEX FOR TOTAL AND SPECIATED AEROSOLS (DU, SS, SU, OC, BC)
      data INDX_EXT       / 610, 611, 612, 613, 614  /
      data INDX_SCA       / 651, 652, 653, 654, 655  /
      logical, parameter :: debugprint = .false.
!     
!
!*************************************************************************
!     START CLDRAD HERE.
!     
!***  BLOCK 1.  SOUNDING DERIVED FIELDS.
!     
!     ETA SURFACE TO 500MB LIFTED INDEX.  TO BE CONSISTENT WITH THE
!     LFM AND NGM POSTING WE ADD 273.15 TO THE LIFTED INDEX
! GSM     WILL NOT ADD 273 TO VALUE FOR RAPID REFRESH TO BE
!           CONSISTENT WITH RUC
!
!     THE BEST (SIX LAYER) AND BOUNDARY LAYER LIFTED INDICES ARE
!     COMPUTED AND POSTED IN SUBROUTINE MISCLN.
!
      IF (IGET(030)>0.OR.IGET(572)>0) THEN
!$omp parallel do private(i,j)
        DO J=JSTA,JEND
          DO I=ISTA,IEND
            EGRID1(I,J) = SPVAL
          ENDDO
        ENDDO
!
        CALL OTLIFT(EGRID1)
!
        IF(MODELNAME == 'RAPR') THEN
!$omp parallel do private(i,j)
          DO J=JSTA,JEND
            DO I=ISTA,IEND
              IF(EGRID1(I,J) < SPVAL) GRID1(I,J) = EGRID1(I,J)
            ENDDO
          ENDDO
        ELSE
!$omp parallel do private(i,j)
          DO J=JSTA,JEND
            DO I=ISTA,IEND
              IF(EGRID1(I,J) < SPVAL) GRID1(I,J) = EGRID1(I,J) + TFRZ
            ENDDO
          ENDDO
        ENDIF
!
        if(IGET(030) > 0) then
          if(grib == "grib2" )then
            cfld = cfld+1
            fld_info(cfld)%ifld = IAVBLFLD(IGET(030))
!$omp parallel do private(i,j,ii,jj)
            do j=1,jend-jsta+1
              jj = jsta+j-1
              do i=1,iend-ista+1
                ii = ista+i-1
                datapd(i,j,cfld) = GRID1(ii,jj)
              enddo
            enddo
          endif
        endif
!for GFS
        if(IGET(572) > 0) then
          if(grib == "grib2" )then
            cfld = cfld+1
            fld_info(cfld)%ifld = IAVBLFLD(IGET(572))
!           where(GRID1 /= SPVAL) GRID1 = GRID1-TFRZ
!$omp parallel do private(i,j,ii,jj)
            do j=1,jend-jsta+1
              jj = jsta+j-1
              do i=1,iend-ista+1
                ii = ista+i-1
                if (grid1(ii,jj) /= spval) grid1(ii,jj) = grid1(ii,jj) - tfrz
                datapd(i,j,cfld) = GRID1(ii,jj)
              enddo
            enddo
          endif
        endif

      ENDIF
!
!     SOUNDING DERIVED AREA INTEGRATED ENERGIES - CAPE AND CIN.
!       THIS IS THE SFC-BASED CAPE/CIN (lowest 70 mb searched)
!
!           CONVECTIVE AVAILABLE POTENTIAL ENERGY.
      IF ((IGET(032) > 0))THEN
! dong add missing value for cape 
        GRID1 = spval
        IF ( (LVLS(1,IGET(032))>0) )THEN
          ITYPE  = 1
          DPBND  = 10.E2
          dummy  = 0.
          idummy = 0
          CALL CALCAPE(ITYPE,DPBND,dummy,dummy,dummy,idummy,EGRID1,EGRID2, &
                       EGRID3,dummy,dummy)
!$omp parallel do private(i,j)
          DO J=JSTA,JEND
            DO I=ISTA,IEND
              IF(FIS(I,J) < SPVAL) GRID1(I,J) = EGRID1(I,J)
            ENDDO
          ENDDO
          CALL BOUND(GRID1,D00,H99999)
          if(grib == "grib2" )then
            cfld = cfld+1
            fld_info(cfld)%ifld = IAVBLFLD(IGET(032))
!$omp parallel do private(i,j,ii,jj)
            do j=1,jend-jsta+1
              jj = jsta+j-1
              do i=1,iend-ista+1
                ii=ista+i-1
                datapd(i,j,cfld) = GRID1(ii,jj)
              enddo
            enddo
          endif
        END IF
      END IF
!
!           CONVECTIVE INHIBITION.     
      IF ((IGET(107) > 0))THEN
! dong add missing value for cin
        GRID1 = spval
        IF ( (LVLS(1,IGET(107)) > 0) )THEN
          IF ((IGET(032) > 0))THEN
            IF ( (LVLS(1,IGET(032)) > 0) )THEN
!$omp parallel do private(i,j)
              DO J=JSTA,JEND
                DO I=ISTA,IEND
                  IF(FIS(I,J) < SPVAL) GRID1(I,J) = - EGRID2(I,J)
                ENDDO
              ENDDO
            END IF
          ELSE
            ITYPE  = 1
            DPBND  = 10.E2
            dummy  = 0.
            idummy = 0
            CALL CALCAPE(ITYPE,DPBND,dummy,dummy,dummy,idummy,EGRID1,EGRID2, &
                         EGRID3,dummy,dummy)
!$omp parallel do private(i,j)
            DO J=JSTA,JEND
              DO I=ISTA,IEND
                IF(FIS(I,J) < SPVAL) GRID1(I,J) = - EGRID2(I,J)
              ENDDO
            ENDDO
          END IF   
          CALL BOUND(GRID1,D00,H99999)
!$omp parallel do private(i,j)
          DO J=JSTA,JEND
            DO I=ISTA,IEND
              IF(FIS(I,J) < SPVAL) GRID1(I,J) = - GRID1(I,J)
            ENDDO
          ENDDO
          if(grib == "grib2" )then
            cfld = cfld+1
            fld_info(cfld)%ifld = IAVBLFLD(IGET(107))
!$omp parallel do private(i,j,ii,jj)
            do j=1,jend-jsta+1
              jj = jsta+j-1
              do i=1,iend-ista+1
                ii=ista+i-1
                datapd(i,j,cfld) = GRID1(ii,jj)
              enddo
            enddo
          endif
        END IF ! end for lvls(107)
      END IF ! end of iget(107)	 
      
!!!=======================================================================
!
!     TOTAL COLUMN PRECIPITABLE WATER (SPECIFIC HUMIDITY).
      IF (IGET(080) > 0) THEN
! dong 
         GRID1 = spval
         CALL CALPW(GRID1(ista:iend,jsta:jend),1)
          DO J=JSTA,JEND
            DO I=ISTA,IEND    
              IF(FIS(I,J) >= SPVAL) GRID1(I,J)=spval
            END DO
          END DO
        CALL BOUND(GRID1(ista:iend,jsta:jend),D00,H99999)
        if(grib == "grib2" )then
          cfld = cfld + 1
          fld_info(cfld)%ifld = IAVBLFLD(IGET(080))
!$omp parallel do private(i,j,ii,jj)
          do j=1,jend-jsta+1
            jj = jsta+j-1
            do i=1,iend-ista+1
              ii=ista+i-1
              datapd(i,j,cfld) = GRID1(ii,jj)
            enddo
          enddo
        endif
      ENDIF
!     
!     E. James - 8 Dec 2017
!     TOTAL COLUMN AOD (TAOD553D FROM HRRR-SMOKE)
!
      IF (IGET(735) > 0) THEN
         CALL CALPW(GRID1(ista:iend,jsta:jend),19)
         CALL BOUND(GRID1(ista:iend,jsta:jend),D00,H99999)
        if(grib == "grib2" )then
          cfld = cfld + 1
          fld_info(cfld)%ifld = IAVBLFLD(IGET(735))
!$omp parallel do private(i,j,ii,jj)
          do j=1,jend-jsta+1
            jj = jsta+j-1
            do i=1,iend-ista+1
              ii=ista+i-1
              datapd(i,j,cfld) = GRID1(ii,jj)
            enddo
          enddo
        endif
      ENDIF
!     
!     E. James - 8 Dec 2017
!     TOTAL COLUMN FIRE SMOKE (tracer_1a FROM HRRR-SMOKE)
!
      IF (IGET(736) > 0) THEN
         CALL CALPW(GRID1(ista:iend,jsta:iend),18)
         CALL BOUND(GRID1(ista:iend,jsta:iend),D00,H99999)
        if(grib == "grib2" )then
          cfld = cfld + 1
          fld_info(cfld)%ifld = IAVBLFLD(IGET(736))
!$omp parallel do private(i,j,ii,jj)
          do j=1,jend-jsta+1
            jj = jsta+j-1
            do i=1,iend-ista+1
              ii=ista+i-1
              datapd(i,j,cfld) = GRID1(ii,jj)
            enddo
          enddo
        endif
      ENDIF
!     
!     TOTAL COLUMN CLOUD WATER
      IF (IGET(200) > 0 .or. IGET(575) > 0) THEN 
       GRID1 = spval
       GRID2 = spval
       IF (MODELNAME == 'RAPR') THEN
          DO J=JSTA,JEND
            DO I=ISTA,IEND         
              IF(LWP(I,J) < SPVAL) GRID1(I,J) = LWP(I,J)/1000.0 ! use WRF-diagnosed value
            ENDDO
          ENDDO
       ELSE
        CALL CALPW(GRID1(ista:iend,jsta:jend),2)
        IF(MODELNAME == 'GFS')then
! GFS combines cloud water and cloud ice, hoping to seperate them next implementation    
          CALL CALPW(GRID2(ista:iend,jsta:jend),3)
!$omp parallel do private(i,j)
          DO J=JSTA,JEND
            DO I=ISTA,IEND 
             IF(GRID1(I,J)<SPVAL.and.GRID2(I,J)<SPVAL)THEN 
              GRID1(I,J) = GRID1(I,J) + GRID2(I,J)
             ELSE
              GRID1(I,J) = SPVAL
             ENDIF
            ENDDO
          ENDDO
        END IF ! GFS
       END IF ! RAPR
  
        CALL BOUND(GRID1(ista:iend,jsta:jend),D00,H99999)
        if(IGET(200) > 0) then
          if(grib == "grib2" )then
            cfld = cfld + 1
            fld_info(cfld)%ifld = IAVBLFLD(IGET(200))
!$omp parallel do private(i,j,ii,jj)
            do j=1,jend-jsta+1
              jj = jsta+j-1
              do i=1,iend-ista+1
                ii=ista+i-1
                datapd(i,j,cfld) = GRID1(ii,jj)
              enddo
            enddo
          endif
        endif
        if(iget(575) > 0) then
          if(grib == "grib2" )then
            cfld = cfld + 1
            fld_info(cfld)%ifld = IAVBLFLD(IGET(575))
!$omp parallel do private(i,j,ii,jj)
            do j=1,jend-jsta+1
              jj = jsta+j-1
              do i=1,iend-ista+1
                ii=ista+i-1
                datapd(i,j,cfld) = GRID1(ii,jj)
              enddo
            enddo
          endif

        endif
      ENDIF
!
!     TOTAL COLUMN CLOUD ICE
      IF (IGET(201) > 0) THEN
       GRID1 = spval
       IF (MODELNAME == 'RAPR') THEN
          DO J=JSTA,JEND
            DO I=ISTA,IEND    
              IF(IWP(I,J) < SPVAL) GRID1(I,J) = IWP(I,J)/1000.0 ! use WRF-diagnosed value
            ENDDO
          ENDDO
       ELSE
         CALL CALPW(GRID1(ista:iend,jsta:jend),3)
       END IF
         CALL BOUND(GRID1(ista:iend,jsta:jend),D00,H99999)
        if(grib == "grib2" )then
          cfld = cfld + 1
          fld_info(cfld)%ifld = IAVBLFLD(IGET(201))
!$omp parallel do private(i,j,ii,jj)
          do j=1,jend-jsta+1
            jj = jsta+j-1
            do i=1,iend-ista+1
              ii=ista+i-1
              datapd(i,j,cfld) = GRID1(ii,jj)
            enddo
          enddo
        endif
      ENDIF
!
!     TOTAL COLUMN RAIN 
      IF (IGET(202) > 0) THEN
         CALL CALPW(GRID1(ista:iend,jsta:jend),4)
         CALL BOUND(GRID1(ista:iend,jsta:jend),D00,H99999)
        if(grib=="grib2" )then
          cfld=cfld+1
          fld_info(cfld)%ifld=IAVBLFLD(IGET(202))
!$omp parallel do private(i,j,ii,jj)
          do j=1,jend-jsta+1
            jj = jsta+j-1
            do i=1,iend-ista+1
              ii=ista+i-1
              datapd(i,j,cfld) = GRID1(ii,jj)
            enddo
          enddo
        endif
      ENDIF
!
!     TOTAL COLUMN SNOW 
      IF (IGET(203) > 0) THEN
         CALL CALPW(GRID1(ista:iend,jsta:jend),5)
         CALL BOUND(GRID1(ista:iend,jsta:jend),D00,H99999)
        if(grib=="grib2" )then
          cfld=cfld+1
          fld_info(cfld)%ifld=IAVBLFLD(IGET(203))
!$omp parallel do private(i,j,ii,jj)
          do j=1,jend-jsta+1
            jj = jsta+j-1
            do i=1,iend-ista+1
              ii=ista+i-1
              datapd(i,j,cfld) = GRID1(ii,jj)
            enddo
          enddo
        endif
      ENDIF
!
! SRD
!     TOTAL COLUMN GRAUPEL
      IF (IGET(428) > 0) THEN
         CALL CALPW(GRID1(ista:iend,jsta:jend),16)
         CALL BOUND(GRID1(ista:iend,jsta:jend),D00,H99999)
        if(grib=="grib2" )then
          cfld=cfld+1
          fld_info(cfld)%ifld=IAVBLFLD(IGET(428))
!$omp parallel do private(i,j,ii,jj)
          do j=1,jend-jsta+1
            jj = jsta+j-1
            do i=1,iend-ista+1
              ii=ista+i-1
              datapd(i,j,cfld) = GRID1(ii,jj)
            enddo
          enddo
        endif
      ENDIF
! SRD

!     TOTAL COLUMN CONDENSATE 
      IF (IGET(204) > 0) THEN
         CALL CALPW(GRID1(ista:iend,jsta:jend),6)
         CALL BOUND(GRID1(ista:iend,jsta:jend),D00,H99999)
        if(grib=="grib2" )then
          cfld=cfld+1
          fld_info(cfld)%ifld=IAVBLFLD(IGET(204))
!$omp parallel do private(i,j,ii,jj)
          do j=1,jend-jsta+1
            jj = jsta+j-1
            do i=1,iend-ista+1
              ii=ista+i-1
              datapd(i,j,cfld) = GRID1(ii,jj)
            enddo
          enddo
        endif
      ENDIF
!
!     TOTAL COLUMN SUPERCOOLED (<0C) LIQUID WATER 
      IF (IGET(285) > 0) THEN
         CALL CALPW(GRID1(ista:iend,jsta:jend),7)
         CALL BOUND(GRID1(ista:iend,jsta:jend),D00,H99999)
        if(grib=="grib2" )then
          cfld=cfld+1
          fld_info(cfld)%ifld=IAVBLFLD(IGET(285))
!$omp parallel do private(i,j,ii,jj)
          do j=1,jend-jsta+1
            jj = jsta+j-1
            do i=1,iend-ista+1
              ii=ista+i-1
              datapd(i,j,cfld) = GRID1(ii,jj)
            enddo
          enddo
        endif
      ENDIF
!
!     TOTAL COLUMN MELTING (>0C) ICE
      IF (IGET(286) > 0) THEN
         CALL CALPW(GRID1(ista:iend,jsta:jend),8)
         CALL BOUND(GRID1(ista:iend,jsta:jend),D00,H99999)
        if(grib=="grib2" )then
          cfld=cfld+1
          fld_info(cfld)%ifld=IAVBLFLD(IGET(286))
!$omp parallel do private(i,j,ii,jj)
          do j=1,jend-jsta+1
            jj = jsta+j-1
            do i=1,iend-ista+1
              ii=ista+i-1
              datapd(i,j,cfld) = GRID1(ii,jj)
            enddo
          enddo
        endif
      ENDIF
!
!     TOTAL COLUMN SHORT WAVE T TENDENCY
      IF (IGET(290) > 0) THEN
         CALL CALPW(GRID1(ista:iend,jsta:jend),9)
        if(grib=="grib2" )then
          cfld=cfld+1
          fld_info(cfld)%ifld=IAVBLFLD(IGET(290))
!$omp parallel do private(i,j,ii,jj)
          do j=1,jend-jsta+1
            jj = jsta+j-1
            do i=1,iend-ista+1
              ii=ista+i-1
              datapd(i,j,cfld) = GRID1(ii,jj)
            enddo
          enddo
        endif
      ENDIF
!
!     TOTAL COLUMN LONG WAVE T TENDENCY
      IF (IGET(291) > 0) THEN
         CALL CALPW(GRID1(ista:iend,jsta:jend),10)
        if(grib=="grib2" )then
          cfld=cfld+1
          fld_info(cfld)%ifld=IAVBLFLD(IGET(291))
!$omp parallel do private(i,j,ii,jj)
          do j=1,jend-jsta+1
            jj = jsta+j-1
            do i=1,iend-ista+1
              ii=ista+i-1
              datapd(i,j,cfld) = GRID1(ii,jj)
            enddo
          enddo
        endif
      ENDIF            
!
!     TOTAL COLUMN GRID SCALE LATENT HEATING (TIME AVE)
      IF (IGET(292) > 0) THEN
         CALL CALPW(GRID1(ista:iend,jsta:jend),11)
         IF(AVRAIN > 0.)THEN
           RRNUM = 1./AVRAIN
         ELSE
           RRNUM = 0.
         ENDIF
!$omp  parallel do private(i,j)
         DO J=JSTA,JEND
           DO I=ISTA,IEND
             IF(GRID1(I,J) < SPVAL) GRID1(I,J) = GRID1(I,J)*RRNUM
           ENDDO
         ENDDO
         ID(1:25)=0
         ITHEAT     = NINT(THEAT)
         IF (ITHEAT /= 0) THEN
          IFINCR     = MOD(IFHR,ITHEAT)
         ELSE
          IFINCR=0
         END IF
         ID(19) = IFHR
         IF(IFMIN >= 1)ID(19)=IFHR*60+IFMIN
         ID(20) = 3
         IF (IFINCR==0) THEN
          ID(18) = IFHR-ITHEAT
         ELSE
          ID(18) = IFHR-IFINCR
         ENDIF
         IF(IFMIN >= 1)ID(18)=ID(18)*60
         IF (ID(18)<0) ID(18) = 0
        if(grib=="grib2" )then
          cfld=cfld+1
          fld_info(cfld)%ifld=IAVBLFLD(IGET(292))
            if(ITHEAT>0) then
               fld_info(cfld)%ntrange=1
            else
               fld_info(cfld)%ntrange=0
            endif
            fld_info(cfld)%tinvstat=IFHR-ID(18)
!$omp parallel do private(i,j,ii,jj)
            do j=1,jend-jsta+1
              jj = jsta+j-1
              do i=1,iend-ista+1
                ii=ista+i-1
                datapd(i,j,cfld) = GRID1(ii,jj)
              enddo
            enddo
        endif
      ENDIF
!
!     TOTAL COLUMN CONVECTIVE LATENT HEATING (TIME AVE)
      IF (IGET(293) > 0) THEN
         CALL CALPW(GRID1(ista:iend,jsta:jend),12)
         IF(AVRAIN > 0.)THEN
           RRNUM = 1./AVCNVC
         ELSE
           RRNUM = 0.
         ENDIF
!$omp  parallel do private(i,j)
         DO J=JSTA,JEND
         DO I=ISTA,IEND
           IF(GRID1(I,J) < SPVAL) GRID1(I,J) = GRID1(I,J)*RRNUM
         ENDDO
         ENDDO
         ID(1:25)=0
         ITHEAT     = NINT(THEAT)
         IF (ITHEAT /= 0) THEN
          IFINCR     = MOD(IFHR,ITHEAT)
         ELSE
          IFINCR=0
         END IF
         ID(19) = IFHR
         IF(IFMIN >= 1)ID(19)=IFHR*60+IFMIN
         ID(20) = 3
         IF (IFINCR==0) THEN
          ID(18) = IFHR-ITHEAT
         ELSE
          ID(18) = IFHR-IFINCR
         ENDIF
         IF(IFMIN >= 1)ID(18)=ID(18)*60
         IF (ID(18)<0) ID(18) = 0
        if(grib=="grib2" )then
          cfld=cfld+1
          fld_info(cfld)%ifld=IAVBLFLD(IGET(293))
            if(ITHEAT>0) then
               fld_info(cfld)%ntrange=1
            else
               fld_info(cfld)%ntrange=0
            endif
            fld_info(cfld)%tinvstat=IFHR-ID(18)
!$omp parallel do private(i,j,ii,jj)
          do j=1,jend-jsta+1
            jj = jsta+j-1
            do i=1,iend-ista+1
              ii=ista+i-1
              datapd(i,j,cfld) = GRID1(ii,jj)
            enddo
          enddo
        endif
      ENDIF
!
!     TOTAL COLUMN moisture convergence
      IF (IGET(295)>0) THEN
         CALL CALPW(GRID1(ista:iend,jsta:jend),13)
        if(grib=="grib2" )then
          cfld=cfld+1
          fld_info(cfld)%ifld=IAVBLFLD(IGET(295))
          datapd(1:iend-ista+1,1:jend-jsta+1,cfld)=GRID1(ista:iend,jsta:jend)
        endif
      ENDIF
!
!     TOTAL COLUMN RH
      IF (IGET(312)>0) THEN
         CALL CALPW(GRID1(ista:iend,jsta:jend),14)
        if(grib=="grib2" )then
          cfld=cfld+1
          fld_info(cfld)%ifld=IAVBLFLD(IGET(312))
          datapd(1:iend-ista+1,1:jend-jsta+1,cfld)=GRID1(ista:iend,jsta:jend)
        endif
      ENDIF
!
!     TOTAL COLUMN OZONE
      IF (IGET(299) > 0) THEN
         CALL CALPW(GRID1(ista:iend,jsta:jend),15)
        if(grib=="grib2" )then
          cfld=cfld+1
          fld_info(cfld)%ifld=IAVBLFLD(IGET(299))
!$omp parallel do private(i,j,ii,jj)
          do j=1,jend-jsta+1
            jj = jsta+j-1
            do i=1,iend-ista+1
              ii=ista+i-1
              datapd(i,j,cfld) = GRID1(ii,jj)
            enddo
          enddo
        endif
      ENDIF
!
!     BOTTOM AND/OR TOP OF SUPERCOOLED (<0C) LIQUID WATER LAYER
      IF (IGET(287)>0 .OR. IGET(288)>0) THEN
         DO J=JSTA,JEND
            DO I=ISTA,IEND
               GRID1(I,J)=-5000.
               GRID2(I,J)=-5000.
!-- Search for the base first, then look for the top if supercooled liquid exists
               LBOT=0
               LM=NINT(LMH(I,J))
               DO L=LM,1,-1
                  QCLD=QQW(I,J,L)+QQR(I,J,L)
                  IF (QCLD>=QCLDmin .AND. T(I,J,L)<TFRZ) THEN
                     LBOT=L
                     EXIT
                  ENDIF
               ENDDO    !--- End L loop
               IF (LBOT > 0) THEN
!-- Supercooled liquid exists, so get top & bottom heights.  In this case,
!   be conservative and select the lower interface height at the bottom of the
!   layer and the top interface height at the top of the layer.
                  GRID1(I,J)=ZINT(I,J,LBOT+1)
                  DO L=1,LM
                     QCLD=QQW(I,J,L)+QQR(I,J,L)
                     IF (QCLD>=QCLDmin .AND. T(I,J,L)<TFRZ) THEN
                        LTOP=L
                        EXIT
                     ENDIF
                  ENDDO    !--- End L loop
                  LTOP=MIN(LBOT,LTOP)
                  GRID2(I,J)=ZINT(I,J,LTOP)
               ENDIF    !--- End IF (LBOT > 0)
            ENDDO       !--- End I loop
         ENDDO          !--- End J loop
         IF (IGET(287)>0) THEN
           if(grib=="grib2" )then
             cfld=cfld+1
             fld_info(cfld)%ifld=IAVBLFLD(IGET(287))
             datapd(1:iend-ista+1,1:jend-jsta+1,cfld)=GRID1(ista:iend,jsta:jend)
           endif
         ENDIF
         IF (IGET(288)>0) THEN
!$omp parallel do private(i,j)
            DO J=JSTA,JEND
              DO I=ISTA,IEND
                GRID1(I,J)=GRID2(I,J)
              ENDDO
            ENDDO
           if(grib=="grib2" )then
             cfld=cfld+1
             fld_info(cfld)%ifld=IAVBLFLD(IGET(288))
!$omp parallel do private(i,j,ii,jj)
             do j=1,jend-jsta+1
               jj = jsta+j-1
               do i=1,iend-ista+1
                 ii=ista+i-1
                 datapd(i,j,cfld) = GRID1(ii,jj)
               enddo
             enddo
           endif
         ENDIF
      ENDIF
!
!
!     Convective cloud efficiency parameter used in convection ranges
!     from 0.2 (EFIMN in cuparm in model) to 1.0   (Ferrier, Feb '02) 
      IF (IGET(197)>0) THEN
         DO J=JSTA,JEND
         DO I=ISTA,IEND
           GRID1(I,J) = CLDEFI(I,J)
         ENDDO
         ENDDO
        if(grib=="grib2" )then
          cfld=cfld+1
          fld_info(cfld)%ifld=IAVBLFLD(IGET(197))
          datapd(1:iend-ista+1,1:jend-jsta+1,cfld)=GRID1(ista:iend,jsta:jend)
        endif
      ENDIF
!
      IF ((MODELNAME=='NMM' .AND. GRIDTYPE=='B') .OR. &
             MODELNAME=='FV3R') THEN
!nmmb_clds1
!   
!-- Initialize low, middle, high, and total cloud cover; 
!   also a method for cloud ceiling height
!
         DO J=JSTA,JEND
           DO I=ISTA,IEND
             CFRACL(I,J)=0.
             CFRACM(I,J)=0.
             CFRACH(I,J)=0.
             TCLD(I,J)=0.
           ENDDO
         ENDDO
!
!-- Average cloud fractions over a 10 mi (16.09 km) radius (R), 
!   approximated by a box of the same area = pi*R**2. Final
!   distance (d) is 1/2 of box size, d=0.5*sqrt(pi)*R=14259 m.
!
        if(grib == "grib2" )then
          DY_m=DYVAL*0.1112    !- DY_m in m 
        endif   
        DELY=14259./DY_m
        numr=NINT(DELY)
  !     write (0,*) 'numr,dyval,DY_m=',numr,dyval,DY_m
        DO L=LM,1,-1
          DO J=JSTA,JEND
            DO I=ISTA,IEND
              if(CFR(I,J,L)<spval) then
              FULL_CLD(I,J)=CFR(I,J,L)    !- 3D cloud fraction (from radiation)
              else
              FULL_CLD(I,J)=spval
              endif
            ENDDO
          ENDDO
          CALL AllGETHERV(FULL_CLD)
          DO J=JSTA,JEND
            DO I=ISTA,IEND
              NUMPTS=0
              FRAC=0.
              DO JC=max(1,J-numr),min(JM,J+numr)
                DO IC=max(1,I-numr),min(IM,I+numr)
!                  if(IC>=1.and.IC<=IM.and.JM>=JSTA.and.JM<=JEND) then
                  IF(FULL_CLD(IC,JC) /= SPVAL) THEN
                    NUMPTS=NUMPTS+1
                    FRAC=FRAC+FULL_CLD(IC,JC)
                  ENDIF
!                  else
!                    FRAC=spval
!                  endif
                ENDDO
              ENDDO
              IF (NUMPTS>0) FRAC=FRAC/REAL(NUMPTS)
              if(PMID(I,J,L)<spval) then
              PCLDBASE=PMID(I,J,L)    !-- Using PCLDBASE variable for convenience
              IF (PCLDBASE>=PTOP_LOW) THEN
                CFRACL(I,J)=MAX(CFRACL(I,J),FRAC)
              ELSE IF (PCLDBASE>=PTOP_MID) THEN
                CFRACM(I,J)=MAX(CFRACM(I,J),FRAC)
              ELSE
                CFRACH(I,J)=MAX(CFRACH(I,J),FRAC)
              ENDIF
              TCLD(I,J)=MAX(TCLD(I,J),FRAC)
              else
              CFRACL(I,J)=spval
              CFRACM(I,J)=spval
              CFRACH(I,J)=spval
              TCLD(I,J)=spval
              endif
            ENDDO  ! I
          ENDDO    ! J
        ENDDO      ! L
!end nmmb_clds1
      ELSEIF (MODELNAME=='GFS') THEN
!Initialize for GLOBAL FV3 which has cluod fraction in range from
!0.0 to 1.0
!
!-- Initialize low, middle, high, and total cloud cover;
!   also a method for cloud ceiling height
!
        DO J=JSTA,JEND
          DO I=ISTA,IEND
            CFRACL(I,J)=0.
            CFRACM(I,J)=0.
            CFRACH(I,J)=0.
            TCLD(I,J)=0.
          ENDDO
        ENDDO
        DO L=LM,1,-1
          DO J=JSTA,JEND
            DO I=ISTA,IEND
              FRAC=CFR(I,J,L) !- 3D cloud fraction at model layers
              PCLDBASE=PMID(I,J,L)    !-- Using PCLDBASE variable for convenience
              IF (PCLDBASE>=PTOP_LOW) THEN
                CFRACL(I,J)=MAX(CFRACL(I,J),FRAC)
              ELSE IF (PCLDBASE>=PTOP_MID) THEN
                CFRACM(I,J)=MAX(CFRACM(I,J),FRAC)
              ELSE
                CFRACH(I,J)=MAX(CFRACH(I,J),FRAC)
              ENDIF
              TCLD(I,J)=MAX(TCLD(I,J),FRAC)
            ENDDO  ! I
          ENDDO    ! J
        ENDDO      ! L
      ENDIF  
!
!***  BLOCK 2.  2-D CLOUD FIELDS.

! GSD maximum cloud fraction in (PBL + 1 km) (J. Kenyon, 8 Aug 2019)
      IF (IGET(799)>0) THEN
!$omp parallel do private(i,j,k)
        DO J=JSTA,JEND
          DO I=ISTA,IEND
             GRID1(I,J)=0.0
             DO K = 1,LM
               IF (ZMID(I,J,LM-K+1) <= PBLH(I,J)+1000.0) THEN
                 GRID1(I,J)=max(GRID1(I,J),CFR(I,J,LM-K+1)*100.0)
               ENDIF
             ENDDO
          ENDDO
        ENDDO
        if(grib=="grib2" )then
          cfld=cfld+1
          fld_info(cfld)%ifld=IAVBLFLD(IGET(799))
          datapd(1:iend-ista+1,1:jend-jsta+1,cfld)=GRID1(ista:iend,jsta:jend)
        endif
      ENDIF
!
!     LOW CLOUD FRACTION.
      IF (IGET(037) > 0) THEN
!$omp parallel do private(i,j)
        DO J=JSTA,JEND
          DO I=ISTA,IEND
            IF(CFRACL(I,J) < SPVAL) then
              GRID1(I,J) = CFRACL(I,J)*100.
            else
              GRID1(I,J) = spval
            endif
          ENDDO
        ENDDO
       if(grib=="grib2" )then
          cfld=cfld+1
          fld_info(cfld)%ifld=IAVBLFLD(IGET(037))
!$omp parallel do private(i,j,ii,jj)
          do j=1,jend-jsta+1
            jj = jsta+j-1
            do i=1,iend-ista+1
              ii=ista+i-1
              datapd(i,j,cfld) = GRID1(ii,jj)
            enddo
          enddo
       endif
      ENDIF
!
!     TIME AVERAGED LOW CLOUD FRACTION.
      IF (IGET(300) > 0) THEN
!$omp parallel do private(i,j)
        DO J=JSTA,JEND
          DO I=ISTA,IEND
            IF(AVGCFRACL(I,J) < SPVAL) then
              GRID1(I,J) = AVGCFRACL(I,J)*100.   
            else
              GRID1(I,J) = spval
            endif
          ENDDO
        ENDDO
        ID(1:25)=0
        ITCLOD     = NINT(TCLOD)
        IF(ITCLOD /= 0) then
          IFINCR     = MOD(IFHR,ITCLOD)
          IF(IFMIN >= 1)IFINCR= MOD(IFHR*60+IFMIN,ITCLOD*60)
        ELSE
          IFINCR     = 0
        endif

        ID(19)  = IFHR
        IF(IFMIN >= 1)ID(19)=IFHR*60+IFMIN  !USE MIN FOR OFF-HR FORECAST
        ID(20)  = 3
        IF (IFINCR==0) THEN
           ID(18)  = IFHR-ITCLOD
        ELSE
           ID(18)  = IFHR-IFINCR
           IF(IFMIN >= 1)ID(18)=IFHR*60+IFMIN-IFINCR
        ENDIF
        IF (ID(18)<0) ID(18) = 0
       if(grib=="grib2" )then
          cfld=cfld+1
          fld_info(cfld)%ifld=IAVBLFLD(IGET(300))
          if(ITCLOD>0) then
            fld_info(cfld)%ntrange=1
          else
            fld_info(cfld)%ntrange=0
          endif
          fld_info(cfld)%tinvstat=IFHR-ID(18)
!$omp parallel do private(i,j,ii,jj)
          do j=1,jend-jsta+1
            jj = jsta+j-1
            do i=1,iend-ista+1
              ii=ista+i-1
              datapd(i,j,cfld) = GRID1(ii,jj)
            enddo
          enddo
        endif
      ENDIF      
!     
!     MIDDLE CLOUD FRACTION.
      IF (IGET(038) > 0) THEN
!       GRID1=SPVAL
!$omp parallel do private(i,j)
        DO J=JSTA,JEND
          DO I=ISTA,IEND
            IF(CFRACM(I,J) < SPVAL) then
              GRID1(I,J) = CFRACM(I,J)*100.
            else
              GRID1(I,J) = spval
            endif
          ENDDO
        ENDDO
       if(grib=="grib2" )then
          cfld=cfld+1
          fld_info(cfld)%ifld=IAVBLFLD(IGET(038))
!$omp parallel do private(i,j,ii,jj)
          do j=1,jend-jsta+1
            jj = jsta+j-1
            do i=1,iend-ista+1
              ii=ista+i-1
              datapd(i,j,cfld) = GRID1(ii,jj)
            enddo
          enddo
        endif
      ENDIF
!
!     TIME AVERAGED MIDDLE CLOUD FRACTION.
      IF (IGET(301) > 0) THEN
!$omp parallel do private(i,j)
        DO J=JSTA,JEND
          DO I=ISTA,IEND
            IF(ABS(AVGCFRACM(I,J)-SPVAL)>SMALL)THEN
              GRID1(I,J) = AVGCFRACM(I,J)*100.
            ELSE
              GRID1(I,J) = SPVAL
            END IF 
          ENDDO
        ENDDO
        ID(1:25)=0
        ITCLOD     = NINT(TCLOD)
        IF(ITCLOD /= 0) then
          IFINCR     = MOD(IFHR,ITCLOD)
          IF(IFMIN >= 1)IFINCR= MOD(IFHR*60+IFMIN,ITCLOD*60)
        ELSE
          IFINCR     = 0
        endif

        ID(19)  = IFHR
        IF(IFMIN >= 1)ID(19)=IFHR*60+IFMIN  !USE MIN FOR OFF-HR FORECAST
        ID(20)  = 3
        IF (IFINCR==0) THEN
           ID(18)  = IFHR-ITCLOD
        ELSE
           ID(18)  = IFHR-IFINCR
           IF(IFMIN >= 1)ID(18)=IFHR*60+IFMIN-IFINCR
        ENDIF
        IF (ID(18)<0) ID(18) = 0
        if(grib=="grib2" )then
          cfld=cfld+1
          fld_info(cfld)%ifld=IAVBLFLD(IGET(301))
          if(ITCLOD>0) then
            fld_info(cfld)%ntrange=1
          else
            fld_info(cfld)%ntrange=0
          endif
            fld_info(cfld)%tinvstat=IFHR-ID(18)
!$omp parallel do private(i,j,ii,jj)
          do j=1,jend-jsta+1
            jj = jsta+j-1
            do i=1,iend-ista+1
              ii=ista+i-1
              datapd(i,j,cfld) = GRID1(ii,jj)
            enddo
          enddo
        endif
      ENDIF   
!     
!     HIGH CLOUD FRACTION.
      IF (IGET(039)>0) THEN
!       GRID1=SPVAL
!$omp parallel do private(i,j)
        DO J=JSTA,JEND
          DO I=ISTA,IEND
            IF(CFRACH(I,J) < SPVAL) then
              GRID1(I,J) = CFRACH(I,J)*100.
            else
              GRID1(I,J) = spval
            endif
          ENDDO
        ENDDO
       if(grib=="grib2" )then
          cfld=cfld+1
          fld_info(cfld)%ifld=IAVBLFLD(IGET(039))
!$omp parallel do private(i,j,ii,jj)
          do j=1,jend-jsta+1
            jj = jsta+j-1
            do i=1,iend-ista+1
              ii = ista+i-1
              datapd(i,j,cfld) = GRID1(ii,jj)
            enddo
          enddo
        endif
      ENDIF
!
!     TIME AVERAGED HIGH CLOUD FRACTION.
      IF (IGET(302) > 0) THEN
!       GRID1=SPVAL
!$omp parallel do private(i,j)
        DO J=JSTA,JEND
          DO I=ISTA,IEND
            IF(AVGCFRACH(I,J) < SPVAL) then
              GRID1(I,J) = AVGCFRACH(I,J)*100.
            else
              GRID1(I,J) = spval
            endif
          ENDDO
        ENDDO
        ID(1:25)=0
        ITCLOD     = NINT(TCLOD)
        IF(ITCLOD /= 0) then
          IFINCR     = MOD(IFHR,ITCLOD)
          IF(IFMIN >= 1)IFINCR= MOD(IFHR*60+IFMIN,ITCLOD*60)
        ELSE
          IFINCR     = 0
        endif

        ID(19)  = IFHR
        IF(IFMIN >= 1)ID(19)=IFHR*60+IFMIN  !USE MIN FOR OFF-HR FORECAST
        ID(20)  = 3
        IF (IFINCR==0) THEN
           ID(18)  = IFHR-ITCLOD
        ELSE
           ID(18)  = IFHR-IFINCR
           IF(IFMIN >= 1)ID(18)=IFHR*60+IFMIN-IFINCR
        ENDIF
        IF (ID(18)<0) ID(18) = 0
        if(grib=="grib2" )then
          cfld=cfld+1
          fld_info(cfld)%ifld=IAVBLFLD(IGET(302))
          if(ITCLOD>0) then
            fld_info(cfld)%ntrange=1
          else
            fld_info(cfld)%ntrange=0
          endif
            fld_info(cfld)%tinvstat=IFHR-ID(18)
!$omp parallel do private(i,j,ii,jj)
          do j=1,jend-jsta+1
            jj = jsta+j-1
            do i=1,iend-ista+1
              ii = ista+i-1
              datapd(i,j,cfld) = GRID1(ii,jj)
            enddo
          enddo
        endif
      ENDIF   
!     
!     TOTAL CLOUD FRACTION (INSTANTANEOUS).
      IF ((IGET(161) > 0) .OR. (IGET(260) > 0)) THEN
!        GRID1=SPVAL
         IF(MODELNAME=='NCAR' .OR. MODELNAME=='RAPR')THEN
!$omp parallel do private(i,j)
           DO J=JSTA,JEND
             DO I=ISTA,IEND
               GRID1(i,j)  = SPVAL
               egrid1(i,j)=0.
              do l = 1,LM
               egrid1(i,j)=max(egrid1(i,j),cfr(i,j,l))
              end do
             ENDDO
           ENDDO

         ELSE IF (MODELNAME=='NMM'.OR.MODELNAME=='FV3R' &
           .OR. MODELNAME=='GFS')THEN
           DO J=JSTA,JEND
             DO I=ISTA,IEND
!               EGRID1(I,J)=AMAX1(CFRACL(I,J),
!     1                 AMAX1(CFRACM(I,J),CFRACH(I,J)))
!            EGRID1(I,J)=1.-(1.-CFRACL(I,J))*(1.-CFRACM(I,J))*      &  
!     &                 (1.-CFRACH(I,J))
            GRID1(i,j)=SPVAL
            EGRID1(I,J)=TCLD(I,J)
          ENDDO
          ENDDO
         END IF
!$omp parallel do private(i,j)
         DO J=JSTA,JEND
           DO I=ISTA,IEND
             IF(ABS(EGRID1(I,J)-SPVAL) > SMALL) THEN
               GRID1(I,J) = EGRID1(I,J)*100.
               TCLD(I,J)  = EGRID1(I,J)*100.         !B ZHOU, PASSED to CALCEILING
             END IF 
           ENDDO
         ENDDO
         IF (IGET(161)>0) THEN
          if(grib=="grib2" )then
            cfld=cfld+1
            fld_info(cfld)%ifld=IAVBLFLD(IGET(161))
!$omp parallel do private(i,j,ii,jj)
            do j=1,jend-jsta+1
              jj = jsta+j-1
              do i=1,iend-ista+1
                ii = ista+i-1
                datapd(i,j,cfld) = GRID1(ii,jj)
              enddo
            enddo
          endif
        ENDIF
      ENDIF
!
!     TIME AVERAGED TOTAL CLOUD FRACTION.
      IF (IGET(144) > 0) THEN
!        GRID1=SPVAL
        IF(MODELNAME == 'GFS' .OR. MODELNAME == 'FV3R')THEN
!$omp parallel do private(i,j)
          DO J=JSTA,JEND
            DO I=ISTA,IEND
              IF(ABS(AVGTCDC(I,J)-SPVAL) > SMALL) then
                GRID1(I,J) = AVGTCDC(I,J)*100.
              else
                GRID1(I,J) = spval
              endif
            END DO
          END DO 

        ELSE IF(MODELNAME == 'NMM')THEN
          DO J=JSTA,JEND
            DO I=ISTA,IEND
!             RSUM = NCFRST(I,J)+NCFRCV(I,J)
!             IF (RSUM>0.0) THEN
!                EGRID1(I,J)=(ACFRST(I,J)+ACFRCV(I,J))/RSUM
!             ELSE
!                EGRID1(I,J) = D00
!             ENDIF
!ADDED BRAD'S MODIFICATION
              RSUM = D00
             IF (NCFRST(I,J)<SPVAL.and.ACFRST(I,J)<SPVAL)THEN
              IF (NCFRST(I,J) > 0) RSUM=ACFRST(I,J)/NCFRST(I,J)
              IF (NCFRCV(I,J) > 0)                               &
                RSUM=MAX(RSUM, ACFRCV(I,J)/NCFRCV(I,J))
              GRID1(I,J) = RSUM*100.
             ELSE
               GRID1(I,J) = spval
             ENDIF
            ENDDO
          ENDDO
        END IF 
        IF(MODELNAME == 'NMM' .OR. MODELNAME == 'GFS' .OR. &
           MODELNAME == 'FV3R')THEN
          ID(1:25)= 0
          ITCLOD     = NINT(TCLOD)
          IF(ITCLOD /= 0) then
            IFINCR     = MOD(IFHR,ITCLOD)
            IF(IFMIN >= 1)IFINCR= MOD(IFHR*60+IFMIN,ITCLOD*60)
          ELSE
            IFINCR     = 0
          endif

          ID(19)  = IFHR
          IF(IFMIN >= 1)ID(19)=IFHR*60+IFMIN  !USE MIN FOR OFF-HR FORECAST
          ID(20)  = 3
          IF (IFINCR==0) THEN
              ID(18)  = IFHR-ITCLOD
          ELSE
              ID(18)  = IFHR-IFINCR
              IF(IFMIN >= 1)ID(18)=IFHR*60+IFMIN-IFINCR
          ENDIF
          IF (ID(18)<0) ID(18) = 0
        ENDIF
        if(grib=="grib2" )then
          cfld=cfld+1
          fld_info(cfld)%ifld=IAVBLFLD(IGET(144))
          if(ITCLOD>0) then
             fld_info(cfld)%ntrange=1
          else
             fld_info(cfld)%ntrange=0
          endif
          fld_info(cfld)%tinvstat=IFHR-ID(18)
!$omp parallel do private(i,j,ii,jj)
          do j=1,jend-jsta+1
            jj = jsta+j-1
            do i=1,iend-ista+1
              ii = ista+i-1
              datapd(i,j,cfld) = GRID1(ii,jj)
            enddo
          enddo
        endif
      ENDIF
!
!     TIME AVERAGED STRATIFORM CLOUD FRACTION.
         IF (IGET(139)>0) THEN
           IF(MODELNAME /= 'NMM')THEN
             GRID1=SPVAL
           ELSE 
            DO J=JSTA,JEND
            DO I=ISTA,IEND
              IF (NCFRST(I,J)<SPVAL.and.ACFRST(I,J)<SPVAL)THEN
               IF (NCFRST(I,J)>0.0) THEN
                  GRID1(I,J) = ACFRST(I,J)/NCFRST(I,J)*100.
               ELSE
                  GRID1(I,J) = D00
               ENDIF
              ELSE
                  GRID1(I,J) = spval
              ENDIF     
            ENDDO
            ENDDO
           END IF 
          IF(MODELNAME=='NMM' .or. MODELNAME=='FV3R')THEN
           ID(1:25)=0
           ITCLOD     = NINT(TCLOD)
	   IF(ITCLOD /= 0) then
            IFINCR     = MOD(IFHR,ITCLOD)
	    IF(IFMIN >= 1)IFINCR= MOD(IFHR*60+IFMIN,ITCLOD*60)
	   ELSE
	    IFINCR     = 0
           endif 
           ID(19)  = IFHR
	   IF(IFMIN >= 1)ID(19)=IFHR*60+IFMIN
           ID(20)  = 3
           IF (IFINCR==0) THEN
               ID(18)  = IFHR-ITCLOD
           ELSE
               ID(18)  = IFHR-IFINCR
	       IF(IFMIN >= 1)ID(18)=IFHR*60+IFMIN-IFINCR
           ENDIF
           IF (ID(18)<0) ID(18) = 0
          ENDIF
          if(grib=="grib2" )then
          cfld=cfld+1
          fld_info(cfld)%ifld=IAVBLFLD(IGET(139))
            if(ITCLOD>0) then
               fld_info(cfld)%ntrange=1
            else
               fld_info(cfld)%ntrange=0
            endif
            fld_info(cfld)%tinvstat=IFHR-ID(18)
            datapd(1:iend-ista+1,1:jend-jsta+1,cfld)=GRID1(ista:iend,jsta:jend)
          endif
         ENDIF
!    
!     TIME AVERAGED CONVECTIVE CLOUD FRACTION.
         IF (IGET(143)>0) THEN
           IF(MODELNAME /= 'NMM')THEN
	    GRID1=SPVAL
	   ELSE  
            DO J=JSTA,JEND
            DO I=ISTA,IEND
              IF (NCFRCV(I,J)<SPVAL.and.ACFRCV(I,J)<SPVAL)THEN
               IF (NCFRCV(I,J)>0.0) THEN
                  GRID1(I,J) = ACFRCV(I,J)/NCFRCV(I,J)*100.
               ELSE
                  GRID1(I,J) = D00
               ENDIF
              ELSE
                  GRID1(I,J) = spval
              ENDIF
            ENDDO
            ENDDO
	   END IF
           IF(MODELNAME=='NMM')THEN 
            ID(1:25)=0
            ITCLOD     = NINT(TCLOD)
	    IF(ITCLOD /= 0) then
             IFINCR     = MOD(IFHR,ITCLOD)
	     IF(IFMIN >= 1)IFINCR= MOD(IFHR*60+IFMIN,ITCLOD*60)
	    ELSE
	     IFINCR     = 0
            endif 
            ID(19)  = IFHR
	    IF(IFMIN >= 1)ID(19)=IFHR*60+IFMIN
            ID(20)  = 3
            IF (IFINCR==0) THEN
               ID(18)  = IFHR-ITCLOD
            ELSE
               ID(18)  = IFHR-IFINCR
	       IF(IFMIN >= 1)ID(18)=IFHR*60+IFMIN-IFINCR
            ENDIF
            IF (ID(18)<0) ID(18) = 0
          ENDIF
          if(grib=="grib2" )then
          cfld=cfld+1
          fld_info(cfld)%ifld=IAVBLFLD(IGET(143))
            if(ITCLOD>0) then
               fld_info(cfld)%ntrange=1
            else
               fld_info(cfld)%ntrange=0
            endif
            fld_info(cfld)%tinvstat=IFHR-ID(18)
            datapd(1:iend-ista+1,1:jend-jsta+1,cfld)=GRID1(ista:iend,jsta:jend)
          endif
         ENDIF
!    
!     CLOUD BASE AND TOP FIELDS 
      IF((IGET(148)>0) .OR. (IGET(149)>0) .OR.              &
          (IGET(168)>0) .OR. (IGET(178)>0) .OR.             &
          (IGET(179)>0) .OR. (IGET(194)>0) .OR.             &
          (IGET(408)>0) .OR.                                   & 
          (IGET(409)>0) .OR. (IGET(406)>0) .OR.             &
          (IGET(195)>0) .OR. (IGET(260)>0) .OR.             &
          (IGET(275)>0))  THEN
!
!--- Calculate grid-scale cloud base & top arrays (Ferrier, Feb '02)
!
!--- Rain is not part of cloud, only cloud water + cloud ice + snow
!
        DO J=JSTA,JEND
          DO I=ISTA,IEND
!
!--- Various convective cloud base & cloud top levels
!
!     write(0,*)' hbot=',hbot(i,j),' hbotd=',hbotd(i,j),'
!     hbots=',hbots(i,j)&
!  ,' htop=',htop(i,j),' htopd=',htopd(i,j),' htops=',htops(i,j),i,j
! Initilize
            IBOTCu(I,J) = 0
            ITOPCu(I,J) = 100
            IBOTDCu(I,J) = 0
            ITOPDCu(I,J) = 100
            IBOTSCu(I,J) = 0
            ITOPSCu(I,J) = 100
            if (hbot(i,j) /= spval) then
              IBOTCu(I,J) = NINT(HBOT(I,J))
            endif
            if (hbotd(i,j) /= spval) then
              IBOTDCu(I,J) = NINT(HBOTD(I,J))
            endif
            if (hbots(i,j) /= spval) then
              IBOTSCu(I,J) = NINT(HBOTS(I,J))
            endif
            if (htop(i,j) /= spval) then
              ITOPCu(I,J) = NINT(HTOP(I,J))
            endif
            if (htopd(i,j) /= spval) then
              ITOPDCu(I,J) = NINT(HTOPD(I,J))
            endif
            if (htops(i,j) /= spval) then
              ITOPSCu(I,J) = NINT(HTOPS(I,J))
            endif
            IF (IBOTCu(I,J)-ITOPCu(I,J) <= 1) THEN
              IBOTCu(I,J) = 0
              ITOPCu(I,J) = 100
            ENDIF
            IF (IBOTDCu(I,J)-ITOPDCu(I,J) <= 1) THEN
              IBOTDCu(I,J) = 0
              ITOPDCu(I,J) = 100
            ENDIF
            IF (IBOTSCu(I,J)-ITOPSCu(I,J) <= 1) THEN
              IBOTSCu(I,J) = 0
              ITOPSCu(I,J) = 100
            ENDIF
! Convective cloud top height
           ITOP = ITOPCu(I,J)
           IF (ITOP > 0 .AND. ITOP < 100) THEN
!             print *, 'aha ', ITOP
           ENDIF
           IF (ITOP > 0 .AND. ITOP <= NINT(LMH(I,J))) THEN
             CLDZCu(I,J) = ZMID(I,J,ITOP)
           else
             CLDZCu(I,J) = -5000.
           endif

!   !
    !--- Grid-scale cloud base & cloud top levels 
    !
    !--- Grid-scale cloud occurs when the mixing ratio exceeds QCLDmin
    !    or in the presence of snow when RH>=95% or at/above the PBL top.
    !
        if(MODELNAME == 'RAPR') then
            IBOTGr(I,J)=0
            DO L=NINT(LMH(I,J)),1,-1
              QCLD=QQW(I,J,L)+QQI(I,J,L)+QQS(I,J,L)
              IF (QCLD >= QCLDmin) THEN
                IBOTGr(I,J)=L
                EXIT
              ENDIF
            ENDDO    !--- End L loop
            ITOPGr(I,J)=100
            DO L=1,NINT(LMH(I,J))
              QCLD=QQW(I,J,L)+QQI(I,J,L)+QQS(I,J,L)
              IF (QCLD >= QCLDmin) THEN
                ITOPGr(I,J)=L
                EXIT
              ENDIF
            ENDDO    !--- End L loop
        else
            IBOTGr(I,J) = 0
            ZPBLtop     = PBLH(I,J)+ZINT(I,J,NINT(LMH(I,J))+1)
            DO L=NINT(LMH(I,J)),1,-1
              QCLD = QQW(I,J,L)+QQI(I,J,L)           !- no snow +QQS(I,J,L)
              IF (QCLD >= QCLDmin) THEN
                IBOTGr(I,J) = L
                EXIT
              ENDIF
snow_check:   IF (QQS(I,J,L)>=QCLDmin) THEN
                TMP=T(I,J,L)
                IF (TMP>=C2K) THEN
                  QSAT=PQ0/PMID(I,J,L)*EXP(A2*(TMP-A3)/(TMP-A4))
                ELSE
!-- Use Teten's formula for ice from Murray (1967).  More info at
!   http://faculty.eas.ualberta.ca/jdwilson/EAS372_13/Vomel_CIRES_satvpformulae.html
                  QSAT=PQ0/PMID(I,J,L)*EXP(21.8745584*(TMP-A3)/(TMP-7.66))
                ENDIF
                RHUM=Q(I,J,L)/QSAT
                IF (RHUM>=0.98 .AND. ZMID(I,J,L)>=ZPBLtop) THEN
                IBOTGr(I,J)=L
                EXIT
              ENDIF
              ENDIF  snow_check
            ENDDO    !--- End L loop
            ITOPGr(I,J) = 100
            DO L=1,NINT(LMH(I,J))
              QCLD=QQW(I,J,L)+QQI(I,J,L)+QQS(I,J,L)
              IF (QCLD >= QCLDmin) THEN
                ITOPGr(I,J)=L
                EXIT
              ENDIF
            ENDDO    !--- End L loop
        endif
    !
    !--- Combined (convective & grid-scale) cloud base & cloud top levels 
            IF(MODELNAME == 'NCAR' .OR. MODELNAME == 'RAPR')THEN
              IBOTT(I,J) = IBOTGr(I,J)
              ITOPT(I,J) = ITOPGr(I,J)
	    ELSE
              IBOTT(I,J) = MAX(IBOTGr(I,J), IBOTCu(I,J))
!	      if(i==200 .and. j==139)print*,'Debug cloud base 1: ',&
!             IBOTGr(I,J),IBOTCu(I,J),ibott(i,j)
              ITOPT(I,J) = MIN(ITOPGr(I,J), ITOPCu(I,J))
	    END IF 
          ENDDO      !--- End I loop
        ENDDO        !--- End J loop
      ENDIF          !--- End IF tests 
!
! CONVECTIVE CLOUD TOP HEIGHT
      IF (IGET(758)>0) THEN

          DO J=JSTA,JEND
          DO I=ISTA,IEND
              GRID1(I,J) = CLDZCu(I,J)
          ENDDO
          ENDDO
          if(grib=="grib2" )then
               cfld=cfld+1
               fld_info(cfld)%ifld=IAVBLFLD(IGET(758))
               datapd(1:iend-ista+1,1:jend-jsta+1,cfld)=GRID1(ista:iend,jsta:jend)
          endif
      ENDIF
!
!-------------------------------------------------
!-----------  VARIOUS CLOUD BASE FIELDS ----------
!-------------------------------------------------
!
!--- "TOTAL" CLOUD BASE FIELDS (convective + grid-scale;  Ferrier, Feb '02)
!
      IF ((IGET(148)>0) .OR. (IGET(178)>0) .OR.(IGET(260)>0) ) THEN
        DO J=JSTA,JEND
          DO I=ISTA,IEND
            IBOT=IBOTT(I,J)     !-- Cloud base ("bottoms")
            IF(MODELNAME == 'RAPR') then
               IF (IBOT <= 0) THEN
                 CLDP(I,J) = SPVAL
                 CLDZ(I,J) = SPVAL
               ELSE IF (IBOT <= NINT(LMH(I,J))) THEN
                 CLDP(I,J) = PMID(I,J,IBOT)
                 IF (IBOT == LM) THEN
                   CLDZ(I,J) = ZINT(I,J,LM)
                 ELSE
                   CLDZ(I,J) = HTM(I,J,IBOT+1)*T(I,J,IBOT+1)   &
                           *(Q(I,J,IBOT+1)*D608+H1)*ROG*    &
                           (LOG(PINT(I,J,IBOT+1))-LOG(CLDP(I,J)))&
                           +ZINT(I,J,IBOT+1)
                 ENDIF     !--- End IF (IBOT == LM) ...
               ENDIF       !--- End IF (IBOT <= 0) ...
            ELSE
               IF (IBOT>0 .AND. IBOT<=NINT(LMH(I,J))) THEN
                 CLDP(I,J) = PMID(I,J,IBOT)
                 CLDZ(I,J) = ZMID(I,J,IBOT)
               ELSE
                 CLDP(I,J) = -50000.
                 CLDZ(I,J) = -5000.
               ENDIF       !--- End IF (IBOT <= 0) ...
            ENDIF
          ENDDO         !--- End DO I loop
        ENDDO           !--- End DO J loop
!   CLOUD BOTTOM PRESSURE
         IF (IGET(148)>0) THEN
               DO J=JSTA,JEND
               DO I=ISTA,IEND
                 GRID1(I,J) = CLDP(I,J)
               ENDDO
               ENDDO
             if(grib=="grib2" )then
               cfld=cfld+1
               fld_info(cfld)%ifld=IAVBLFLD(IGET(148))
               datapd(1:iend-ista+1,1:jend-jsta+1,cfld)=GRID1(ista:iend,jsta:jend)
             endif
         ENDIF 
!    CLOUD BOTTOM HEIGHT
         IF (IGET(178)>0) THEN
!--- Parameter was set to 148 in operational code  (Ferrier, Feb '02)
               DO J=JSTA,JEND
               DO I=ISTA,IEND
                 GRID1(I,J) = CLDZ(I,J)
               ENDDO
               ENDDO
             if(grib=="grib2" )then
               cfld=cfld+1
               fld_info(cfld)%ifld=IAVBLFLD(IGET(178))
               datapd(1:iend-ista+1,1:jend-jsta+1,cfld)=GRID1(ista:iend,jsta:jend)
             endif
         ENDIF
      ENDIF

!    GSD CLOUD CEILING ALGORITHMS...

!    Parameter 408: legacy ceiling diagnostic
      IF (IGET(408)>0) THEN
!- imported from RUC post
!  -- constants for effect of snow on ceiling
!      Also found in calvis.f
        rhoice = 970.
        coeffp = 10.36
! - new value from Roy Rasmussen - Dec 2003
!        exponfp = 0.7776 
! change consistent with CALVIS_GSD.f
        exponfp = 1.
        const1 = 3.912

        nfog = 0
        do k=1,7
         nfogn(k) = 0
        end do
        npblcld = 0

        Cloud_def_p = 0.0000001

        DO J=JSTA,JEND
<<<<<<< HEAD
          DO I=ISTA,IEND
!
=======
          DO I=1,IM
>>>>>>> 0dc3c0c1
!- imported from RUC post
          CLDZ(I,J) = SPVAL 
          pcldbase = SPVAL
          zcldbase = SPVAL 
          watericemax = -99999.
          do k=1,lm
            LL=LM-k+1
            watericetotal(k) = QQW(i,j,ll) + QQI(i,j,ll)
            watericemax = max(watericemax,watericetotal(k))
          end do

         if (watericemax>=cloud_def_p) then

!  Cloud base
!====================

! --- Check out no. of points with thin cloud layers near surface
           do k=2,3
             pabovesfc(k) = pint(i,j,lm) - pint(i,j,lm-k+1)
             if (watericetotal(k)<cloud_def_p) then
! --- wimin is watericemin in lowest few levels
               wimin = 100.
               do k1=k-1,1,-1
                 wimin = min(wimin,watericetotal(k1))
               end do
               if (wimin>cloud_def_p) then
                 nfogn(k)= nfogn(k)+1
               end if
             end if
           end do

!        Eliminate fog layers near surface in watericetotal array
           loop1778 : do k=2,3
! --- Do this only when at least 10 mb (1000 Pa) above surface
!            if (pabovesfc(k)>1000.) then
               if (watericetotal(k)<cloud_def_p) then
                 if (watericetotal(1)>cloud_def_p) then
                   nfog = nfog+1
                   do k1=1,k-1
                     if (watericetotal(k1)>=cloud_def_p) then
                       watericetotal(k1)=0.
                     end if
                   end do
                 end if
               end if
               exit loop1778
!            end if
           end do loop1778

!!       At surface?
!commented out 16aug11
!          if (watericetotal(1)>cloud_def_p) then
!            zcldbase = zmid(i,j,lm)
!            go to 3788
!          end if
!!       Aloft?
           loop371: do k=2,lm
             k1 = k
             if (watericetotal(k)>cloud_def_p) then
               if (k1<=4) then
! -- If within 4 levels of surface, just use lowest cloud level
!     as ceiling WITHOUT vertical interpolation.
                 zcldbase = zmid(i,j,lm-k1+1)
                 pcldbase = pmid(i,j,lm-k1+1)
               else   
! -- Use vertical interpolation to obtain cloud level
                 zcldbase = zmid(i,j,lm-k1+1) + (cloud_def_p-watericetotal(k1))    &
                     * (zmid(i,j,lm-k1+2)-zmid(i,j,lm-k1+1))                  &
                     / (watericetotal(k1-1) - watericetotal(k1))
                 pcldbase = pmid(i,j,lm-k1+1) + (cloud_def_p-watericetotal(k1))    &
                     * (pmid(i,j,lm-k1+2)-pmid(i,j,lm-k1+1))                  &
                     / (watericetotal(k1-1) - watericetotal(k1))
               end if
               zcldbase  = max(zcldbase,FIS(I,J)*GI+5.)

! 3788   continue

! -- consider lowering of ceiling due to falling snow
!      -- extracted from calvis.f (visibility diagnostic)
               if (QQS(i,j,LM)>0.) then
                 TV=T(I,J,lm)*(H1+D608*Q(I,J,lm))
                 RHOAIR=PMID(I,J,lm)/(RD*TV)
                 vovermd = (1.+Q(i,j,LM))/rhoair + QQS(i,j,LM)/rhoice
                 concfp = QQS(i,j,LM)/vovermd*1000.
                 betav = coeffp*concfp**exponfp + 1.e-10
                 vertvis = 1000.*min(90., const1/betav)
                 if (vertvis < zcldbase-FIS(I,J)*GI ) then
                   zcldbase = FIS(I,J)*GI + vertvis
                   loop3741: do k2=2,LM
                     k1 = k2
                     if (ZMID(i,j,lm-k2+1) > zcldbase) then
                       pcldbase = pmid(i,j,lm-k1+2) + (zcldbase-ZMID(i,j,lm-k1+2))   &
                        *(pmid(i,j,lm-k1+1)-pmid(i,j,lm-k1+2) )                   &
                        /(zmid(i,j,lm-k1+1)-zmid(i,j,lm-k1+2) )
                       exit loop3741
                     endif
                   end do loop3741
                 end if
               end if
               exit loop371
             endif
           end do loop371
         endif

!new 15 aug 2011
              CLDZ(I,J) = zcldbase
              CLDP(I,J) = pcldbase

! --- Now, do a PBL cloud check.
! --- First, get a PBL-top cloud ceiling, if it exists.
!     This value is the first level under the cloud top if
!       the RH is greater than 95%.   This should help to identify
!       ceilings that the RUC model doesn't quite catch due to
!       vertical resolution.

! - compute relative humidity
         do k=1,LM
        LL=LM-K+1
        Tx=T(I,J,LL)-273.15
        POL = 0.99999683       + TX*(-0.90826951E-02 +                  &
           TX*(0.78736169E-04   + TX*(-0.61117958E-06 +                 &
           TX*(0.43884187E-08   + TX*(-0.29883885E-10 +                 &
           TX*(0.21874425E-12   + TX*(-0.17892321E-14 +                 &
           TX*(0.11112018E-16   + TX*(-0.30994571E-19)))))))))
        esx = 6.1078/POL**8

          ES = esx
          E = PMID(I,J,LL)/100.*Q(I,J,LL)/(0.62197+Q(I,J,LL)*0.37803)
          RHB(k) = 100.*MIN(1.,E/ES)
!
!     COMPUTE VIRTUAL POTENTIAL TEMPERATURE.
!
         enddo

! PBL height is computed in INITPOST.f
! zpbltop is relative to sea level
            ZSF=ZINT(I,J,NINT(LMH(I,J))+1)
            zpbltop = PBLH(I,J)+ZSF

!            PBLH(I,J)= zpbltop - FIS(I,J)*GI
!         print *,'I,J,k1,zmid(i,j,lm-k1+1),zmid(i,j,lm-k1),PBLH(I,J)',
!     1   I,J,k1,zmid(i,j,lm-k1+1),zmid(i,j,lm-k1),PBLH(I,J),RHB(k1)

         loop745: do k2=3,20
           if (zpbltop<ZMID(i,j,LM-k2+1)) then 
             if (rhb(k2-1)>95. ) then
               zcldbase = ZMID(i,j,LM-k2+2)
               if (CLDZ(i,j)<-100.) then
                 npblcld = npblcld+1
                 CLDZ(i,j) = zcldbase
                 CLDP(I,J) = PMID(i,j,LM-k2+2)
                 exit loop745
               end if
               if ( zcldbase<CLDZ(I,J)) then
                 CLDZ(I,J) = zcldbase
               end if
             end if
             exit loop745
           end if
         end do loop745

!- include convective clouds
         IBOT=IBOTCu(I,J)
         if(IBOT>0) then
           if(CLDZ(I,J)<-100.) then
              CLDZ(I,J)=ZMID(I,J,IBOT)
           else 
             if(ZMID(I,J,IBOT)<CLDZ(I,J)) then
               CLDZ(I,J)=ZMID(I,J,IBOT)
             endif
           endif
         endif

          ENDDO      !--- End I loop
        ENDDO        !--- End J loop

      write(6,*)'No. pts with PBL-cloud  =',npblcld
      write(6,*)'No. pts to eliminate fog =',nfog
      do k=2,7
       write(6,*)'No. pts with fog below lev',k,' =',nfogn(k)
      end do

      nlifr = 0
      DO J=JSTA,JEND
      DO I=ISTA,IEND
        zcld = CLDZ(i,j) - FIS(I,J)*GI
        if (CLDZ(i,j)>=0..and.zcld<160.) nlifr = nlifr+1
      end do
      end do
      write(6,*)'No. pts w/ LIFR ceiling =',nlifr

!    Parameter 408: legacy ceiling diagnostic
          IF (IGET(408)>0) THEN
!!$omp parallel do private(i,j)
            DO J=JSTA,JEND
              DO I=ISTA,IEND
                GRID1(I,J) = CLDZ(I,J)
              ENDDO
            ENDDO
               if(grib=="grib2" )then
                 cfld=cfld+1
                 fld_info(cfld)%ifld=IAVBLFLD(IGET(408))
                 datapd(1:iend-ista+1,1:jend-jsta+1,cfld)=GRID1(ista:iend,jsta:jend)
               endif
          ENDIF
      ENDIF   !End of GSD algorithm

! BEGIN EXPERIMENTAL GSD CEILING DIAGNOSTICS...
! J. Kenyon, 4 Feb 2017:  this approach uses model-state cloud fractions
!    Parameter 487: experimental ceiling diagnostic #1
      IF (IGET(487)>0) THEN
!       set some constants for ceiling adjustment in snow (retained from legacy algorithm, also in calvis.f)
        rhoice = 970.
        coeffp = 10.36
        exponfp = 1.
        const1 = 3.912
!       set minimum cloud fraction to represent a ceiling
        ceiling_thresh_cldfra = 0.5

        DO J=JSTA,JEND
          DO I=ISTA,IEND
            ceil(I,J) = SPVAL
            zceil     = SPVAL
            cldfra_max = 0.
            do k=1,lm
              LL=LM-k+1
              cldfra(k) = cfr(i,j,ll)
              cldfra_max = max(cldfra_max,cldfra(k))              ! determine the column-maximum cloud fraction
            end do

            if (cldfra_max >= ceiling_thresh_cldfra) then ! threshold cloud fraction found in column, get ceiling

!             threshold cloud fraction (possible ceiling) found somewhere in column, so proceed...
!             first, search for and eliminate fog layers near surface (retained from legacy diagnostic)
              do k=2,3  ! Ming, k=3 will never be reached in this logic
                if (cldfra(k) < ceiling_thresh_cldfra) then   ! these two lines:
                  if (cldfra(1) > ceiling_thresh_cldfra) then ! ...look for surface-based fog beneath less-cloudy layers 
                    do k1=1,k-1    ! now perform the clearing for k=1 up to k-1
                      if (cldfra(k1) >= ceiling_thresh_cldfra) then
                        cldfra(k1)=0.
                      end if
                    end do
                  end if
                  ! level k=2,3 has no ceiling, and no fog at surface, so skip out of this loop
                end if
                exit 
              end do  ! k

!             now search aloft...
              loop471:do k=2,lm
                k1 = k
                if (cldfra(k) >= ceiling_thresh_cldfra) then ! go to 472 ! found ceiling
                  if (k1 <= 4) then ! within 4 levels of surface, no interpolation
                     zceil = zmid(i,j,lm-k1+1)
                  else                ! use linear interpolation
                     zceil = zmid(i,j,lm-k1+1) + (ceiling_thresh_cldfra-cldfra(k1)) &
                         * (zmid(i,j,lm-k1+2)-zmid(i,j,lm-k1+1))                &
                         / (cldfra(k1-1) - cldfra(k1))
                  end if
                  zceil = max(zceil,FIS(I,J)*GI+5.)

!         consider lowering of ceiling due to falling snow (retained from legacy diagnostic)
!         ...this is extracted from calvis.f (visibility diagnostic)
                  if (QQS(i,j,LM)>0.) then
                    TV=T(I,J,lm)*(H1+D608*Q(I,J,lm))
                    RHOAIR=PMID(I,J,lm)/(RD*TV)
                    vovermd = (1.+Q(i,j,LM))/rhoair + QQS(i,j,LM)/rhoice
                    concfp = QQS(i,j,LM)/vovermd*1000.
                    betav = coeffp*concfp**exponfp + 1.e-10
                    vertvis = 1000.*min(90., const1/betav)
                    if (vertvis < zceil-FIS(I,J)*GI ) then
                      zceil = FIS(I,J)*GI + vertvis
                      exit loop471
                    end if
                  end if

                  exit loop471
                endif  ! cldfra(k) >= ceiling_thresh_cldfra
              end do loop471
            endif ! cldfra_max >= ceiling_thresh_cldfra
            ceil(I,J) = zceil
          ENDDO      ! i loop
        ENDDO        ! j loop

!    Parameter 487: experimental ceiling diagnostic #1
        DO J=JSTA,JEND
        DO I=ISTA,IEND
          GRID1(I,J) = ceil(I,J)
        ENDDO
        ENDDO
        if(grib=="grib2" )then
          cfld=cfld+1
          fld_info(cfld)%ifld=IAVBLFLD(IGET(487))
          datapd(1:iend-ista+1,1:jend-jsta+1,cfld)=GRID1(ista:iend,jsta:jend)
        endif
      ENDIF ! end of parameter-487 conditional code
! END OF EXPERIMENTAL GSD CEILING DIAGNOSTIC 1

! BEGIN EXPERIMENTAL GSD CEILING DIAGNOSTIC 2
! -- J. Kenyon, 12 Sep 2019
!    Parameter 711 has been developed to eventually replace the GSD
!    legacy ceiling diagnostic, and can be regarded as a ceiling.
!    However, for RAPv5/HRRRv4, paramater 711 will be supplied as
!    the GSD cloud-base height, and parameter 798 will be the
!    corresponding cloud-base pressure. (J. Kenyon, 4 Nov 2019)

!    Parameters 711/798: experimental ceiling diagnostic #2 (height and pressure, respectively)
        IF ((IGET(711)>0) .OR. (IGET(798)>0)) THEN
          ! set minimum cloud fraction to represent a ceiling
          ceiling_thresh_cldfra = 0.4
          ! set some constants for ceiling adjustment in snow (retained from legacy algorithm, also in calvis.f)
          rhoice = 970.
          coeffp = 10.36
          exponfp = 1.
          const1 = 3.912

          DO J=JSTA,JEND
            DO I=ISTA,IEND
                ceil(I,J) = SPVAL
                zceil     = SPVAL
                zceil1    = SPVAL
                zceil2    = SPVAL
                CLDZ(I,J) = SPVAL
                CLDP(I,J) = SPVAL

                !-- Retrieve all cloud fractions in column
                do k=1,lm
                  cldfra(k) = cfr(i,j,LM-k+1)
                end do

                !-- Look for surface-based clouds beneath
                ! less-cloudy layers.  We will regard these
                ! instances as surface-based fog, too thin
                ! to impose a ceiling.
                if (cldfra(1) >= ceiling_thresh_cldfra) then !  possible thin fog; look higher
                  do k=2,3
                    if (cldfra(k) < 0.6) then ! confirmed thin fog, extending just below k
                      cldfra(1:k-1) = 0.0 ! clear fog up to k-1
                    end if
                  end do
                end if

                !-- Search 1:  no summation principle
                do k=2,lm
                  if (cldfra(k) >= ceiling_thresh_cldfra) then ! found ceiling
                     if (k <= 4) then ! within 4 levels of surface, no interpolation
                       zceil1 = zmid(i,j,lm-k+1)
                     else
                       zceil1 = zmid(i,j,lm-k+1) + (ceiling_thresh_cldfra-cldfra(k)) &
                               * (zmid(i,j,lm-k+2)-zmid(i,j,lm-k+1))                 &
                               / (cldfra(k-1) - cldfra(k))
                     end if
                     exit
                  end if
                end do

                !-- Search 2:  apply summation principle; see FAA order
                ! JO 7900.5B, Ch. 11 (Sky Condition), available at:
                ! https://www.faa.gov/documentLibrary/media/Order/7900_5D.pdf
                !
                ! and also:
                ! http://glossary.ametsoc.org/wiki/Summation_principle
                !
                ! J. Kenyon, 15 Aug 2019

                ! We seek to identify distinct cloud layers, which is
                ! not to be confused with model layers that contain
                ! clouds.  For instance, a single layer of clouds may be
                ! represented across several adjoining model layers.

                cfr_layer_sum(1:lm)=0.0 ! initialize a column of zeros
                previous_sum=0.0
                do k=4,lm-1
                  if ( (cldfra(k) >= 0.05 )       .and. & ! criterion 1
                       (cldfra(k) > cldfra(k-1)) .and. & ! criterion 2
                       (cldfra(k) >= cldfra(k+1)) )     & ! criterion 3
                     ! Explanation, by criterion:
                     !   (1) a reasonably large cloud fraction exists,
                     !   (2) the cloud fraction is > the adjoining cloud fraction below,
                     !   (3) the cloud fraction is >= the adjoining cloud fraction above (note that >=
                     !        is used here, in case k is the lowest of several overcast model layers)
                     then
                     ! If all criteria satisfied, then we will consider the local-maximum cldfra(k) as
                     ! representative of the cloud layer.  We then proceed to add this fraction to
                     ! the accumulated fraction(s) from any lower layer(s).
                        cfr_layer_sum(k) = min(1.0, previous_sum + cldfra(k))
                        previous_sum = min(1.0, cfr_layer_sum(k))

                        if (cfr_layer_sum(k) >= ceiling_thresh_cldfra) then
                           zceil2 = zmid(i,j,lm-k+1) + (ceiling_thresh_cldfra-cfr_layer_sum(k)) &
                                   * (zmid(i,j,lm-k+2)-zmid(i,j,lm-k+1))                &
                                   / (cfr_layer_sum(k-1) - cfr_layer_sum(k))
                           exit ! break from DO K loop
                        end if

                  end if
                end do
                !-- end of search 2

                zceil = min(zceil1,zceil2) ! choose lower of zceil1 and zceil2

                !-- Search for "indefinite ceiling" (vertical visibility) conditions:  consider
                ! lowering of apparent ceiling due to falling snow (retained from legacy
                ! diagnostic); this is extracted from calvis.f (visibility diagnostic)
                if (QQS(i,j,LM)>1.e-10) then
                  TV=T(I,J,lm)*(H1+D608*Q(I,J,lm))
                  RHOAIR=PMID(I,J,lm)/(RD*TV)
                  vovermd = (1.+Q(i,j,LM))/rhoair + QQS(i,j,LM)/rhoice
                  concfp = QQS(i,j,LM)/vovermd*1000.
                  betav = coeffp*concfp**exponfp + 1.e-10
                  vertvis = 1000.*min(90., const1/betav)
                  if (vertvis < zceil-FIS(I,J)*GI ) then ! if vertvis is more restictive than zceil found above; set zceil to vertvis
                    ! note that FIS is geopotential of the surface (ground), and GI is 1/g
                    zceil = FIS(I,J)*GI + vertvis
                  end if
                end if

                ceil(I,J) = zceil
            ENDDO      ! i loop
          ENDDO        ! j loop

          !-- In order to obtain a somewhat smoothed field of ceiling,
          ! we now conduct a horizontal search of neighboring grid
          ! boxes and consider each ceiling in AGL.  The lowest
          ! neighboring AGL value will then be assigned locally.
          !
          ! In general, the diagnosis of low-AGL ceilings atop hills/peaks
          ! will also tend to be "spread" onto the adjacent valleys.
          ! However, a neighborhood search using heights in ASL is more
          ! problematic, since low ceilings in valleys will tend to be
          ! "spread" onto the ajacent hills/peaks as very low ceilings
          ! (fog). In actuality, these hills/peaks may exist above the cloud
          ! layer.
          allocate(full_ceil(IM,JM),full_fis(IM,JM))
          DO J=JSTA,JEND
            DO I=ISTA,IEND
              full_ceil(i,j)=ceil(i,j)
              full_fis(i,j)=fis(i,j)
            ENDDO
          ENDDO
          CALL AllGETHERV(full_ceil)
          CALL AllGETHERV(full_fis)
          numr = 1
          DO J=JSTA,JEND
            DO I=ISTA,IEND
              ceil_min = max( ceil(I,J)-FIS(I,J)*GI , 5.0) ! ceil_min in AGL
              do jc = max(1,J-numr),min(JM,J+numr)
              do ic = max(1,I-numr),min(IM,I+numr)
                ceil_neighbor = max( full_ceil(ic,jc)-full_fis(ic,jc)*GI , 5.0) !  ceil_neighbor in AGL
                ceil_min = min( ceil_min, ceil_neighbor )
              enddo
              enddo
              CLDZ(I,J) = ceil_min + FIS(I,J)*GI ! convert back to ASL and store
              CLDZ(I,J) = max(min(CLDZ(I,J), 20000.0),0.0) !set bounds
              ! find pressure at CLDZ
              do k=2,lm-2
                if ( zmid(i,j,lm-k+1) >= CLDZ(i,j) ) then
                   CLDP(I,J) = pmid(i,j,lm-k+2) + (CLDZ(i,j)-zmid(i,j,lm-k+2)) &
                             *(pmid(i,j,lm-k+1)-pmid(i,j,lm-k+2) )             &
                             /(zmid(i,j,lm-k+1)-zmid(i,j,lm-k+2) )
                   exit
                endif
              enddo
            ENDDO
          ENDDO
          if (allocated(full_ceil)) deallocate(full_ceil)
          if (allocated(full_fis)) deallocate(full_fis)

          ! Parameters 711/798: experimental ceiling diagnostic #2 (height and pressure, respectively)
          IF (IGET(711)>0) THEN
!!$omp parallel do private(i,j)
            DO J=JSTA,JEND
              DO I=ISTA,IEND
                GRID1(I,J) = CLDZ(I,J)
              ENDDO
            ENDDO
               if(grib=="grib2" )then
                 cfld=cfld+1
                 fld_info(cfld)%ifld=IAVBLFLD(IGET(711))
                 datapd(1:iend-ista+1,1:jend-jsta+1,cfld)=GRID1(ista:iend,jsta:jend)
               endif
          ENDIF

          ! Parameters 711/798: experimental ceiling diagnostic #2 (height and pressure, respectively)
          IF (IGET(798)>0) THEN
!!$omp parallel do private(i,j)
            DO J=JSTA,JEND
              DO I=ISTA,IEND
                GRID1(I,J) = CLDP(I,J)
              ENDDO
            ENDDO
               if(grib=="grib2" )then
                 cfld=cfld+1
                 fld_info(cfld)%ifld=IAVBLFLD(IGET(798))
                 datapd(1:iend-ista+1,1:jend-jsta+1,cfld)=GRID1(ista:iend,jsta:jend)
               endif
          ENDIF
      ENDIF    ! end of parameter-711 and -798 conditional code

! END OF EXPERIMENTAL GSD CEILING DIAGNOSTICS
 
!    B. ZHOU: CEILING
        IF (IGET(260)>0) THEN
            CALL CALCEILING(CLDZ,TCLD,CEILING)
            DO J=JSTA,JEND
              DO I=ISTA,IEND
               GRID1(I,J) = CEILING(I,J)
              ENDDO
            ENDDO
        if(grib=="grib2" )then
          cfld=cfld+1
          fld_info(cfld)%ifld=IAVBLFLD(IGET(260))
          datapd(1:iend-ista+1,1:jend-jsta+1,cfld)=GRID1(ista:iend,jsta:jend)
        endif
      ENDIF
!    B. ZHOU: FLIGHT CONDITION RESTRICTION
        IF (IGET(261) > 0) THEN
          CALL CALFLTCND(CEILING,GRID1(1,jsta))
!         DO J=JSTA,JEND
!          DO I=ISTA,IEND
!            GRID1(I,J) = FLTCND(I,J)
!          ENDDO
!         ENDDO
          if(grib=="grib2" )then
            cfld=cfld+1
            fld_info(cfld)%ifld=IAVBLFLD(IGET(261))
!$omp parallel do private(i,j,ii,jj)
            do j=1,jend-jsta+1
              jj = jsta+j-1
              do i=1,iend-ista+1
                ii=ista+i-1
                datapd(i,j,cfld) = GRID1(ii,jj)
              enddo
            enddo
          endif
        ENDIF
!
!---  Convective cloud base pressures (deep & shallow; Ferrier, Feb '02)
!
      IF (IGET(188) > 0) THEN
        IF(MODELNAME == 'GFS')THEN
!$omp parallel do private(i,j)
          DO J=JSTA,JEND
            DO I=ISTA,IEND
              GRID1(I,J) = PBOT(I,J)
            ENDDO
          ENDDO
        ELSE
          DO J=JSTA,JEND
            DO I=ISTA,IEND
              IBOT=IBOTCu(I,J)
              IF (IBOT>0 .AND. IBOT<=NINT(LMH(I,J))) THEN
                GRID1(I,J) = PMID(I,J,IBOT)
              ELSE
                GRID1(I,J) = -50000.
              ENDIF
            ENDDO
          ENDDO
        END IF
        if(grib=="grib2" )then
          cfld=cfld+1
          fld_info(cfld)%ifld=IAVBLFLD(IGET(188))
!$omp parallel do private(i,j,ii,jj)
          do j=1,jend-jsta+1
            jj = jsta+j-1
            do i=1,iend-ista+1
              ii=ista+i-1
              datapd(i,j,cfld) = GRID1(ii,jj)
            enddo
          enddo
        endif
      ENDIF
!
!---  Deep convective cloud base pressures  (Ferrier, Feb '02)
!
      IF (IGET(192) > 0) THEN
        DO J=JSTA,JEND
          DO I=ISTA,IEND
            IBOT=IBOTDCu(I,J)
            IF (IBOT>0 .AND. IBOT<=NINT(LMH(I,J))) THEN
              GRID1(I,J) = PMID(I,J,IBOT)
            ELSE
              GRID1(I,J) = -50000.
            ENDIF
          ENDDO
        ENDDO
      if(grib=="grib2" )then
        cfld=cfld+1
        fld_info(cfld)%ifld=IAVBLFLD(IGET(192))
        datapd(1:iend-ista+1,1:jend-jsta+1,cfld)=GRID1(ista:iend,jsta:jend)
       endif
       ENDIF 
!---  Shallow convective cloud base pressures   (Ferrier, Feb '02)
!
      IF (IGET(190) > 0) THEN
        DO J=JSTA,JEND
          DO I=ISTA,IEND
            IBOT=IBOTSCu(I,J)  
            IF (IBOT>0 .AND. IBOT<=NINT(LMH(I,J))) THEN
              GRID1(I,J) = PMID(I,J,IBOT)
            ELSE
              GRID1(I,J) = -50000.
            ENDIF
          ENDDO
        ENDDO
      if(grib=="grib2" )then
        cfld=cfld+1
        fld_info(cfld)%ifld=IAVBLFLD(IGET(190))
        datapd(1:iend-ista+1,1:jend-jsta+1,cfld)=GRID1(ista:iend,jsta:jend)
       endif
       ENDIF
!---  Base of grid-scale cloudiness   (Ferrier, Feb '02)
!
      IF (IGET(194) > 0) THEN
        DO J=JSTA,JEND
          DO I=ISTA,IEND
            IBOT=IBOTGr(I,J)
            IF (IBOT>0 .AND. IBOT<=NINT(LMH(I,J))) THEN
              GRID1(I,J) = PMID(I,J,IBOT)
            ELSE
              GRID1(I,J) = -50000.
            ENDIF
          ENDDO
        ENDDO
      if(grib=="grib2" )then
        cfld=cfld+1
        fld_info(cfld)%ifld=IAVBLFLD(IGET(194))
        datapd(1:iend-ista+1,1:jend-jsta+1,cfld)=GRID1(ista:iend,jsta:jend)
       endif
       ENDIF
       
  !---  Base of low cloud 
  !
      IF (IGET(303) > 0) THEN
        DO J=JSTA,JEND
          DO I=ISTA,IEND
!             IF(PBOTL(I,J) > SMALL)THEN
	      GRID1(I,J) = PBOTL(I,J)
!	     ELSE
!	      GRID1(I,J) = SPVAL
!	     END IF  
          ENDDO
        ENDDO
        ID(1:25)=0
	ITCLOD     = NINT(TCLOD)
	IF(ITCLOD /= 0) then
          IFINCR     = MOD(IFHR,ITCLOD)
	  IF(IFMIN >= 1)IFINCR= MOD(IFHR*60+IFMIN,ITCLOD*60)
	ELSE
	  IFINCR     = 0
        ENDIF 
        ID(19)  = IFHR
	IF(IFMIN >= 1)ID(19)=IFHR*60+IFMIN
        ID(20)  = 3
        IF (IFINCR==0) THEN
           ID(18)  = IFHR-ITCLOD
        ELSE
           ID(18)  = IFHR-IFINCR
	   IF(IFMIN >= 1)ID(18)=IFHR*60+IFMIN-IFINCR
        ENDIF
        IF (ID(18)<0) ID(18) = 0
      if(grib=="grib2" )then
          cfld=cfld+1
          fld_info(cfld)%ifld=IAVBLFLD(IGET(303))
            if(ITCLOD==0) then
              fld_info(cfld)%ntrange=0
            else
              fld_info(cfld)%ntrange=1
            endif
            fld_info(cfld)%tinvstat=IFHR-ID(18)

            datapd(1:iend-ista+1,1:jend-jsta+1,cfld)=GRID1(ista:iend,jsta:jend)
       endif
       ENDIF
  !---  Base of middle cloud  
  !
      IF (IGET(306) > 0) THEN
        DO J=JSTA,JEND
          DO I=ISTA,IEND
	     IF(PBOTM(I,J) > SMALL)THEN
	      GRID1(I,J) = PBOTM(I,J)
	     ELSE
	      GRID1(I,J) = SPVAL
	     END IF
          ENDDO
        ENDDO
        ID(1:25)=0
	ITCLOD     = NINT(TCLOD)
	IF(ITCLOD /= 0) then
          IFINCR     = MOD(IFHR,ITCLOD)
	  IF(IFMIN >= 1)IFINCR= MOD(IFHR*60+IFMIN,ITCLOD*60)
	ELSE
	  IFINCR     = 0
        ENDIF 
        ID(19)  = IFHR
	IF(IFMIN >= 1)ID(19)=IFHR*60+IFMIN
        ID(20)  = 3
        IF (IFINCR==0) THEN
           ID(18)  = IFHR-ITCLOD
        ELSE
           ID(18)  = IFHR-IFINCR
	   IF(IFMIN >= 1)ID(18)=IFHR*60+IFMIN-IFINCR
        ENDIF
        IF (ID(18)<0) ID(18) = 0
      if(grib=="grib2" )then
          cfld=cfld+1
          fld_info(cfld)%ifld=IAVBLFLD(IGET(306))
          if(ITCLOD==0) then
              fld_info(cfld)%ntrange=0
          else
              fld_info(cfld)%ntrange=1
          endif
          fld_info(cfld)%tinvstat=IFHR-ID(18)

            datapd(1:iend-ista+1,1:jend-jsta+1,cfld)=GRID1(ista:iend,jsta:jend)
      endif
       ENDIF
  !---  Base of high cloud   
  !
      IF (IGET(309) > 0) THEN
        DO J=JSTA,JEND
          DO I=ISTA,IEND
	     IF(PBOTH(I,J) > SMALL)THEN
	      GRID1(I,J) = PBOTH(I,J)
	     ELSE
	      GRID1(I,J) = SPVAL
	     END IF
          ENDDO
        ENDDO
        ID(1:25)=0
	ITCLOD     = NINT(TCLOD)
	IF(ITCLOD /= 0) then
          IFINCR     = MOD(IFHR,ITCLOD)
	  IF(IFMIN >= 1)IFINCR= MOD(IFHR*60+IFMIN,ITCLOD*60)
	ELSE
	  IFINCR     = 0
        ENDIF 
        ID(19)  = IFHR
	IF(IFMIN >= 1)ID(19)=IFHR*60+IFMIN
        ID(20)  = 3
        IF (IFINCR==0) THEN
           ID(18)  = IFHR-ITCLOD
        ELSE
           ID(18)  = IFHR-IFINCR
	   IF(IFMIN >= 1)ID(18)=IFHR*60+IFMIN-IFINCR
        ENDIF
        IF (ID(18)<0) ID(18) = 0
       if(grib=="grib2" )then
          cfld=cfld+1
          fld_info(cfld)%ifld=IAVBLFLD(IGET(309))
          if(ITCLOD==0) then
              fld_info(cfld)%ntrange=0
          else
              fld_info(cfld)%ntrange=1
          endif
          fld_info(cfld)%tinvstat=IFHR-ID(18)
         
            datapd(1:iend-ista+1,1:jend-jsta+1,cfld)=GRID1(ista:iend,jsta:jend)
       endif
       ENDIF
!
!------------------------------------------------
!-----------  VARIOUS CLOUD TOP FIELDS ----------
!------------------------------------------------
!
!--- "TOTAL" CLOUD TOP FIELDS (convective + grid-scale;  Ferrier, Feb '02)
!
      IF ((IGET(149)>0) .OR. (IGET(179)>0) .OR.                    &
          (IGET(168)>0) .OR. (IGET(275)>0)) THEN
        DO J=JSTA,JEND
          DO I=ISTA,IEND
            ITOP=ITOPT(I,J)
            IF (ITOP>0 .AND. ITOP<=NINT(LMH(I,J))) THEN
              IF(T(I,J,ITOP)<SPVAL .AND. &
                 PMID(I,J,ITOP)<SPVAL .AND. &
                 ZMID(I,J,ITOP)<SPVAL) THEN
                CLDP(I,J) = PMID(I,J,ITOP)
                CLDZ(I,J) = ZMID(I,J,ITOP)
                CLDT(I,J) = T(I,J,ITOP)
              ELSE
                IF(MODELNAME == 'RAPR') then
                  CLDP(I,J) = SPVAL
                  CLDZ(I,J) = SPVAL
                ELSE
                  CLDP(I,J) = -50000.
                  CLDZ(I,J) = -5000.
                ENDIF
                CLDT(I,J) = -500. 
              ENDIF
            ELSE
              IF(MODELNAME == 'RAPR') then
                CLDP(I,J) = SPVAL
                CLDZ(I,J) = SPVAL
              ELSE
                CLDP(I,J) = -50000.
                CLDZ(I,J) = -5000.
              ENDIF
              CLDT(I,J) = -500.
            ENDIF      !--- End IF (ITOP>0 .AND. ITOP<=LMH(I,J)) ...
          ENDDO        !--- End DO I loop
        ENDDO          !--- End DO J loop
!
!   CLOUD TOP PRESSURE
!
         IF (IGET(149)>0) THEN
              DO J=JSTA,JEND
              DO I=ISTA,IEND
                 GRID1(I,J) = CLDP(I,J)
               ENDDO
               ENDDO
              if(grib=="grib2" )then
                cfld=cfld+1
                fld_info(cfld)%ifld=IAVBLFLD(IGET(149))
                datapd(1:iend-ista+1,1:jend-jsta+1,cfld)=GRID1(ista:iend,jsta:jend)
              endif
         ENDIF
!   CLOUD TOP HEIGHT
!
          IF (IGET(179)>0) THEN
              DO J=JSTA,JEND
              DO I=ISTA,IEND
                 GRID1(I,J) = CLDZ(I,J)
               ENDDO
               ENDDO
              if(grib=="grib2" )then
                cfld=cfld+1
                fld_info(cfld)%ifld=IAVBLFLD(IGET(179))
                datapd(1:iend-ista+1,1:jend-jsta+1,cfld)=GRID1(ista:iend,jsta:jend)
              endif
         ENDIF
      ENDIF

! GSD COULD TOP HEIGHTS AND PRESSURE
      IF ((IGET(409)>0) .OR. (IGET(406)>0)) THEN

        Cloud_def_p = 0.0000001

        DO J=JSTA,JEND
          DO I=ISTA,IEND
! imported from RUC post
!  Cloud top
          zcldtop = -5000. 
          IF(MODELNAME == 'RAPR') zcldtop = SPVAL
          do k=1,lm
            LL=LM-k+1
            watericetotal(k) = QQW(i,j,ll) + QQI(i,j,ll)
          enddo

          if (watericetotal(LM)<=cloud_def_p) then
            loop373 : do k=LM-1,2,-1
              if (watericetotal(k)>cloud_def_p) then
                zcldtop = zmid(i,j,lm-k+1) + (cloud_def_p-watericetotal(k))   &
                      * (zmid(i,j,lm-k)-zmid(i,j,lm-k+1))                &
                      / (watericetotal(k+1) - watericetotal(k))
                exit loop373
              end if
            end do loop373
          else
            zcldtop = zmid(i,j,1)
          end if

            ITOP=ITOPT(I,J)
            IF (ITOP>0 .AND. ITOP<=NINT(LMH(I,J))) THEN
              CLDP(I,J) = PMID(I,J,ITOP)
              CLDT(I,J) = T(I,J,ITOP)
            ELSE
              CLDP(I,J) = -50000.
              IF(MODELNAME == 'RAPR') CLDP(I,J) = SPVAL
!              CLDZ(I,J) = -5000.
              CLDT(I,J) = -500.
            ENDIF      !--- End IF (ITOP>0 .AND. ITOP<=LMH(I,J)) ...

!- include convective clouds
           ITOP=ITOPCu(I,J)
       if(ITOP<lm+1) then
!        print *,'ITOPCu(i,j)',i,j,ITOPCu(i,j)
         if(zcldtop <-100.) then
!        print *,'add convective cloud, ITOP,CLDZ(I,J),ZMID(I,J,ITOP)'
!     1        ,ITOP,zcldtop,ZMID(I,J,ITOP),i,j
            zcldtop=ZMID(I,J,ITOP)
         else if(ZMID(I,J,ITOP)>zcldtop) then
!        print *,'change cloud top for convective cloud, zcldtop,
!     1              ZMID(I,J,ITOP),ITOP,i,j'
!     1        ,zcldtop,ZMID(I,J,ITOP),ITOP,i,j
            zcldtop=ZMID(I,J,ITOP)
         endif
       endif

! check consistency of cloud base and cloud top
            if(CLDZ(I,J)>-100. .and. zcldtop<-100.) then
              zcldtop = CLDZ(I,J) + 200.
            endif

              CLDZ(I,J) = zcldtop   !  Now CLDZ is cloud top height

          ENDDO        !--- End DO I loop
        ENDDO          !--- End DO J loop
!
!   GSD CLOUD TOP PRESSURE
!
         IF (IGET(406)>0) THEN
              DO J=JSTA,JEND
              DO I=ISTA,IEND
                 GRID1(I,J) = CLDP(I,J)
               ENDDO
               ENDDO
              if(grib=="grib2" )then
                cfld=cfld+1
                fld_info(cfld)%ifld=IAVBLFLD(IGET(406))
                datapd(1:iend-ista+1,1:jend-jsta+1,cfld)=GRID1(ista:iend,jsta:jend)
              endif
         ENDIF
!   GSD CLOUD TOP HEIGHT
!
          IF (IGET(409)>0) THEN
              DO J=JSTA,JEND
              DO I=ISTA,IEND
                 GRID1(I,J) = CLDZ(I,J)
               ENDDO
               ENDDO
              if(grib=="grib2" )then
                cfld=cfld+1
                fld_info(cfld)%ifld=IAVBLFLD(IGET(409))
                datapd(1:iend-ista+1,1:jend-jsta+1,cfld)=GRID1(ista:iend,jsta:jend)
              endif
         ENDIF
       ENDIF   ! end of GSD algorithm
!
!   CLOUD TOP TEMPS
!
          IF (IGET(168)>0) THEN 
              DO J=JSTA,JEND
              DO I=ISTA,IEND
                 GRID1(I,J) = CLDT(I,J)
               ENDDO
               ENDDO
              if(grib=="grib2" )then
                cfld=cfld+1
                fld_info(cfld)%ifld=IAVBLFLD(IGET(168))
                datapd(1:iend-ista+1,1:jend-jsta+1,cfld)=GRID1(ista:iend,jsta:jend)
              endif
         ENDIF 
!
!huang  CLOUD TOP BRIGHTNESS TEMPERATURE
          IF (IGET(275)>0) THEN
             num_thick=0   ! for debug
             GRID1=spval
             DO J=JSTA,JEND
             DO I=ISTA,IEND
               opdepth=0.
               llmh=nint(lmh(i,j))
!bsf - start
!-- Add subgrid-scale convective clouds for WRF runs
               do k=1,llmh
                 CU_ir(k)=0.
               enddo
! Chuang: GFS specified non-convective grid points as missing
              if((hbot(i,j)-spval)>small .and. (htop(i,j)-spval)>small)then
               lcbot=nint(hbot(i,j))
               lctop=nint(htop(i,j))
               if (lcbot-lctop > 1) then
                 q_conv=cnvcfr(i,j)*Qconv
                 do k=lctop,lcbot
                   if (t(i,j,k) < TRAD_ice) then
                     CU_ir(k)=abscoefi*q_conv
                   else
                     CU_ir(k)=abscoef*q_conv
                   endif
                 end do   !-- do k = lctop,lcbot
               endif      !-- if (lcbot-lctop > 1) then
              end if ! end of check for meaningful hbot and htop
               do k=1,llmh
!	         if(imp_physics==99 .and. t(i,j,k)<(tfrz-15.))then
!		  qqi(i,j,k)=qqw(i,j,k) ! because GFS only uses cloud water
!		  qqw(i,j,k)=0.
!		 end if 
                 if(pint(i,j,k)<spval.and.qqw(i,j,k)<spval.and. &
                  qqi(i,j,k)<spval.and.qqs(i,j,k)<spval)then
                 dp=pint(i,j,k+1)-pint(i,j,k)
                 opdepth=opdepth+( CU_ir(k) + abscoef*qqw(i,j,k)+            &
!bsf - end
     &                   abscoefi*( qqi(i,j,k)+qqs(i,j,k) ) )*dp
                 endif
                 if (opdepth > 1.) exit
               enddo
               if (opdepth > 1.) num_thick=num_thick+1   ! for debug
               k=min(k,llmh)
	       GRID1(I,J)=T(i,j,k)
             ENDDO
             ENDDO
!      print *,'num_points, num_thick = ',(jend-jsta+1)*im,num_thick
!!              k=0
!! 20           opdepthu=opdepthd
!!              k=k+1
!!!              if(k==1) then
!!!               dp=pint(i,j,itop+k)-pmid(i,j,itop)
!!!               opdepthd=opdepthu+(abscoef*(0.75*qqw(i,j,itop)+
!!!     &                  0.25*qqw(i,j,itop+1))+abscoefi*
!!!     &                  (0.75*qqi(i,j,itop)+0.25*qqi(i,j,itop+1)))
!!!     &                        *dp/g
!!!              else
!!               dp=pint(i,j,k+1)-pint(i,j,k)
!!               opdepthd=opdepthu+(abscoef*qqw(i,j,k)+
!!     &                        abscoefi*qqi(i,j,k))*dp
!!!              end if
!!	      
!!              lmhh=nint(lmh(i,j))
!!              if (opdepthd<1..and. k<lmhh) then
!!               goto 20
!!              elseif (opdepthd<1..and. k==lmhh) then
!!	       GRID1(I,J)=T(i,j,lmhh )
!!!               prsctt=pmid(i,j,lmhh)
!!              else
!!!	       GRID1(I,J)=T(i,j,k) 
!!               if(k==1)then
!!	         GRID1(I,J)=T(i,j,k)
!!	       else if(k==lmhh)then
!!	         GRID1(I,J)=T(i,j,k)
!!	       else 	 	 
!!                 fac=(1.-opdepthu)/(opdepthd-opdepthu)
!!	         GRID1(I,J)=(T(i,j,k)+T(i,j,k-1))/2.0+
!!     &             (T(i,j,k+1)-T(i,j,k-1))/2.0*fac 
!!               end if    	       
!!!               prsctt=pf(i,j,k-1)+fac*(pf(i,j,k)-pf(i,j,k-1))
!!!               prsctt=min(prs(i,j,mkzh),max(prs(i,j,1),prsctt))
!!              endif
!!!              do 30 k=2,mkzh
!!!              if (prsctt>=prs(i,j,k-1).and.prsctt<=prs(i,j,k)) then
!!!               fac=(prsctt-prs(i,j,k-1))/(prs(i,j,k)-prs(i,j,k-1))
!!!               ctt(i,j)=tmk(i,j,k-1)+
!!!     &            fac*(tmk(i,j,k)-tmk(i,j,k-1))-celkel
!!!               goto 40
!!!              endif
!!!   30       continue
!!!   40       continue 
!!             END DO
!!	     END DO 
           if(grib=="grib2" )then
             cfld=cfld+1
             fld_info(cfld)%ifld=IAVBLFLD(IGET(275))
             datapd(1:iend-ista+1,1:jend-jsta+1,cfld)=GRID1(ista:iend,jsta:jend)
           endif
         ENDIF

!
!---  Convective cloud top pressures (deep & shallow; Ferrier, Feb '02)
!
      IF (IGET(189) > 0) THEN
        IF(MODELNAME == 'GFS')THEN
!$omp parallel do private(i,j)
          DO J=JSTA,JEND
            DO I=ISTA,IEND
              GRID1(I,J) = PTOP(I,J)
            ENDDO
          ENDDO
        ELSE
          DO J=JSTA,JEND
            DO I=ISTA,IEND
              ITOP=ITOPCu(I,J) 
              IF (ITOP>0 .AND. ITOP<=NINT(LMH(I,J))) THEN
                GRID1(I,J) = PMID(I,J,ITOP)
              ELSE
                GRID1(I,J) = -50000.
              ENDIF
            ENDDO
          ENDDO
        END IF
        if(grib=="grib2" )then
          cfld=cfld+1
          fld_info(cfld)%ifld=IAVBLFLD(IGET(189))
!$omp parallel do private(i,j,ii,jj)
          do j=1,jend-jsta+1
            jj = jsta+j-1
            do i=1,iend-ista+1
              ii=ista+i-1
              datapd(i,j,cfld) = GRID1(ii,jj)
            enddo
          enddo
        endif
      END IF
!
!---  Deep convective cloud top pressures   (Ferrier, Feb '02)
!
      IF (IGET(193) > 0) THEN
        DO J=JSTA,JEND
          DO I=ISTA,IEND
            ITOP=ITOPDCu(I,J)
            IF (ITOP>0 .AND. ITOP<=NINT(LMH(I,J))) THEN
              GRID1(I,J) = PMID(I,J,ITOP)
            ELSE
              GRID1(I,J) = -50000.
            ENDIF
          ENDDO
        ENDDO
       if(grib=="grib2" )then
        cfld=cfld+1
        fld_info(cfld)%ifld=IAVBLFLD(IGET(193))
        datapd(1:iend-ista+1,1:jend-jsta+1,cfld)=GRID1(ista:iend,jsta:jend)
      endif
      END IF
!---  Shallow convective cloud top pressures  (Ferrier, Feb '02)
!
      IF (IGET(191) > 0) THEN
        DO J=JSTA,JEND
          DO I=ISTA,IEND
            ITOP=ITOPSCu(I,J)
            IF (ITOP>0 .AND. ITOP<=NINT(LMH(I,J))) THEN
              GRID1(I,J) = PMID(I,J,ITOP)
            ELSE
              GRID1(I,J) = -50000.
            ENDIF
          ENDDO
        ENDDO
       if(grib=="grib2" )then
        cfld=cfld+1
        fld_info(cfld)%ifld=IAVBLFLD(IGET(191))
        datapd(1:iend-ista+1,1:jend-jsta+1,cfld)=GRID1(ista:iend,jsta:jend)
      endif
      END IF
!
!---  Top of grid-scale cloudiness  (Ferrier, Feb '02)
!
      IF (IGET(195) > 0) THEN
        DO J=JSTA,JEND
          DO I=ISTA,IEND
            ITOP=ITOPGr(I,J)
            IF (ITOP>0 .AND. ITOP<=NINT(LMH(I,J))) THEN
              GRID1(I,J) = PMID(I,J,ITOP)
            ELSE
              GRID1(I,J) = -50000.
            ENDIF
          ENDDO
        ENDDO
       if(grib=="grib2" )then
        cfld=cfld+1
        fld_info(cfld)%ifld=IAVBLFLD(IGET(195))
        datapd(1:iend-ista+1,1:jend-jsta+1,cfld)=GRID1(ista:iend,jsta:jend)
      endif
      END IF
      
  !---  top of low cloud 
  !
      IF (IGET(304) > 0) THEN
        DO J=JSTA,JEND
          DO I=ISTA,IEND
	     IF(PTOPL(I,J) > SMALL)THEN
	      GRID1(I,J) = PTOPL(I,J)
	     ELSE
	      GRID1(I,J) = SPVAL
	     END IF
          ENDDO
        ENDDO
        ID(1:25)=0
	ITCLOD     = NINT(TCLOD)
	IF(ITCLOD /= 0) then
          IFINCR     = MOD(IFHR,ITCLOD)
	  IF(IFMIN >= 1)IFINCR= MOD(IFHR*60+IFMIN,ITCLOD*60)
	ELSE
	  IFINCR     = 0
        ENDIF 
        ID(19)  = IFHR
	IF(IFMIN >= 1)ID(19)=IFHR*60+IFMIN
        ID(20)  = 3
        IF (IFINCR==0) THEN
           ID(18)  = IFHR-ITCLOD
        ELSE
           ID(18)  = IFHR-IFINCR
	   IF(IFMIN >= 1)ID(18)=IFHR*60+IFMIN-IFINCR
        ENDIF
        IF (ID(18)<0) ID(18) = 0
       if(grib=="grib2" )then
          cfld=cfld+1
          fld_info(cfld)%ifld=IAVBLFLD(IGET(304))
          if(ITCLOD==0) then
              fld_info(cfld)%ntrange=0
          else
              fld_info(cfld)%ntrange=1
          endif
          fld_info(cfld)%tinvstat=IFHR-ID(18)
     
            datapd(1:iend-ista+1,1:jend-jsta+1,cfld)=GRID1(ista:iend,jsta:jend)
       endif
       ENDIF
  !---  top of middle cloud  
  !
      IF (IGET(307) > 0) THEN
        DO J=JSTA,JEND
          DO I=ISTA,IEND
             GRID1(I,J) = PTOPM(I,J)
          ENDDO
        ENDDO
        ID(1:25)=0
	ITCLOD     = NINT(TCLOD)
	IF(ITCLOD /= 0) then
          IFINCR     = MOD(IFHR,ITCLOD)
	  IF(IFMIN >= 1)IFINCR= MOD(IFHR*60+IFMIN,ITCLOD*60)
	ELSE
	  IFINCR     = 0
        ENDIF 
        ID(19)  = IFHR
	IF(IFMIN >= 1)ID(19)=IFHR*60+IFMIN
        ID(20)  = 3
        IF (IFINCR==0) THEN
           ID(18)  = IFHR-ITCLOD
        ELSE
           ID(18)  = IFHR-IFINCR
	   IF(IFMIN >= 1)ID(18)=IFHR*60+IFMIN-IFINCR
        ENDIF
        IF (ID(18)<0) ID(18) = 0
       if(grib=="grib2" )then
          cfld=cfld+1
          fld_info(cfld)%ifld=IAVBLFLD(IGET(307))
          if(ITCLOD==0) then
              fld_info(cfld)%ntrange=0
          else
              fld_info(cfld)%ntrange=1
          endif
          fld_info(cfld)%tinvstat=IFHR-ID(18)

            datapd(1:iend-ista+1,1:jend-jsta+1,cfld)=GRID1(ista:iend,jsta:jend)
       endif
       ENDIF
  !---  top of high cloud   
  !
      IF (IGET(310) > 0) THEN
        DO J=JSTA,JEND
          DO I=ISTA,IEND
             GRID1(I,J) = PTOPH(I,J)
          ENDDO
        ENDDO
        ID(1:25)=0
	ITCLOD     = NINT(TCLOD)
	IF(ITCLOD /= 0) then
          IFINCR     = MOD(IFHR,ITCLOD)
	  IF(IFMIN >= 1)IFINCR= MOD(IFHR*60+IFMIN,ITCLOD*60)
	ELSE
	  IFINCR     = 0
        ENDIF 
        ID(19)  = IFHR
	IF(IFMIN >= 1)ID(19)=IFHR*60+IFMIN
        ID(20)  = 3
        IF (IFINCR==0) THEN
           ID(18)  = IFHR-ITCLOD
        ELSE
           ID(18)  = IFHR-IFINCR
	   IF(IFMIN >= 1)ID(18)=IFHR*60+IFMIN-IFINCR
        ENDIF
        IF (ID(18)<0) ID(18) = 0
       if(grib=="grib2" )then
          cfld=cfld+1
          fld_info(cfld)%ifld=IAVBLFLD(IGET(310))
          if(ITCLOD==0) then
              fld_info(cfld)%ntrange=0
          else
              fld_info(cfld)%ntrange=1
          endif
          fld_info(cfld)%tinvstat=IFHR-ID(18)

            datapd(1:iend-ista+1,1:jend-jsta+1,cfld)=GRID1(ista:iend,jsta:jend)
       endif
       ENDIF

  !---  T of low cloud top
  !
      IF (IGET(305) > 0) THEN
        DO J=JSTA,JEND
          DO I=ISTA,IEND
             GRID1(I,J) = TTOPL(I,J)
          ENDDO
        ENDDO
        ID(1:25)=0
	ITCLOD     = NINT(TCLOD)
	IF(ITCLOD /= 0) then
          IFINCR     = MOD(IFHR,ITCLOD)
	  IF(IFMIN >= 1)IFINCR= MOD(IFHR*60+IFMIN,ITCLOD*60)
	ELSE
	  IFINCR     = 0
        ENDIF 
        ID(19)  = IFHR
	IF(IFMIN >= 1)ID(19)=IFHR*60+IFMIN
        ID(20)  = 3
        IF (IFINCR==0) THEN
           ID(18)  = IFHR-ITCLOD
        ELSE
           ID(18)  = IFHR-IFINCR
	   IF(IFMIN >= 1)ID(18)=IFHR*60+IFMIN-IFINCR
        ENDIF
        IF (ID(18)<0) ID(18) = 0
       if(grib=="grib2" )then
          cfld=cfld+1
          fld_info(cfld)%ifld=IAVBLFLD(IGET(305))
          if(ITCLOD==0) then
              fld_info(cfld)%ntrange=0
          else
              fld_info(cfld)%ntrange=1
          endif
          fld_info(cfld)%tinvstat=IFHR-ID(18)       

            datapd(1:iend-ista+1,1:jend-jsta+1,cfld)=GRID1(ista:iend,jsta:jend)
       endif
       ENDIF
  !---  Base of middle cloud  
  !
      IF (IGET(308) > 0) THEN
        DO J=JSTA,JEND
          DO I=ISTA,IEND
             GRID1(I,J) = TTOPM(I,J)
          ENDDO
        ENDDO
        ID(1:25)=0
	ITCLOD     = NINT(TCLOD)
	IF(ITCLOD /= 0) then
          IFINCR     = MOD(IFHR,ITCLOD)
	  IF(IFMIN >= 1)IFINCR= MOD(IFHR*60+IFMIN,ITCLOD*60)
	ELSE
	  IFINCR     = 0
        ENDIF 
        ID(19)  = IFHR
	IF(IFMIN >= 1)ID(19)=IFHR*60+IFMIN
        ID(20)  = 3
        IF (IFINCR==0) THEN
           ID(18)  = IFHR-ITCLOD
        ELSE
           ID(18)  = IFHR-IFINCR
	   IF(IFMIN >= 1)ID(18)=IFHR*60+IFMIN-IFINCR
        ENDIF
        IF (ID(18)<0) ID(18) = 0
       if(grib=="grib2" )then
          cfld=cfld+1
          fld_info(cfld)%ifld=IAVBLFLD(IGET(308))
          if(ITCLOD==0) then
              fld_info(cfld)%ntrange=0
          else
              fld_info(cfld)%ntrange=1
          endif
          fld_info(cfld)%tinvstat=IFHR-ID(18)

            datapd(1:iend-ista+1,1:jend-jsta+1,cfld)=GRID1(ista:iend,jsta:jend)
       endif
       ENDIF
  !---  Base of high cloud   
  !
      IF (IGET(311) > 0) THEN
        DO J=JSTA,JEND
          DO I=ISTA,IEND
             GRID1(I,J) = TTOPH(I,J)
          ENDDO
        ENDDO
        ID(1:25)=0
	ITCLOD     = NINT(TCLOD)
	IF(ITCLOD /= 0) then
          IFINCR     = MOD(IFHR,ITCLOD)
	  IF(IFMIN >= 1)IFINCR= MOD(IFHR*60+IFMIN,ITCLOD*60)
	ELSE
	  IFINCR     = 0
        ENDIF 
        ID(19)  = IFHR
	IF(IFMIN >= 1)ID(19)=IFHR*60+IFMIN
        ID(20)  = 3
        IF (IFINCR==0) THEN
           ID(18)  = IFHR-ITCLOD
        ELSE
           ID(18)  = IFHR-IFINCR
	   IF(IFMIN >= 1)ID(18)=IFHR*60+IFMIN-IFINCR
        ENDIF
        IF (ID(18)<0) ID(18) = 0
       if(grib=="grib2" )then
          cfld=cfld+1
          fld_info(cfld)%ifld=IAVBLFLD(IGET(311))
          if(ITCLOD==0) then
              fld_info(cfld)%ntrange=0
          else
              fld_info(cfld)%ntrange=1
          endif
          fld_info(cfld)%tinvstat=IFHR-ID(18)
            datapd(1:iend-ista+1,1:jend-jsta+1,cfld)=GRID1(ista:iend,jsta:jend)
       endif
       ENDIF
!
!--- Convective cloud fractions from modified Slingo (1987)
!
      IF (IGET(196) > 0.or.IGET(570)>0) THEN
          GRID1=SPVAL
          DO J=JSTA,JEND
          DO I=ISTA,IEND
            if(CNVCFR(I,J)/=SPVAL)GRID1(I,J)=100.*CNVCFR(I,J)   !-- convert to percent
          ENDDO
          ENDDO
          if(IGET(196)>0) then
            if(grib=="grib2" )then
             cfld=cfld+1
             fld_info(cfld)%ifld=IAVBLFLD(IGET(196))
             datapd(1:iend-ista+1,1:jend-jsta+1,cfld)=GRID1(ista:iend,jsta:jend)
            endif
          elseif(IGET(570)>0) then
            if(grib=="grib2" )then
             cfld=cfld+1
             fld_info(cfld)%ifld=IAVBLFLD(IGET(570))
             datapd(1:iend-ista+1,1:jend-jsta+1,cfld)=GRID1(ista:iend,jsta:jend)
            endif
          endif
      END IF
!
!--- Boundary layer cloud fractions 
!
      IF (IGET(342) > 0) THEN
          GRID1=SPVAL
          DO J=JSTA,JEND
          DO I=ISTA,IEND
            if(PBLCFR(I,J)/=SPVAL)GRID1(I,J)=100.*PBLCFR(I,J)   !-- convert to percent
          ENDDO
          ENDDO
          ID(1:25)=0
	  ITCLOD     = NINT(TCLOD)
	  IF(ITCLOD /= 0) then
            IFINCR     = MOD(IFHR,ITCLOD)
	    IF(IFMIN >= 1)IFINCR= MOD(IFHR*60+IFMIN,ITCLOD*60)
	  ELSE
	    IFINCR     = 0
          ENDIF 
          ID(19)  = IFHR
	  IF(IFMIN >= 1)ID(19)=IFHR*60+IFMIN
          ID(20)  = 3
          IF (IFINCR==0) THEN
            ID(18)  = IFHR-ITCLOD
          ELSE
            ID(18)  = IFHR-IFINCR
	    IF(IFMIN >= 1)ID(18)=IFHR*60+IFMIN-IFINCR
          ENDIF
          IF (ID(18)<0) ID(18) = 0
         if(grib=="grib2" )then
          cfld=cfld+1
          fld_info(cfld)%ifld=IAVBLFLD(IGET(342))
          if(ITCLOD==0) then
              fld_info(cfld)%ntrange=0
          else
              fld_info(cfld)%ntrange=1
          endif
          fld_info(cfld)%tinvstat=IFHR-ID(18)

            datapd(1:iend-ista+1,1:jend-jsta+1,cfld)=GRID1(ista:iend,jsta:jend)
         endif
      END IF
!
!--- Cloud work function 
!
      IF (IGET(313) > 0) THEN
          DO J=JSTA,JEND
          DO I=ISTA,IEND
            GRID1(I,J)=cldwork(I,J)  
          ENDDO
          ENDDO	  
          ID(1:25)=0
	  ITCLOD     = NINT(TCLOD)
	  IF(ITCLOD /= 0) then
            IFINCR     = MOD(IFHR,ITCLOD)
	    IF(IFMIN >= 1)IFINCR= MOD(IFHR*60+IFMIN,ITCLOD*60)
	  ELSE
	    IFINCR     = 0
          ENDIF 
          ID(19)  = IFHR
	  IF(IFMIN >= 1)ID(19)=IFHR*60+IFMIN
          ID(20)  = 3
          IF (IFINCR==0) THEN
            ID(18)  = IFHR-ITCLOD
          ELSE
            ID(18)  = IFHR-IFINCR
	    IF(IFMIN >= 1)ID(18)=IFHR*60+IFMIN-IFINCR
          ENDIF
          IF (ID(18)<0) ID(18) = 0
         if(grib=="grib2" )then
          cfld=cfld+1
          fld_info(cfld)%ifld=IAVBLFLD(IGET(313))
          if(ITCLOD==0) then
              fld_info(cfld)%ntrange=0
          else
              fld_info(cfld)%ntrange=1
          endif
          fld_info(cfld)%tinvstat=IFHR-ID(18)

            datapd(1:iend-ista+1,1:jend-jsta+1,cfld)=GRID1(ista:iend,jsta:jend)
         endif
      END IF      
!
!***  BLOCK 3.  RADIATION FIELDS.
!     
!
!     TIME AVERAGED SURFACE SHORT WAVE INCOMING RADIATION.
         IF (IGET(126)>0) THEN
          IF(MODELNAME == 'NCAR'.OR.MODELNAME=='RSM' .OR. MODELNAME == 'RAPR')THEN
	    GRID1=SPVAL
	    ID(1:25)=0
	  ELSE  
!          print*,'ARDSW in CLDRAD=',ARDSW 
           IF(ARDSW>0.)THEN
             RRNUM=1./ARDSW
           ELSE
             RRNUM=0.
           ENDIF
           DO J=JSTA,JEND
           DO I=ISTA,IEND
              IF(ASWIN(I,J)/=SPVAL)THEN
	       GRID1(I,J) = ASWIN(I,J)*RRNUM
	      ELSE
	       GRID1(I,J)=ASWIN(I,J)
	      END IF 
           ENDDO
           ENDDO
            ID(1:25)=0
            ITRDSW     = NINT(TRDSW)
	    IF(ITRDSW /= 0) then
             IFINCR     = MOD(IFHR,ITRDSW)
	     IF(IFMIN >= 1)IFINCR= MOD(IFHR*60+IFMIN,ITRDSW*60)
	    ELSE
	     IFINCR     = 0
            endif 	    
            ID(19)  = IFHR
	    IF(IFMIN >= 1)ID(19)=IFHR*60+IFMIN
            ID(20)  = 3
            IF (IFINCR==0) THEN
               ID(18)  = IFHR-ITRDSW
            ELSE
               ID(18)  = IFHR-IFINCR
	       IF(IFMIN >= 1)ID(18)=IFHR*60+IFMIN-IFINCR
            ENDIF
            IF (ID(18)<0) ID(18) = 0
	  END IF 
         if(grib=="grib2" )then
          cfld=cfld+1
          fld_info(cfld)%ifld=IAVBLFLD(IGET(126))
            if(ITRDSW>0) then
               fld_info(cfld)%ntrange=1
            else
               fld_info(cfld)%ntrange=0
            endif
            fld_info(cfld)%tinvstat=IFHR-ID(18)
            datapd(1:iend-ista+1,1:jend-jsta+1,cfld)=GRID1(ista:iend,jsta:jend)
         endif
         ENDIF
!
!     TIME AVERAGED SURFACE UV-B INCOMING RADIATION.
         IF (IGET(298)>0) THEN
          IF(MODELNAME == 'NCAR'.OR.MODELNAME=='RSM' .OR. MODELNAME == 'RAPR')THEN
	    GRID1=SPVAL
	    ID(1:25)=0
	  ELSE  
!          print*,'ARDSW in CLDRAD=',ARDSW 
           IF(ARDSW>0.)THEN
             RRNUM=1./ARDSW
           ELSE
             RRNUM=0.
           ENDIF
           DO J=JSTA,JEND
           DO I=ISTA,IEND
	     IF(AUVBIN(I,J)/=SPVAL)THEN
              GRID1(I,J) = AUVBIN(I,J)*RRNUM
	     ELSE
	      GRID1(I,J) = AUVBIN(I,J)
	     END IF  
           ENDDO
           ENDDO
            ID(1:25)=0
	    ID(02)=129
            ITRDSW     = NINT(TRDSW)
	    IF(ITRDSW /= 0) then
             IFINCR     = MOD(IFHR,ITRDSW)
	     IF(IFMIN >= 1)IFINCR= MOD(IFHR*60+IFMIN,ITRDSW*60)
	    ELSE
	     IFINCR     = 0
            endif 	    
            ID(19)  = IFHR
	    IF(IFMIN >= 1)ID(19)=IFHR*60+IFMIN
            ID(20)  = 3
            IF (IFINCR==0) THEN
               ID(18)  = IFHR-ITRDSW
            ELSE
               ID(18)  = IFHR-IFINCR
	       IF(IFMIN >= 1)ID(18)=IFHR*60+IFMIN-IFINCR
            ENDIF
            IF (ID(18)<0) ID(18) = 0
	  END IF 
         if(grib=="grib2" )then
          cfld=cfld+1
          fld_info(cfld)%ifld=IAVBLFLD(IGET(298))
            if(ITRDSW>0) then
               fld_info(cfld)%ntrange=1
            else
               fld_info(cfld)%ntrange=0
            endif
            fld_info(cfld)%tinvstat=IFHR-ID(18)
            datapd(1:iend-ista+1,1:jend-jsta+1,cfld)=GRID1(ista:iend,jsta:jend)
         endif
         ENDIF
!
!     TIME AVERAGED SURFACE UV-B CLEAR SKY INCOMING RADIATION.
         IF (IGET(297)>0) THEN
          IF(MODELNAME == 'NCAR'.OR.MODELNAME=='RSM' .OR. MODELNAME == 'RAPR')THEN
	    GRID1=SPVAL
	    ID(1:25)=0
	  ELSE  
!          print*,'ARDSW in CLDRAD=',ARDSW 
           IF(ARDSW>0.)THEN
             RRNUM=1./ARDSW
           ELSE
             RRNUM=0.
           ENDIF
           DO J=JSTA,JEND
           DO I=ISTA,IEND
	     IF(AUVBINC(I,J)/=SPVAL)THEN
              GRID1(I,J) = AUVBINC(I,J)*RRNUM
	     ELSE
	      GRID1(I,J) = AUVBINC(I,J)
	     END IF  
           ENDDO
           ENDDO
            ID(1:25)=0
	    ID(02)=129
            ITRDSW     = NINT(TRDSW)
	    IF(ITRDSW /= 0) then
             IFINCR     = MOD(IFHR,ITRDSW)
	     IF(IFMIN >= 1)IFINCR= MOD(IFHR*60+IFMIN,ITRDSW*60)
	    ELSE
	     IFINCR     = 0
            endif
            ID(19)  = IFHR
	    IF(IFMIN >= 1)ID(19)=IFHR*60+IFMIN
            ID(20)  = 3
            IF (IFINCR==0) THEN
               ID(18)  = IFHR-ITRDSW
            ELSE
               ID(18)  = IFHR-IFINCR
	       IF(IFMIN >= 1)ID(18)=IFHR*60+IFMIN-IFINCR
            ENDIF
            IF (ID(18)<0) ID(18) = 0
	  END IF 
         if(grib=="grib2" )then
          cfld=cfld+1
          fld_info(cfld)%ifld=IAVBLFLD(IGET(297))
            if(ITRDSW>0) then
               fld_info(cfld)%ntrange=1
            else
               fld_info(cfld)%ntrange=0
            endif
            fld_info(cfld)%tinvstat=IFHR-ID(18)
            datapd(1:iend-ista+1,1:jend-jsta+1,cfld)=GRID1(ista:iend,jsta:jend)
         endif
         ENDIF
!
!     TIME AVERAGED SURFACE LONG WAVE INCOMING RADIATION.
         IF (IGET(127)>0) THEN
          IF(MODELNAME == 'NCAR'.OR.MODELNAME=='RSM' .OR. MODELNAME == 'RAPR')THEN
	    GRID1=SPVAL
	    ID(1:25)=0
	  ELSE
           IF(ARDLW>0.)THEN
             RRNUM=1./ARDLW
           ELSE
             RRNUM=0.
           ENDIF
           DO J=JSTA,JEND
           DO I=ISTA,IEND
	    IF(ALWIN(I,J)/=SPVAL)THEN 
             GRID1(I,J) = ALWIN(I,J)*RRNUM
	    ELSE
	     GRID1(I,J)=ALWIN(I,J)
	    END IF  
           ENDDO
           ENDDO
            ID(1:25)=0
            ITRDLW     = NINT(TRDLW)
	    IF(ITRDLW /= 0) then
             IFINCR     = MOD(IFHR,ITRDLW)
	     IF(IFMIN >= 1)IFINCR= MOD(IFHR*60+IFMIN,ITRDLW*60)
	    ELSE
	     IFINCR     = 0
            endif
            ID(19)  = IFHR
	    IF(IFMIN >= 1)ID(19)=IFHR*60+IFMIN
            ID(20)  = 3
            IF (IFINCR==0) THEN
               ID(18)  = IFHR-ITRDLW
            ELSE
               ID(18)  = IFHR-IFINCR
	       IF(IFMIN >= 1)ID(18)=IFHR*60+IFMIN-IFINCR
            ENDIF
            IF (ID(18)<0) ID(18) = 0
	  END IF  
         if(grib=="grib2" )then
          cfld=cfld+1
          fld_info(cfld)%ifld=IAVBLFLD(IGET(127))
            if(ITRDLW>0) then
               fld_info(cfld)%ntrange=1
            else
               fld_info(cfld)%ntrange=0
            endif
            fld_info(cfld)%tinvstat=IFHR-ID(18)
            datapd(1:iend-ista+1,1:jend-jsta+1,cfld)=GRID1(ista:iend,jsta:jend)
         endif
         ENDIF
!
!     TIME AVERAGED SURFACE SHORT WAVE OUTGOING RADIATION.
         IF (IGET(128)>0) THEN
          IF(MODELNAME == 'NCAR'.OR.MODELNAME=='RSM' .OR. MODELNAME == 'RAPR')THEN
	    GRID1=SPVAL
	    ID(1:25)=0
	  ELSE
           IF(ARDSW>0.)THEN
             RRNUM=1./ARDSW
           ELSE
             RRNUM=0.
           ENDIF
           DO J=JSTA,JEND
           DO I=ISTA,IEND
	    IF(ASWOUT(I,J)/=SPVAL)THEN
             GRID1(I,J) = -1.0*ASWOUT(I,J)*RRNUM
	    ELSE
	     GRID1(I,J)=ASWOUT(I,J)
	    END IF 
           ENDDO
           ENDDO
            ID(1:25)=0
            ITRDSW     = NINT(TRDSW)
	    IF(ITRDSW /= 0) then
             IFINCR     = MOD(IFHR,ITRDSW)
	     IF(IFMIN >= 1)IFINCR= MOD(IFHR*60+IFMIN,ITRDSW*60)
	    ELSE
	     IFINCR     = 0
            endif
            ID(19)  = IFHR
	    IF(IFMIN >= 1)ID(19)=IFHR*60+IFMIN
            ID(20)  = 3
            IF (IFINCR==0) THEN
               ID(18)  = IFHR-ITRDSW
            ELSE
               ID(18)  = IFHR-IFINCR
	       IF(IFMIN >= 1)ID(18)=IFHR*60+IFMIN-IFINCR
            ENDIF
            IF (ID(18)<0) ID(18) = 0
	  END IF  
         if(grib=="grib2" )then
          cfld=cfld+1
          fld_info(cfld)%ifld=IAVBLFLD(IGET(128))
            if(ITRDSW>0) then
               fld_info(cfld)%ntrange=1
            else
               fld_info(cfld)%ntrange=0
            endif
            fld_info(cfld)%tinvstat=IFHR-ID(18)
            datapd(1:iend-ista+1,1:jend-jsta+1,cfld)=GRID1(ista:iend,jsta:jend)
         endif
         ENDIF
!
!     TIME AVERAGED SURFACE LONG WAVE OUTGOING RADIATION.
         IF (IGET(129)>0) THEN
          IF(MODELNAME == 'NCAR'.OR.MODELNAME=='RSM' .OR. MODELNAME == 'RAPR')THEN
	    GRID1=SPVAL
	    ID(1:25)=0
	  ELSE
           IF(ARDLW>0.)THEN
             RRNUM=1./ARDLW
           ELSE
             RRNUM=0.
           ENDIF
           DO J=JSTA,JEND
           DO I=ISTA,IEND
	    IF(ALWOUT(I,J)/=SPVAL)THEN
             GRID1(I,J) = -1.0*ALWOUT(I,J)*RRNUM
	    ELSE
	     GRID1(I,J)=ALWOUT(I,J)
	    END IF  
           ENDDO
           ENDDO
            ID(1:25)=0
            ITRDLW     = NINT(TRDLW)
	    IF(ITRDLW /= 0) then
             IFINCR     = MOD(IFHR,ITRDLW)
	     IF(IFMIN >= 1)IFINCR= MOD(IFHR*60+IFMIN,ITRDLW*60)
	    ELSE
	     IFINCR     = 0
            endif
            ID(19)  = IFHR
	    IF(IFMIN >= 1)ID(19)=IFHR*60+IFMIN
            ID(20)  = 3
            IF (IFINCR==0) THEN
               ID(18)  = IFHR-ITRDLW
            ELSE
               ID(18)  = IFHR-IFINCR
	       IF(IFMIN >= 1)ID(18)=IFHR*60+IFMIN-IFINCR
            ENDIF
            IF (ID(18)<0) ID(18) = 0
	  END IF  
         if(grib=="grib2" )then
          cfld=cfld+1
          fld_info(cfld)%ifld=IAVBLFLD(IGET(129))
            if(ITRDLW>0) then
               fld_info(cfld)%ntrange=1
            else
               fld_info(cfld)%ntrange=0
            endif
            fld_info(cfld)%tinvstat=IFHR-ID(18)
            datapd(1:iend-ista+1,1:jend-jsta+1,cfld)=GRID1(ista:iend,jsta:jend)
         endif
         ENDIF
!
!     TIME AVERAGED TOP OF THE ATMOSPHERE SHORT WAVE RADIATION.
         IF (IGET(130)>0) THEN
          IF(MODELNAME == 'NCAR'.OR.MODELNAME=='RSM' .OR. MODELNAME == 'RAPR')THEN
	    GRID1=SPVAL
	    ID(1:25)=0
	  ELSE
           IF(ARDSW>0.)THEN
             RRNUM=1./ARDSW
           ELSE
             RRNUM=0.
           ENDIF
           DO J=JSTA,JEND
           DO I=ISTA,IEND
	    IF(ASWTOA(I,J)/=SPVAL)THEN
             GRID1(I,J) = ASWTOA(I,J)*RRNUM
	    ELSE
	     GRID1(I,J)=ASWTOA(I,J)
	    END IF  
           ENDDO
           ENDDO
            ID(1:25)=0
            ITRDSW     = NINT(TRDSW)
	    IF(ITRDSW /= 0) then
             IFINCR     = MOD(IFHR,ITRDSW)
	     IF(IFMIN >= 1)IFINCR= MOD(IFHR*60+IFMIN,ITRDSW*60)
	    ELSE
	     IFINCR     = 0
            endif
            ID(19)  = IFHR
	    IF(IFMIN >= 1)ID(19)=IFHR*60+IFMIN
            ID(20)  = 3
            IF (IFINCR==0) THEN
               ID(18)  = IFHR-ITRDSW
            ELSE
               ID(18)  = IFHR-IFINCR
	       IF(IFMIN >= 1)ID(18)=IFHR*60+IFMIN-IFINCR
            ENDIF
            IF (ID(18)<0) ID(18) = 0
	  END IF  
         if(grib=="grib2" )then
          cfld=cfld+1
          fld_info(cfld)%ifld=IAVBLFLD(IGET(130))
            if(ITRDSW>0) then
               fld_info(cfld)%ntrange=1
            else
               fld_info(cfld)%ntrange=0
            endif
            fld_info(cfld)%tinvstat=IFHR-ID(18)
            datapd(1:iend-ista+1,1:jend-jsta+1,cfld)=GRID1(ista:iend,jsta:jend)
         endif
         ENDIF
!
!     TIME AVERAGED TOP OF THE ATMOSPHERE LONG WAVE RADIATION.
         IF (IGET(131)>0) THEN
          IF(MODELNAME == 'NCAR'.OR.MODELNAME=='RSM' .OR. MODELNAME == 'RAPR')THEN
	    GRID1=SPVAL
	    ID(1:25)=0
	  ELSE
           IF(ARDLW>0.)THEN
             RRNUM=1./ARDLW
           ELSE
             RRNUM=0.
           ENDIF
           DO J=JSTA,JEND
           DO I=ISTA,IEND
	    IF(ALWTOA(I,J)/=SPVAL)THEN
             GRID1(I,J) = ALWTOA(I,J)*RRNUM
	    ELSE
	     GRID1(I,J)=ALWTOA(I,J)
	    END IF  
           ENDDO
           ENDDO
            ID(1:25)=0
            ITRDLW     = NINT(TRDLW)
            IF(ITRDLW /= 0) then
             IFINCR     = MOD(IFHR,ITRDLW)
	     IF(IFMIN >= 1)IFINCR= MOD(IFHR*60+IFMIN,ITRDLW*60)
	    ELSE
	     IFINCR     = 0
            endif
            ID(19)  = IFHR
	    IF(IFMIN >= 1)ID(19)=IFHR*60+IFMIN
            ID(20)  = 3
            IF (IFINCR==0) THEN
               ID(18)  = IFHR-ITRDLW
            ELSE
               ID(18)  = IFHR-IFINCR
	       IF(IFMIN >= 1)ID(18)=IFHR*60+IFMIN-IFINCR
            ENDIF
            IF (ID(18)<0) ID(18) = 0
	  END IF  
         if(grib=="grib2" )then
          cfld=cfld+1
          fld_info(cfld)%ifld=IAVBLFLD(IGET(131))
            if(ITRDLW>0) then
               fld_info(cfld)%ntrange=1
            else
               fld_info(cfld)%ntrange=0
            endif
            fld_info(cfld)%tinvstat=IFHR-ID(18)
            datapd(1:iend-ista+1,1:jend-jsta+1,cfld)=GRID1(ista:iend,jsta:jend)
         endif
         ENDIF
!
!     CURRENT TOP OF THE ATMOSPHERE LONG WAVE RADIATION.
         IF (IGET(274)>0) THEN
	  IF(MODELNAME == 'NCAR'.OR.MODELNAME=='RSM')THEN
	   GRID1=SPVAL
	  ELSE
           DO J=JSTA,JEND
           DO I=ISTA,IEND
             GRID1(I,J) = RLWTOA(I,J)
           ENDDO
           ENDDO
	  END IF  
         if(grib=="grib2" )then
          cfld=cfld+1
          fld_info(cfld)%ifld=IAVBLFLD(IGET(274))
          datapd(1:iend-ista+1,1:jend-jsta+1,cfld)=GRID1(ista:iend,jsta:jend)
        endif
         ENDIF
!
!     CLOUD TOP BRIGHTNESS TEMPERATURE FROM TOA OUTGOING LW.
         IF (IGET(265)>0) THEN
	  GRID1=SPVAL
          IF(MODELNAME == 'NCAR'.OR.MODELNAME=='RSM' .OR. MODELNAME == 'RAPR')THEN
	   GRID1=SPVAL
	  ELSE
           DO J=JSTA,JEND
           DO I=ISTA,IEND
             IF(RLWTOA(I,J) < SPVAL)                      &
     &         GRID1(I,J) = (RLWTOA(I,J)*STBOL)**0.25
           ENDDO
           ENDDO
	  END IF  
         if(grib=="grib2" )then
          cfld=cfld+1
          fld_info(cfld)%ifld=IAVBLFLD(IGET(265))
          datapd(1:iend-ista+1,1:jend-jsta+1,cfld)=GRID1(ista:iend,jsta:jend)
         endif
         ENDIF
!     
!     CURRENT INCOMING SW RADIATION AT THE SURFACE.
      IF (IGET(156)>0) THEN
         GRID1=SPVAL
         DO J=JSTA,JEND
         DO I=ISTA,IEND
          IF(RSWIN(I,J)<SPVAL) THEN
           IF(CZMEAN(I,J)>1.E-6) THEN
             FACTRS=CZEN(I,J)/CZMEAN(I,J)
           ELSE
             FACTRS=0.0
           ENDIF
           IF(RSWIN(I,J)<SPVAL) GRID1(I,J)=RSWIN(I,J)*FACTRS
          ENDIF
         ENDDO
         ENDDO
!
         if(grib=="grib2" )then
          cfld=cfld+1
          fld_info(cfld)%ifld=IAVBLFLD(IGET(156))
          datapd(1:iend-ista+1,1:jend-jsta+1,cfld)=GRID1(ista:iend,jsta:jend)
         endif
      ENDIF
!     
!     CURRENT INCOMING LW RADIATION AT THE SURFACE.
      IF (IGET(157)>0) THEN
! dong add missing value to DLWRF
         GRID1 = spval
         DO J=JSTA,JEND
         DO I=ISTA,IEND
          IF(MODELNAME=='RSM' .OR. MODELNAME == 'RAPR') THEN      !add by Binbin: RSM has direct RLWIN output
           GRID1(I,J)=RLWIN(I,J)
          ELSE
           IF(SIGT4(I,J)<SPVAL.and.T(I,J,NINT(LMH(I,J)))<SPVAL) THEN
           IF(SIGT4(I,J)>0.0) THEN
             LLMH=NINT(LMH(I,J))
             TLMH=T(I,J,LLMH)
             FACTRL=5.67E-8*TLMH*TLMH*TLMH*TLMH/SIGT4(I,J)
           ELSE
             FACTRL=0.0
           ENDIF
           IF(RLWIN(I,J) < spval) GRID1(I,J)=RLWIN(I,J)*FACTRL
           ENDIF
          ENDIF
         ENDDO
         ENDDO
!
         if(grib=="grib2" )then
          cfld=cfld+1
          fld_info(cfld)%ifld=IAVBLFLD(IGET(157))
          datapd(1:iend-ista+1,1:jend-jsta+1,cfld)=GRID1(ista:iend,jsta:jend)
         endif
      ENDIF
!     
!     CURRENT OUTGOING SW RADIATION AT THE SURFACE.
      IF (IGET(141)>0) THEN
        GRID1 = spval
!$omp parallel do private(i,j)
        DO J=JSTA,JEND
          DO I=ISTA,IEND
            IF(RSWOUT(I,J)<SPVAL) THEN
             IF(CZMEAN(I,J)>1.E-6) THEN
               FACTRS=CZEN(I,J)/CZMEAN(I,J)
             ELSE
               FACTRS=0.0
             ENDIF
             IF(RSWOUT(I,J)<SPVAL) GRID1(I,J)=RSWOUT(I,J)*FACTRS
            ENDIF
           ENDDO
         ENDDO
!
         if(grib=="grib2" )then
          cfld=cfld+1
          fld_info(cfld)%ifld=IAVBLFLD(IGET(141))
          datapd(1:iend-ista+1,1:jend-jsta+1,cfld)=GRID1(ista:iend,jsta:jend)
         endif
      ENDIF

! Instantaneous clear-sky upwelling SW at the surface
      IF (IGET(743)>0) THEN
        DO J=JSTA,JEND
          DO I=ISTA,IEND
            GRID1(I,J) = SWUPBC(I,J)
          ENDDO
        ENDDO
        if(grib=='grib2') then
          cfld=cfld+1
          fld_info(cfld)%ifld=IAVBLFLD(IGET(743))
          datapd(1:iend-ista+1,1:jend-jsta+1,cfld)=GRID1(ista:iend,jsta:jend)
        endif
      ENDIF

!     CURRENT OUTGOING LW RADIATION AT THE SURFACE.
      IF (IGET(142)>0) THEN
!$omp parallel do private(i,j)
         DO J=JSTA,JEND
           DO I=ISTA,IEND
             GRID1(I,J) = RADOT(I,J)
           ENDDO
         ENDDO
         if(grib=="grib2" )then
          cfld=cfld+1
          fld_info(cfld)%ifld=IAVBLFLD(IGET(142))
          datapd(1:iend-ista+1,1:jend-jsta+1,cfld)=GRID1(ista:iend,jsta:jend)
         endif
      ENDIF

! Instantaneous clear-sky downwelling LW at the surface
      IF (IGET(744)>0) THEN
        DO J=JSTA,JEND
          DO I=ISTA,IEND
            GRID1(I,J) = LWDNBC(I,J)
          ENDDO
        ENDDO
        if(grib=='grib2') then
          cfld=cfld+1
          fld_info(cfld)%ifld=IAVBLFLD(IGET(744))
          datapd(1:iend-ista+1,1:jend-jsta+1,cfld)=GRID1(ista:iend,jsta:jend)
        endif
      ENDIF

! Instantaneous clear-sky upwelling LW at the surface
      IF (IGET(745)>0) THEN
        DO J=JSTA,JEND
          DO I=ISTA,IEND
            GRID1(I,J) = LWUPBC(I,J)
          ENDDO
        ENDDO
        if(grib=='grib2') then
          cfld=cfld+1
          fld_info(cfld)%ifld=IAVBLFLD(IGET(745))
          datapd(1:iend-ista+1,1:jend-jsta+1,cfld)=GRID1(ista:iend,jsta:jend)
        endif
      ENDIF

! Instantaneous MEAN_FRP
      IF (IGET(740)>0) THEN
!        print *,"GETTING INTO MEAN_FRP PART"
        DO J=JSTA,JEND
          DO I=ISTA,IEND
            GRID1(I,J) = MEAN_FRP(I,J)
          ENDDO
        ENDDO
        if(grib=='grib2') then
!          print *,"GETTING INTO MEAN_FRP GRIB2 PART"
          cfld=cfld+1
          fld_info(cfld)%ifld=IAVBLFLD(IGET(740))
          datapd(1:iend-ista+1,1:jend-jsta+1,cfld)=GRID1(ista:iend,jsta:jend)
        endif
      ENDIF

!     CURRENT (instantaneous) INCOMING CLEARSKY SW RADIATION AT THE SURFACE.
      IF (IGET(262)>0) THEN
         GRID1 = spval
!$omp parallel do private(i,j)
         DO J=JSTA,JEND
           DO I=ISTA,IEND
            IF(RSWINC(I,J)<SPVAL) THEN
             IF(CZMEAN(I,J)>1.E-6) THEN
               FACTRS=CZEN(I,J)/CZMEAN(I,J)
             ELSE
               FACTRS=0.0
             ENDIF
             IF(RSWINC(I,J)<SPVAL) GRID1(I,J) = RSWINC(I,J)*FACTRS
            ENDIF
           ENDDO
         ENDDO
         if(grib=="grib2" )then
          cfld=cfld+1
          fld_info(cfld)%ifld=IAVBLFLD(IGET(262))
          datapd(1:iend-ista+1,1:jend-jsta+1,cfld)=GRID1(ista:iend,jsta:jend)
         endif
      ENDIF

! Instantaneous clear-sky downwelling SW at surface (GSD version)
      IF (IGET(742)>0) THEN
        DO J=JSTA,JEND
          DO I=ISTA,IEND
            GRID1(I,J) = SWDNBC(I,J)
          ENDDO
        ENDDO
        if(grib=='grib2') then
          cfld=cfld+1
          fld_info(cfld)%ifld=IAVBLFLD(IGET(742))
          datapd(1:iend-ista+1,1:jend-jsta+1,cfld)=GRID1(ista:iend,jsta:jend)
        endif
      ENDIF

! Instantaneous SWDDNI
      IF (IGET(772)>0)THEN
!$omp parallel do private(i,j)
        DO J=JSTA,JEND
          DO I=ISTA,IEND
            GRID1(I,J) = SWDDNI(I,J)
          ENDDO
        ENDDO
        if(grib=='grib2') then
          cfld=cfld+1
          fld_info(cfld)%ifld=IAVBLFLD(IGET(772))
          datapd(1:iend-ista+1,1:jend-jsta+1,cfld)=GRID1(ista:iend,jsta:jend)
        endif
      ENDIF

! Instantaneous clear-sky SWDDNI
      IF (IGET(796)>0) THEN
        DO J=JSTA,JEND
          DO I=ISTA,IEND
            GRID1(I,J) = SWDDNIC(I,J)
          ENDDO
        ENDDO
        if(grib=='grib2') then
          cfld=cfld+1
          fld_info(cfld)%ifld=IAVBLFLD(IGET(796))
          datapd(1:iend-ista+1,1:jend-jsta+1,cfld)=GRID1(ista:iend,jsta:jend)
        endif
      ENDIF

! Instantaneous SWDDIF
      IF (IGET(773)>0) THEN
!$omp parallel do private(i,j)
        DO J=JSTA,JEND
          DO I=ISTA,IEND
            GRID1(I,J) = SWDDIF(I,J)
          ENDDO
        ENDDO
        if(grib=='grib2') then
          cfld=cfld+1
          fld_info(cfld)%ifld=IAVBLFLD(IGET(773))
          datapd(1:iend-ista+1,1:jend-jsta+1,cfld)=GRID1(ista:iend,jsta:jend)
        endif
      ENDIF

! Instantaneous clear-sky SWDDIF
      IF (IGET(797)>0) THEN
        DO J=JSTA,JEND
          DO I=ISTA,IEND
            GRID1(I,J) = SWDDIFC(I,J)
          ENDDO
        ENDDO
        if(grib=='grib2') then
          cfld=cfld+1
          fld_info(cfld)%ifld=IAVBLFLD(IGET(797))
          datapd(1:iend-ista+1,1:jend-jsta+1,cfld)=GRID1(ista:iend,jsta:jend)
        endif
      ENDIF

!     TIME AVERAGED INCOMING CLEARSKY SW RADIATION AT THE SURFACE.
      IF (IGET(383)>0) THEN
         DO J=JSTA,JEND
         DO I=ISTA,IEND
           GRID1(I,J) = ASWINC(I,J)
         ENDDO
	 ENDDO
	 ID(1:25)=0
         ITRDSW     = NINT(TRDSW)
	 IF(ITRDSW /= 0) then
           IFINCR     = MOD(IFHR,ITRDSW)
	   IF(IFMIN >= 1)IFINCR= MOD(IFHR*60+IFMIN,ITRDSW*60)
	 ELSE
	   IFINCR     = 0
         endif
         ID(19)  = IFHR
	 IF(IFMIN >= 1)ID(19)=IFHR*60+IFMIN
         ID(20)  = 3
         IF (IFINCR==0) THEN
           ID(18)  = IFHR-ITRDSW
         ELSE
           ID(18)  = IFHR-IFINCR
	   IF(IFMIN >= 1)ID(18)=IFHR*60+IFMIN-IFINCR
         ENDIF
         IF (ID(18)<0) ID(18) = 0
         if(grib=="grib2" )then
          cfld=cfld+1
          fld_info(cfld)%ifld=IAVBLFLD(IGET(383))
            if(ITRDSW>0) then
               fld_info(cfld)%ntrange=1
            else
               fld_info(cfld)%ntrange=0
            endif
            fld_info(cfld)%tinvstat=IFHR-ID(18)
            datapd(1:iend-ista+1,1:jend-jsta+1,cfld)=GRID1(ista:iend,jsta:jend)
         endif
      ENDIF
!     
!     TIME AVERAGED OUTGOING CLEARSKY SW RADIATION AT THE SURFACE.
      IF (IGET(386)>0) THEN
         DO J=JSTA,JEND
         DO I=ISTA,IEND
           GRID1(I,J) = ASWOUTC(I,J)
         ENDDO
	 ENDDO
	 ID(1:25)=0
         ITRDSW     = NINT(TRDSW)
	 IF(ITRDSW /= 0) then
           IFINCR     = MOD(IFHR,ITRDSW)
	   IF(IFMIN >= 1)IFINCR= MOD(IFHR*60+IFMIN,ITRDSW*60)
	 ELSE
	   IFINCR     = 0
         endif
         ID(19)  = IFHR
	 IF(IFMIN >= 1)ID(19)=IFHR*60+IFMIN
         ID(20)  = 3
         IF (IFINCR==0) THEN
           ID(18)  = IFHR-ITRDSW
         ELSE
           ID(18)  = IFHR-IFINCR
	   IF(IFMIN >= 1)ID(18)=IFHR*60+IFMIN-IFINCR
         ENDIF
         IF (ID(18)<0) ID(18) = 0
         if(grib=="grib2" )then
          cfld=cfld+1
          fld_info(cfld)%ifld=IAVBLFLD(IGET(386))
            if(ITRDSW>0) then
               fld_info(cfld)%ntrange=1
            else
               fld_info(cfld)%ntrange=0
            endif
            fld_info(cfld)%tinvstat=IFHR-ID(18)
            datapd(1:iend-ista+1,1:jend-jsta+1,cfld)=GRID1(ista:iend,jsta:jend)
         endif
      ENDIF

! Instantaneous all-sky outgoing SW flux at the model top
      IF (IGET(719)>0) THEN
        DO J=JSTA,JEND
          DO I=ISTA,IEND
            GRID1(I,J) = SWUPT(I,J)
          ENDDO
        ENDDO
        if(grib=='grib2') then
          cfld=cfld+1
          fld_info(cfld)%ifld=IAVBLFLD(IGET(719))
          datapd(1:iend-ista+1,1:jend-jsta+1,cfld)=GRID1(ista:iend,jsta:jend)
        endif
      ENDIF

!     TIME AVERAGED OUTGOING CLEARSKY SW RADIATION AT THE MODEL TOP
      IF (IGET(387)>0) THEN
         DO J=JSTA,JEND
         DO I=ISTA,IEND
           GRID1(I,J) = ASWTOAC(I,J)
         ENDDO
	 ENDDO
	 ID(1:25)=0
         ITRDSW     = NINT(TRDSW)
	 IF(ITRDSW /= 0) then
           IFINCR     = MOD(IFHR,ITRDSW)
	   IF(IFMIN >= 1)IFINCR= MOD(IFHR*60+IFMIN,ITRDSW*60)
	 ELSE
	   IFINCR     = 0
         endif
         ID(19)  = IFHR
	 IF(IFMIN >= 1)ID(19)=IFHR*60+IFMIN
         ID(20)  = 3
         IF (IFINCR==0) THEN
           ID(18)  = IFHR-ITRDSW
         ELSE
           ID(18)  = IFHR-IFINCR
	   IF(IFMIN >= 1)ID(18)=IFHR*60+IFMIN-IFINCR
         ENDIF
         IF (ID(18)<0) ID(18) = 0
         if(grib=="grib2" )then
          cfld=cfld+1
          fld_info(cfld)%ifld=IAVBLFLD(IGET(387))
            if(ITRDSW>0) then
               fld_info(cfld)%ntrange=1
            else
               fld_info(cfld)%ntrange=0
            endif
            fld_info(cfld)%tinvstat=IFHR-ID(18)
            datapd(1:iend-ista+1,1:jend-jsta+1,cfld)=GRID1(ista:iend,jsta:jend)
         endif
      ENDIF
!     
!     TIME AVERAGED INCOMING SW RADIATION AT THE MODEL TOP
      IF (IGET(388)>0) THEN
         DO J=JSTA,JEND
         DO I=ISTA,IEND
           GRID1(I,J) = ASWINTOA(I,J)
         ENDDO
	 ENDDO
	 ID(1:25)=0
         ITRDSW     = NINT(TRDSW)
	 IF(ITRDSW /= 0) then
           IFINCR     = MOD(IFHR,ITRDSW)
	   IF(IFMIN >= 1)IFINCR= MOD(IFHR*60+IFMIN,ITRDSW*60)
	 ELSE
	   IFINCR     = 0
         endif
         ID(19)  = IFHR
	 IF(IFMIN >= 1)ID(19)=IFHR*60+IFMIN
         ID(20)  = 3
         IF (IFINCR==0) THEN
           ID(18)  = IFHR-ITRDSW
         ELSE
           ID(18)  = IFHR-IFINCR
	   IF(IFMIN >= 1)ID(18)=IFHR*60+IFMIN-IFINCR
         ENDIF
         IF (ID(18)<0) ID(18) = 0
         if(grib=="grib2" )then
          cfld=cfld+1
          fld_info(cfld)%ifld=IAVBLFLD(IGET(388))
            if(ITRDSW>0) then
               fld_info(cfld)%ntrange=1
            else
               fld_info(cfld)%ntrange=0
            endif
            fld_info(cfld)%tinvstat=IFHR-ID(18)
            datapd(1:iend-ista+1,1:jend-jsta+1,cfld)=GRID1(ista:iend,jsta:jend)
         endif
      ENDIF
!     
!     TIME AVERAGED INCOMING CLEARSKY LW RADIATION AT THE SURFACE
      IF (IGET(382)>0) THEN
         DO J=JSTA,JEND
         DO I=ISTA,IEND
           GRID1(I,J) = ALWINC(I,J)
         ENDDO
	 ENDDO
	 ID(1:25)=0
         ITRDLW     = NINT(TRDLW)
	 IF(ITRDLW /= 0) then
           IFINCR     = MOD(IFHR,ITRDLW)
	   IF(IFMIN >= 1)IFINCR= MOD(IFHR*60+IFMIN,ITRDLW*60)
	 ELSE
	   IFINCR     = 0
         endif
         ID(19)  = IFHR
	 IF(IFMIN >= 1)ID(19)=IFHR*60+IFMIN
         ID(20)  = 3
         IF (IFINCR==0) THEN
           ID(18)  = IFHR-ITRDLW
         ELSE
           ID(18)  = IFHR-IFINCR
	   IF(IFMIN >= 1)ID(18)=IFHR*60+IFMIN-IFINCR
         ENDIF
         IF (ID(18)<0) ID(18) = 0
         if(grib=="grib2" )then
          cfld=cfld+1
          fld_info(cfld)%ifld=IAVBLFLD(IGET(382))
            if(ITRDLW>0) then
               fld_info(cfld)%ntrange=1
            else
               fld_info(cfld)%ntrange=0
            endif
            fld_info(cfld)%tinvstat=IFHR-ID(18)
            datapd(1:iend-ista+1,1:jend-jsta+1,cfld)=GRID1(ista:iend,jsta:jend)
         endif
      ENDIF
!     
!     TIME AVERAGED OUTGOING CLEARSKY LW RADIATION AT THE SURFACE
      IF (IGET(384)>0) THEN
         DO J=JSTA,JEND
         DO I=ISTA,IEND
           GRID1(I,J) = ALWOUTC(I,J)
         ENDDO
	 ENDDO
	 ID(1:25)=0
         ITRDLW     = NINT(TRDLW)
	 IF(ITRDLW /= 0) then
           IFINCR     = MOD(IFHR,ITRDLW)
	   IF(IFMIN >= 1)IFINCR= MOD(IFHR*60+IFMIN,ITRDLW*60)
	 ELSE
	   IFINCR     = 0
         endif
         ID(19)  = IFHR
	 IF(IFMIN >= 1)ID(19)=IFHR*60+IFMIN
         ID(20)  = 3
         IF (IFINCR==0) THEN
           ID(18)  = IFHR-ITRDLW
         ELSE
           ID(18)  = IFHR-IFINCR
	   IF(IFMIN >= 1)ID(18)=IFHR*60+IFMIN-IFINCR
         ENDIF
         IF (ID(18)<0) ID(18) = 0
         if(grib=="grib2" )then
          cfld=cfld+1
          fld_info(cfld)%ifld=IAVBLFLD(IGET(384))
            if(ITRDLW>0) then
               fld_info(cfld)%ntrange=1
            else
               fld_info(cfld)%ntrange=0
            endif
            fld_info(cfld)%tinvstat=IFHR-ID(18)
            datapd(1:iend-ista+1,1:jend-jsta+1,cfld)=GRID1(ista:iend,jsta:jend)
         endif
      ENDIF
!     
!     TIME AVERAGED OUTGOING CLEARSKY LW RADIATION AT THE MODEL TOP
      IF (IGET(385)>0) THEN
         DO J=JSTA,JEND
         DO I=ISTA,IEND
           GRID1(I,J) = ALWTOAC(I,J)
         ENDDO
	 ENDDO
	 ID(1:25)=0
         ITRDLW     = NINT(TRDLW)
	 IF(ITRDLW /= 0) then
           IFINCR     = MOD(IFHR,ITRDLW)
	   IF(IFMIN >= 1)IFINCR= MOD(IFHR*60+IFMIN,ITRDLW*60)
	 ELSE
	   IFINCR     = 0
         endif
         ID(19)  = IFHR
	 IF(IFMIN >= 1)ID(19)=IFHR*60+IFMIN
         ID(20)  = 3
         IF (IFINCR==0) THEN
           ID(18)  = IFHR-ITRDLW
         ELSE
           ID(18)  = IFHR-IFINCR
	   IF(IFMIN >= 1)ID(18)=IFHR*60+IFMIN-IFINCR
         ENDIF
         IF (ID(18)<0) ID(18) = 0
         if(grib=="grib2" )then
          cfld=cfld+1
          fld_info(cfld)%ifld=IAVBLFLD(IGET(385))
            if(ITRDLW>0) then
               fld_info(cfld)%ntrange=1
            else
               fld_info(cfld)%ntrange=0
            endif
            fld_info(cfld)%tinvstat=IFHR-ID(18)
            datapd(1:iend-ista+1,1:jend-jsta+1,cfld)=GRID1(ista:iend,jsta:jend)
         endif
      ENDIF
!
!     TIME AVERAGED SURFACE VISIBLE BEAM DOWNWARD SOLAR FLUX
      IF (IGET(401)>0) THEN
         DO J=JSTA,JEND
         DO I=ISTA,IEND
           GRID1(I,J) = AVISBEAMSWIN(I,J)
         ENDDO
         ENDDO
         ID(1:25)=0
         ITRDSW     = NINT(TRDSW)
         IF(ITRDSW /= 0) then
           IFINCR     = MOD(IFHR,ITRDSW)
           IF(IFMIN >= 1)IFINCR= MOD(IFHR*60+IFMIN,ITRDSW*60)
         ELSE
           IFINCR     = 0
         endif
         ID(19)  = IFHR
         IF(IFMIN >= 1)ID(19)=IFHR*60+IFMIN
         ID(20)  = 3
         IF (IFINCR==0) THEN
           ID(18)  = IFHR-ITRDSW
         ELSE
           ID(18)  = IFHR-IFINCR
           IF(IFMIN >= 1)ID(18)=IFHR*60+IFMIN-IFINCR
         ENDIF
         IF (ID(18)<0) ID(18) = 0
! CFS labels time ave fields as inst in long range forecast
         IF(ITRDSW < 0)ID(1:25)=0
         if(grib=="grib2" )then
          cfld=cfld+1
          fld_info(cfld)%ifld=IAVBLFLD(IGET(401))
            if(ITRDSW>0) then
               fld_info(cfld)%ntrange=1
            else
               fld_info(cfld)%ntrange=0
            endif
            fld_info(cfld)%tinvstat=IFHR-ID(18)
            datapd(1:iend-ista+1,1:jend-jsta+1,cfld)=GRID1(ista:iend,jsta:jend)
         endif
      ENDIF
!
!     TIME AVERAGED SURFACE VISIBLE DIFFUSE DOWNWARD SOLAR FLUX
      IF (IGET(402)>0) THEN
         DO J=JSTA,JEND
         DO I=ISTA,IEND
           GRID1(I,J) = AVISDIFFSWIN(I,J)
         ENDDO
         ENDDO
         ID(1:25)=0
         ITRDSW     = NINT(TRDSW)
         IF(ITRDSW /= 0) then
           IFINCR     = MOD(IFHR,ITRDSW)
           IF(IFMIN >= 1)IFINCR= MOD(IFHR*60+IFMIN,ITRDSW*60)
         ELSE
           IFINCR     = 0
         endif
         ID(19)  = IFHR
         IF(IFMIN >= 1)ID(19)=IFHR*60+IFMIN
         ID(20)  = 3
         IF (IFINCR==0) THEN
           ID(18)  = IFHR-ITRDSW
         ELSE
           ID(18)  = IFHR-IFINCR
           IF(IFMIN >= 1)ID(18)=IFHR*60+IFMIN-IFINCR
         ENDIF
         IF (ID(18)<0) ID(18) = 0
         IF(ITRDSW < 0)ID(1:25)=0
         if(grib=="grib2" )then
          cfld=cfld+1
          fld_info(cfld)%ifld=IAVBLFLD(IGET(402))
            if(ITRDSW>0) then
               fld_info(cfld)%ntrange=1
            else
               fld_info(cfld)%ntrange=0
            endif
            fld_info(cfld)%tinvstat=IFHR-ID(18)
            datapd(1:iend-ista+1,1:jend-jsta+1,cfld)=GRID1(ista:iend,jsta:jend)
         endif
      ENDIF
!
!     TIME AVERAGED SURFACE VISIBLE BEAM DOWNWARD SOLAR FLUX
      IF (IGET(403)>0) THEN
         DO J=JSTA,JEND
         DO I=ISTA,IEND
           GRID1(I,J) = AIRBEAMSWIN(I,J)
         ENDDO
         ENDDO
         ID(1:25)=0
         ITRDSW     = NINT(TRDSW)
         IF(ITRDSW /= 0) then
           IFINCR     = MOD(IFHR,ITRDSW)
           IF(IFMIN >= 1)IFINCR= MOD(IFHR*60+IFMIN,ITRDSW*60)
         ELSE
           IFINCR     = 0
         endif
         ID(19)  = IFHR
         IF(IFMIN >= 1)ID(19)=IFHR*60+IFMIN
         ID(20)  = 3
         IF (IFINCR==0) THEN
           ID(18)  = IFHR-ITRDSW
         ELSE
           ID(18)  = IFHR-IFINCR
           IF(IFMIN >= 1)ID(18)=IFHR*60+IFMIN-IFINCR
         ENDIF
         IF (ID(18)<0) ID(18) = 0
         IF(ITRDSW < 0)ID(1:25)=0
         if(grib=="grib2" )then
          cfld=cfld+1
          fld_info(cfld)%ifld=IAVBLFLD(IGET(403))
            if(ITRDSW>0) then
               fld_info(cfld)%ntrange=1
            else
               fld_info(cfld)%ntrange=0
            endif
            fld_info(cfld)%tinvstat=IFHR-ID(18)
            datapd(1:iend-ista+1,1:jend-jsta+1,cfld)=GRID1(ista:iend,jsta:jend)
         endif
      ENDIF
!
!     TIME AVERAGED SURFACE VISIBLE DIFFUSE DOWNWARD SOLAR FLUX
      IF (IGET(404)>0) THEN
         DO J=JSTA,JEND
         DO I=ISTA,IEND
           GRID1(I,J) = AIRDIFFSWIN(I,J)
         ENDDO
         ENDDO
         ID(1:25)=0
         ITRDSW     = NINT(TRDSW)
         IF(ITRDSW /= 0) then
           IFINCR     = MOD(IFHR,ITRDSW)
           IF(IFMIN >= 1)IFINCR= MOD(IFHR*60+IFMIN,ITRDSW*60)
         ELSE
           IFINCR     = 0
         endif
         ID(19)  = IFHR
         IF(IFMIN >= 1)ID(19)=IFHR*60+IFMIN
         ID(20)  = 3
         IF (IFINCR==0) THEN
           ID(18)  = IFHR-ITRDSW
         ELSE
           ID(18)  = IFHR-IFINCR
           IF(IFMIN >= 1)ID(18)=IFHR*60+IFMIN-IFINCR
         ENDIF
         IF (ID(18)<0) ID(18) = 0
         IF(ITRDSW < 0)ID(1:25)=0
         if(grib=="grib2" )then
          cfld=cfld+1
          fld_info(cfld)%ifld=IAVBLFLD(IGET(404))
            if(ITRDSW>0) then
               fld_info(cfld)%ntrange=1
            else
               fld_info(cfld)%ntrange=0
            endif
            fld_info(cfld)%tinvstat=IFHR-ID(18)
            datapd(1:iend-ista+1,1:jend-jsta+1,cfld)=GRID1(ista:iend,jsta:jend)
         endif
      ENDIF

      !2D AEROSOL OPTICAL DEPTH AT 550 NM
      IF(rdaod) then
        IF (IGET(609).GT.0) THEN
          DO J=JSTA,JEND
            DO I=ISTA,IEND
              grid1(i,j)=aod550(i,j)
            ENDDO
          ENDDO
          if(grib=="grib2" )then
            cfld=cfld+1
            fld_info(cfld)%ifld=IAVBLFLD(IGET(609))
            datapd(1:iend-ista+1,1:jend-jsta+1,cfld)=GRID1(ista:iend,jsta:jend)
          endif
        ENDIF

        IF (IGET(610).GT.0) THEN
          DO J=JSTA,JEND
            DO I=ISTA,IEND
              grid1(i,j)=du_aod550(i,j)
            ENDDO
          ENDDO
          if(grib=="grib2" )then
            cfld=cfld+1
            fld_info(cfld)%ifld=IAVBLFLD(IGET(610))
            datapd(1:iend-ista+1,1:jend-jsta+1,cfld)=GRID1(ista:iend,jsta:jend)
          endif
        ENDIF

        IF (IGET(611).GT.0) THEN
          DO J=JSTA,JEND
            DO I=ISTA,IEND
              grid1(i,j)=ss_aod550(i,j)
            ENDDO
          ENDDO
          if(grib=="grib2" )then
            cfld=cfld+1
            fld_info(cfld)%ifld=IAVBLFLD(IGET(611))
            datapd(1:iend-ista+1,1:jend-jsta+1,cfld)=GRID1(ista:iend,jsta:jend)
          endif
        ENDIF

        IF (IGET(612).GT.0) THEN
          DO J=JSTA,JEND
            DO I=ISTA,IEND
              grid1(i,j)=su_aod550(i,j)
            ENDDO
          ENDDO
          if(grib=="grib2" )then
            cfld=cfld+1
            fld_info(cfld)%ifld=IAVBLFLD(IGET(612))
            datapd(1:iend-ista+1,1:jend-jsta+1,cfld)=GRID1(ista:iend,jsta:jend)
          endif
        ENDIF

        IF (IGET(613).GT.0) THEN
          DO J=JSTA,JEND
            DO I=ISTA,IEND
              grid1(i,j)=oc_aod550(i,j)
            ENDDO
          ENDDO
          if(grib=="grib2" )then
            cfld=cfld+1
            fld_info(cfld)%ifld=IAVBLFLD(IGET(613))
            datapd(1:iend-ista+1,1:jend-jsta+1,cfld)=GRID1(ista:iend,jsta:jend)
          endif
        ENDIF


        IF (IGET(614).GT.0) THEN
          DO J=JSTA,JEND
            DO I=ISTA,IEND
              grid1(i,j)=bc_aod550(i,j)
            ENDDO
          ENDDO
          if(grib=="grib2" )then
            cfld=cfld+1
            fld_info(cfld)%ifld=IAVBLFLD(IGET(614))
            datapd(1:iend-ista+1,1:jend-jsta+1,cfld)=GRID1(ista:iend,jsta:jend)
          endif
        ENDIF
      END IF !rdaod

      !2D AEROSOL OPTICAL DEPTH AT 550 NM
      IF (IGET(715)>0) THEN
         DO J=JSTA,JEND
           DO I=ISTA,IEND
             grid1(i,j)=taod5502d(i,j)
           ENDDO
         ENDDO
         if(grib=="grib2" )then
           cfld=cfld+1
           fld_info(cfld)%ifld=IAVBLFLD(IGET(715))
           datapd(1:iend-ista+1,1:jend-jsta+1,cfld)=GRID1(ista:iend,jsta:jend)
         endif
      ENDIF
   
      !AEROSOL ASYMMETRY FACTOR
      IF (IGET(716)>0) THEN
         DO J=JSTA,JEND
           DO I=ISTA,IEND
             grid1(i,j)=aerasy2d(i,j)
           ENDDO
         ENDDO
         if(grib=="grib2" )then
           cfld=cfld+1
           fld_info(cfld)%ifld=IAVBLFLD(IGET(716))
           datapd(1:iend-ista+1,1:jend-jsta+1,cfld)=GRID1(ista:iend,jsta:jend)
         endif
      ENDIF
   
      !AEROSOL SINGLE-SCATTERING ALBEDO
      IF (IGET(717)>0) THEN
         DO J=JSTA,JEND
           DO I=ISTA,IEND
             grid1(i,j)=aerssa2d(i,j)
           ENDDO
         ENDDO
         if(grib=="grib2" )then
           cfld=cfld+1
           fld_info(cfld)%ifld=IAVBLFLD(IGET(717))
           datapd(1:iend-ista+1,1:jend-jsta+1,cfld)=GRID1(ista:iend,jsta:jend)
         endif
      ENDIF
!
      if (gocart_on) then
!
!***  BLOCK 4. GOCART AEROSOL FIELDS
!
!
!!! ADD AOD AT 550 NM AND OTHER CHANNELS

!! Aerosol Optical Depth (AOD)
!! CALPW(dust mixing ratio in kg/kg) => column density (kg/m2)
!! CALPW(dust mixing ratio in kg/kg * Qext [aerosol extinction efficiency
!! in m2/g] * 1000. [convert m2/g to m2/kg]) =>  AOD (no unit)
!!

!! DETERMINE WHETHER TO COMPUTE AEROSOL OPTICAL PROPERTIES
        LAEROPT = .FALSE.
        DO I = 609, 614   ! TOTAL AND SPECIATED AOD AT 550NM
          IF  ( IGET(I)>0 ) LAEROPT = .TRUE.
        ENDDO
        DO I = 623, 628   ! AOD AT MULTI-CHANNELS
          IF  ( IGET(I)>0 ) LAEROPT = .TRUE.
        ENDDO
        DO I = 648, 656   ! (SSA, ASY AT 340),(SCA AT 550), ANGSTROM
          IF  ( IGET(I)>0 ) LAEROPT = .TRUE.
        ENDDO

!! DETERMINE WHETHER TO COMPUTE INSTANT SURFACE MASS CONC
        LAERSMASS = .FALSE.
        DO I = 690, 698   ! TOTAL AND SPECIATED AEROSOL
          IF  ( IGET(I)>0 ) LAERSMASS = .TRUE.
        ENDDO
        IF ( rdaod ) THEN
          LAEROPT = .FALSE.
          LAERSMASS = .FALSE.
        END IF

        IF ( LAEROPT ) THEN
         PRINT *, 'COMPUTE AEROSOL OPTICAL PROPERTIES'

!!! ALLOCATE AEROSOL OPTICAL PROPERTIES
         ALLOCATE ( extrhd_DU(KRHLEV,nbin_du,NBDSW))
         ALLOCATE ( extrhd_SS(KRHLEV,nbin_ss,NBDSW))
         ALLOCATE ( extrhd_SU(KRHLEV,nbin_su,NBDSW))
         ALLOCATE ( extrhd_BC(KRHLEV,nbin_bc,NBDSW))
         ALLOCATE ( extrhd_OC(KRHLEV,nbin_oc,NBDSW))

         ALLOCATE ( scarhd_DU(KRHLEV,nbin_du,NBDSW))
         ALLOCATE ( scarhd_SS(KRHLEV,nbin_ss,NBDSW))
         ALLOCATE ( scarhd_SU(KRHLEV,nbin_su,NBDSW))
         ALLOCATE ( scarhd_BC(KRHLEV,nbin_bc,NBDSW))
         ALLOCATE ( scarhd_OC(KRHLEV,nbin_oc,NBDSW))

         ALLOCATE ( asyrhd_DU(KRHLEV,nbin_du,NBDSW))
         ALLOCATE ( asyrhd_SS(KRHLEV,nbin_ss,NBDSW))
         ALLOCATE ( asyrhd_SU(KRHLEV,nbin_su,NBDSW))
         ALLOCATE ( asyrhd_BC(KRHLEV,nbin_bc,NBDSW))
         ALLOCATE ( asyrhd_OC(KRHLEV,nbin_oc,NBDSW))

         ALLOCATE ( ssarhd_DU(KRHLEV,nbin_du,NBDSW))
         ALLOCATE ( ssarhd_SS(KRHLEV,nbin_ss,NBDSW))
         ALLOCATE ( ssarhd_SU(KRHLEV,nbin_su,NBDSW))
         ALLOCATE ( ssarhd_BC(KRHLEV,nbin_bc,NBDSW))
         ALLOCATE ( ssarhd_OC(KRHLEV,nbin_oc,NBDSW))
         PRINT *, 'aft  AEROSOL allocate, nbin_du=',nbin_du,  &
          'nbin_ss=',nbin_ss,'nbin_su=',nbin_su,'nbin_bc=',     &
          'nbin_oc=',nbin_oc,'nAero=',nAero

!!! READ AEROSOL LUTS
         DO i = 1, nAero
          CLOSE(UNIT=NOAER)
          aerosol_file='optics_luts_'//AerosolName(i)//'.dat'
          open(unit=NOAER, file=aerosol_file, status='OLD', iostat=ios)
          IF (IOS > 0) THEN
            print *,' ERROR! Non-zero iostat for rd_LUTS ', aerosol_file
            stop
          ENDIF
          if(debugprint)print *,'i=',i,'read aerosol_file=',trim(aerosol_file),'ios=',ios
!
          IF (AerosolName(i) == 'DUST') nbin = nbin_du
          IF (AerosolName(i) == 'SALT') nbin = nbin_ss
          IF (AerosolName(i) == 'SUSO') nbin = nbin_su
          IF (AerosolName(i) == 'SOOT') nbin = nbin_bc
          IF (AerosolName(i) == 'WASO') nbin = nbin_oc
          DO J = 1, NBIN
           read(NOAER,'(2x,a4,1x,i1,1x,a3)')AerName_rd,ib, AerOpt
           IF (AerName_rd /= AerosolName(i)) STOP
           IF (j /=  ib                        ) STOP
           IF (AerOpt /= 'ext'                 ) STOP

           IF (AerosolName(i) == 'DUST') THEN
            do ib = 1, NBDSW
             read(NOAER,'(8f10.5)') (extrhd_du(ii,j,ib), ii=1,KRHLEV)
            enddo
            read(NOAER,'(2x,a4)')  AerName_rd
            do ib = 1, NBDSW
             read(NOAER,'(8f10.5)') (scarhd_du(ii,j,ib), ii=1,KRHLEV)
            enddo
            read(NOAER,'(2x,a4)')  AerName_rd
            do ib = 1, NBDSW
             read(NOAER,'(8f10.5)') (asyrhd_du(ii,j,ib), ii=1,KRHLEV)
            enddo
            read(NOAER,'(2x,a4)')  AerName_rd
            do ib = 1, NBDSW
             read(NOAER,'(8f10.5)') (ssarhd_du(ii,j,ib), ii=1,KRHLEV)
            enddo

           ELSEIF (AerosolName(i) == 'SALT') THEN
            do ib = 1, NBDSW
             read(NOAER,'(8f10.5)') (extrhd_ss(ii,j,ib), ii=1,KRHLEV)
            enddo
            read(NOAER,'(2x,a4)')  AerName_rd
            do ib = 1, NBDSW
             read(NOAER,'(8f10.5)') (scarhd_ss(ii,j,ib), ii=1,KRHLEV)
            enddo
            read(NOAER,'(2x,a4)')  AerName_rd
            do ib = 1, NBDSW
             read(NOAER,'(8f10.5)') (asyrhd_ss(ii,j,ib), ii=1,KRHLEV)
            enddo
            read(NOAER,'(2x,a4)')  AerName_rd
            do ib = 1, NBDSW
             read(NOAER,'(8f10.5)') (ssarhd_ss(ii,j,ib), ii=1,KRHLEV)
            enddo

           ELSEIF (AerosolName(i) == 'SUSO') THEN
            do ib = 1, NBDSW
             read(NOAER,'(8f10.5)') (extrhd_su(ii,j,ib), ii=1,KRHLEV)
            enddo
            read(NOAER,'(2x,a4)')  AerName_rd
            do ib = 1, NBDSW
             read(NOAER,'(8f10.5)') (scarhd_su(ii,j,ib), ii=1,KRHLEV)
            enddo
            read(NOAER,'(2x,a4)')  AerName_rd
            do ib = 1, NBDSW
             read(NOAER,'(8f10.5)') (asyrhd_su(ii,j,ib), ii=1,KRHLEV)
            enddo
            read(NOAER,'(2x,a4)')  AerName_rd
            do ib = 1, NBDSW
             read(NOAER,'(8f10.5)') (ssarhd_su(ii,j,ib), ii=1,KRHLEV)
            enddo

           ELSEIF (AerosolName(i) == 'SOOT') THEN
            do ib = 1, NBDSW
             read(NOAER,'(8f10.5)') (extrhd_bc(ii,j,ib), ii=1,KRHLEV)
            enddo
            read(NOAER,'(2x,a4)')  AerName_rd
            do ib = 1, NBDSW
             read(NOAER,'(8f10.5)') (scarhd_bc(ii,j,ib), ii=1,KRHLEV)
            enddo
            read(NOAER,'(2x,a4)')  AerName_rd
            do ib = 1, NBDSW
             read(NOAER,'(8f10.5)') (asyrhd_bc(ii,j,ib), ii=1,KRHLEV)
            enddo
            read(NOAER,'(2x,a4)')  AerName_rd
            do ib = 1, NBDSW
             read(NOAER,'(8f10.5)') (ssarhd_bc(ii,j,ib), ii=1,KRHLEV)
            enddo

           ELSEIF (AerosolName(i) == 'WASO') THEN
            do ib = 1, NBDSW
             read(NOAER,'(8f10.5)') (extrhd_oc(ii,j,ib), ii=1,KRHLEV)
            enddo
            read(NOAER,'(2x,a4)')  AerName_rd
            do ib = 1, NBDSW
             read(NOAER,'(8f10.5)') (scarhd_oc(ii,j,ib), ii=1,KRHLEV)
            enddo
            read(NOAER,'(2x,a4)')  AerName_rd
            do ib = 1, NBDSW
             read(NOAER,'(8f10.5)') (asyrhd_oc(ii,j,ib), ii=1,KRHLEV)
            enddo
            read(NOAER,'(2x,a4)')  AerName_rd
            do ib = 1, NBDSW
             read(NOAER,'(8f10.5)') (ssarhd_oc(ii,j,ib), ii=1,KRHLEV)
            enddo

           ENDIF

         ENDDO        ! j-loop for nbin
        ENDDO        ! i-loop for nAero
!        print *,'finish reading coef'

        CLOSE(UNIT=NOAER)

!!! COMPUTES RELATIVE HUMIDITY AND RDRH
!       allocate (RH3D(ista:iend,jsta:jend,lm))
        allocate (rdrh(ista:iend,jsta:jend,lm))
        allocate (ihh(ista:iend,jsta:jend,lm))
        DO L=1,LM                    ! L FROM TOA TO SFC
          LL=LM-L+1                  ! LL FROM SFC TO TOA
!$omp parallel do private(i,j)
          DO J=JSTA,JEND
            DO I=ISTA,IEND
              P1D(I,J) = PMID(I,J,LL)
              T1D(I,J) = T(I,J,LL)
              Q1D(I,J) = Q(I,J,LL)
            ENDDO
          ENDDO
          CALL CALRH(P1D,T1D,Q1D,EGRID4)
          DO J=JSTA,JEND
            DO I=ISTA,IEND
!             RH3D(I,J,LL) = EGRID4(I,J)
              RH3D         = EGRID4(I,J)
!   DETERMINE RDRH (wgt for IH2) and IHH (index for IH2)
!             IF ( RH3D(I,J,LL) > RHLEV(KRHLEV) ) THEN
              IF ( RH3D > RHLEV(KRHLEV) ) THEN
                IH2 = KRHLEV
                IH1 = IH2 - 1
                RDRH(I,J,LL) = 1.
!             ELSEIF ( RH3D(I,J,LL) < RHLEV(1)) THEN
              ELSEIF ( RH3D < RHLEV(1)) THEN
                IH2 = 1
                IH1 = 1
                RDRH(I,J,LL) = 0.
              ELSE
                IH2 = 1
!               DO WHILE ( RH3D(I,J,LL) > RHLEV(IH2))
                DO WHILE ( RH3D > RHLEV(IH2))
                  IH2 = IH2 + 1
                  IF ( IH2 > KRHLEV ) EXIT
                ENDDO
                IH2 = MIN( KRHLEV, IH2 )
                IH1 = MAX( 1, IH2-1 )
                DRH0 = RHLEV(IH2) - RHLEV(IH1)
!               DRH1 = RH3D(I,J,LL) - RHLEV(IH1)
                DRH1 = RH3D - RHLEV(IH1)
                RDRH(I,J,LL) = DRH1 / DRH0
              ENDIF
              IHH(I,J,LL) = IH1
!
            ENDDO
          ENDDO
        ENDDO

!!!
!!! COMPUTE AOD FOR SPECIFIED WAVELENGTHS
        DO IB = 1, NBDSW

! AOD AT 340 NM
        IF (IB == 1 )  INDX = 623
! AOD AT 440 NM
        IF (IB == 2 )  INDX = 624
! AOD AT 550 NM
        IF (IB == 3 )  INDX = 609
! AOD AT 660 NM
        IF (IB == 4 )  INDX = 625
! AOD AT 860 NM
        IF (IB == 5 )  INDX = 626
! AOD AT 1630 NM
        IF (IB == 6 )  INDX = 627
! AOD AT 11100 NM
        IF (IB == 7 )  INDX = 628

! DETERMINE LEXT AND LSCA (DEFAULT TO F)
        LEXT = .FALSE.
        LSCA = .FALSE.
        LASY = .FALSE.
! -- CHECK WHETHER TOTAL EXT AOD IS REQUESTED
        IF (IGET(INDX)>0 ) LEXT =.TRUE.
! -- CHECK WHETHER SPECIATED AOD AT 550 NM IS REQUESTED
        IF ( IB == 3 ) THEN
          IF (IGET(650)>0  ) LSCA =.TRUE.    !TOTAL SCA AOD
          DO I = 1, nAero
            IF (IGET(INDX_EXT(I))>0 ) LEXT = .TRUE.
            IF (IGET(INDX_SCA(I))>0 ) LSCA = .TRUE.
          ENDDO
        ENDIF
! -- CHECK WHETHER ASY AND SSA AT 340NM IS REQUESTED
        IF ( IB == 1 ) THEN
          IF (IGET(648)>0  ) LSCA =.TRUE.
          IF (IGET(649)>0  ) LASY =.TRUE.
        ENDIF
! -- CHECK WHETHER ANGSTROM EXPONENT IS REQUESTED
        IF (IGET(656)>0 ) THEN
          IF ( IB == 2 ) LEXT = .TRUE.
          IF ( IB == 5 ) LEXT = .TRUE.
        ENDIF
!        print *,'LEXT=',LEXT,'LSCA=',LSCA,'LASY=',LASY
! SKIP IF POST PRODUCT IS NOT REQUESTED
        IF ( LEXT .OR. LSCA .OR. LASY ) THEN
! COMPUTE DUST AOD
         AOD_DU=SPVAL
         SCA_DU=SPVAL
         ASY_DU=SPVAL
         EXT=0.0
         SCA=0.0
         ASY=0.0
         DO  J=JSTA,JEND
           DO  I=ISTA,IEND
             DO  L=1,LM
               DO N=1, NBIN_DU
               EXT01 = EXTRHD_DU(1,N,IB)
               SCA01 = SCARHD_DU(1,N,IB)
               ASY01 = ASYRHD_DU(1,N,IB)
               EXT(I,J,L) = EXT(I,J,L)+1e-9*DUST(I,J,L,N) * EXT01
               SCA(I,J,L) = SCA(I,J,L)+1e-9*DUST(I,J,L,N) * SCA01
               ASY(I,J,L) = ASY(I,J,L)+1e-9*DUST(I,J,L,N) * SCA01*ASY01
               ENDDO
               EXT(I,J,L) = EXT(I,J,L) * 1000.
               SCA(I,J,L) = SCA(I,J,L) * 1000.
               ASY(I,J,L) = ASY(I,J,L) * 1000.
             ENDDO  ! L-loop
           ENDDO    ! I-loop
         ENDDO      ! J-loop
         CALL CALPW(AOD_DU,17)
         CALL CALPW(SCA_DU,20)
         CALL CALPW(ASY_DU,21)
! COMPUTE SULFATE AOD
         AOD_SU=SPVAL
         SCA_SU=SPVAL
         ASY_SU=SPVAL
         EXT=0.0
         SCA=0.0
         ASY=0.0
         DO  J=JSTA,JEND
           DO  I=ISTA,IEND
             DO  L=1,LM
               ih1 = ihh(I,J,L)
               ih2 = ih1 + 1
               DO N = 1, NBIN_SU
               EXT01 = EXTRHD_SU(IH1,N,IB)                                &
     &          + RDRH(I,J,L)*(EXTRHD_SU(IH2,N,IB)-EXTRHD_SU(IH1,N,IB))
               SCA01 = SCARHD_SU(IH1,N,IB)                                &
     &          + RDRH(I,J,L)*(SCARHD_SU(IH2,N,IB)-SCARHD_SU(IH1,N,IB))
               ASY01 = ASYRHD_SU(IH1,N,IB)                                &
     &          + RDRH(I,J,L)*(ASYRHD_SU(IH2,N,IB)-ASYRHD_SU(IH1,N,IB))
          EXT(I,J,L) = EXT(I,J,L)+1e-9*SUSO(I,J,L,N) * EXT01
          SCA(I,J,L) = SCA(I,J,L)+1e-9*SUSO(I,J,L,N)*SCA01
          ASY(I,J,L) = ASY(I,J,L)+1e-9*SUSO(I,J,L,N)*SCA01*ASY01

               ENDDO   ! N-loop
               EXT(I,J,L) = EXT(I,J,L) * 1000.
               SCA(I,J,L) = SCA(I,J,L) * 1000.
               ASY(I,J,L) = ASY(I,J,L) * 1000.
             ENDDO  ! L-loop
           ENDDO    ! I-loop
         ENDDO      ! J-loop
         CALL CALPW(AOD_SU,17)
         CALL CALPW(SCA_SU,20)
         CALL CALPW(ASY_SU,21)

! COMPUTE SEA SALT AOD
         AOD_SS=SPVAL
         SCA_SS=SPVAL
         ASY_SS=SPVAL
         EXT=0.0
         SCA=0.0
         ASY=0.0
         DO  J=JSTA,JEND
           DO  I=ISTA,IEND
             DO  L=1,LM
               ih1 = ihh (I,J,L)
               ih2 = ih1 + 1
             DO N = 1, NBIN_SS
               EXT01 = EXTRHD_SS(IH1,N,IB) &
     &          + RDRH(I,J,L)*(EXTRHD_SS(IH2,N,IB)-EXTRHD_SS(IH1,N,IB))
               SCA01 = SCARHD_SS(IH1,N,IB) &
     &          + RDRH(I,J,L)*(SCARHD_SS(IH2,N,IB)-SCARHD_SS(IH1,N,IB))
               ASY01 = ASYRHD_SS(IH1,N,IB) &
     &          + RDRH(I,J,L)*(ASYRHD_SS(IH2,N,IB)-ASYRHD_SS(IH1,N,IB))
               EXT(I,J,L) = EXT(I,J,L)+1e-9*SALT(I,J,L,N)*EXT01
               SCA(I,J,L) = SCA(I,J,L)+1e-9*SALT(I,J,L,N)*SCA01
               ASY(I,J,L) = ASY(I,J,L)+1e-9*SALT(I,J,L,N)*SCA01*ASY01
             ENDDO   ! N-loop
               EXT(I,J,L) = EXT(I,J,L) * 1000.
               SCA(I,J,L) = SCA(I,J,L) * 1000.
               ASY(I,J,L) = ASY(I,J,L) * 1000.
             ENDDO  ! L-loop
           ENDDO    ! I-loop
         ENDDO      ! J-loop
         CALL CALPW(AOD_SS,17)
         CALL CALPW(SCA_SS,20)
         CALL CALPW(ASY_SS,21)

! COMPUTE BLACK CARBON AOD
         AOD_BC=SPVAL
         SCA_BC=SPVAL
         ASY_BC=SPVAL
         EXT=0.0
         SCA=0.0
         ASY=0.0
         DO  J=JSTA,JEND
           DO  I=ISTA,IEND
             DO  L=1,LM
             ih1 = ihh (I,J,L)
             ih2 = ih1 + 1
             DO N = 1, NBIN_BC
               EXT01 = EXTRHD_BC(IH1,N,IB)  &
     &          + RDRH(I,J,L)*(EXTRHD_BC(IH2,N,IB)-EXTRHD_BC(IH1,N,IB))
               SCA01 = SCARHD_BC(IH1,N,IB)  &
     &          + RDRH(I,J,L)*(SCARHD_BC(IH2,N,IB)-SCARHD_BC(IH1,N,IB))
               ASY01 = ASYRHD_BC(IH1,N,IB)  &
     &          + RDRH(I,J,L)*(ASYRHD_BC(IH2,N,IB)-ASYRHD_BC(IH1,N,IB))
               EXT(I,J,L) = EXT(I,J,L)+1e-9*SOOT(I,J,L,N)*EXT01
               SCA(I,J,L) = SCA(I,J,L)+1e-9*SOOT(I,J,L,N)*SCA01
               ASY(I,J,L) = ASY(I,J,L)+1e-9*SOOT(I,J,L,N)*SCA01*ASY01
             ENDDO   ! N-loop
               EXT(I,J,L) = EXT(I,J,L) * 1000.
               SCA(I,J,L) = SCA(I,J,L) * 1000.
               ASY(I,J,L) = ASY(I,J,L) * 1000.
             ENDDO  ! L-loop
           ENDDO    ! I-loop
         ENDDO      ! J-loop
         CALL CALPW(AOD_BC,17)
         CALL CALPW(SCA_BC,20)
         CALL CALPW(ASY_BC,21)
! COMPUTE ORGANIC CARBON AOD
         AOD_OC=SPVAL
         SCA_OC=SPVAL
         ASY_OC=SPVAL
         EXT=0.0
         SCA=0.0
         ASY=0.0
         DO  J=JSTA,JEND
           DO  I=ISTA,IEND
             DO  L=1,LM
             ih1 = ihh (I,J,L)
             ih2 = ih1 + 1
             DO N = 1, NBIN_OC
               EXT01 = EXTRHD_OC(IH1,N,IB) &
     &          + RDRH(I,J,L)*(EXTRHD_OC(IH2,N,IB)-EXTRHD_OC(IH1,N,IB))
               SCA01 = SCARHD_OC(IH1,N,IB) &
     &          + RDRH(I,J,L)*(SCARHD_OC(IH2,N,IB)-SCARHD_OC(IH1,N,IB))
               ASY01 = ASYRHD_OC(IH1,N,IB) &
     &          + RDRH(I,J,L)*(ASYRHD_OC(IH2,N,IB)-ASYRHD_OC(IH1,N,IB))
               EXT(I,J,L) = EXT(I,J,L)+1e-9*WASO(I,J,L,N)*EXT01
               SCA(I,J,L) = SCA(I,J,L)+1e-9*WASO(I,J,L,N)*SCA01
               ASY(I,J,L) = ASY(I,J,L)+1e-9*WASO(I,J,L,N)*SCA01*ASY01
             ENDDO   ! N-loop
               EXT(I,J,L) = EXT(I,J,L) * 1000.
               SCA(I,J,L) = SCA(I,J,L) * 1000.
               ASY(I,J,L) = ASY(I,J,L) * 1000.
             ENDDO  ! L-loop
           ENDDO    ! I-loop
         ENDDO      ! J-loop
         CALL CALPW(AOD_OC,17)
         CALL CALPW(SCA_OC,20)
         CALL CALPW(ASY_OC,21)

! COMPUTE TOTAL AOD
         AOD=SPVAL
         SCA=SPVAL
         ASY=SPVAL
         DO  J=JSTA,JEND
           DO  I=ISTA,IEND
             AOD_DU(I,J) = MAX (AOD_DU(I,J), 0.0)
             AOD_BC(I,J) = MAX (AOD_BC(I,J), 0.0)
             AOD_OC(I,J) = MAX (AOD_OC(I,J), 0.0)
             AOD_SU(I,J) = MAX (AOD_SU(I,J), 0.0)
             AOD_SS(I,J) = MAX (AOD_SS(I,J), 0.0)

            SCA_DU(I,J) = MAX (SCA_DU(I,J), 0.0)
            SCA_BC(I,J) = MAX (SCA_BC(I,J), 0.0)
            SCA_OC(I,J) = MAX (SCA_OC(I,J), 0.0)
            SCA_SU(I,J) = MAX (SCA_SU(I,J), 0.0)
            SCA_SS(I,J) = MAX (SCA_SS(I,J), 0.0)

            ASY_DU(I,J) = MAX (ASY_DU(I,J), 0.0)
            ASY_BC(I,J) = MAX (ASY_BC(I,J), 0.0)
            ASY_OC(I,J) = MAX (ASY_OC(I,J), 0.0)
            ASY_SU(I,J) = MAX (ASY_SU(I,J), 0.0)
            ASY_SS(I,J) = MAX (ASY_SS(I,J), 0.0)

            AOD(I,J)    = AOD_DU(I,J) + AOD_BC(I,J) + AOD_OC(I,J) +   &
     &                     AOD_SU(I,J) + AOD_SS(I,J)
            SCA2D(I,J) = SCA_DU(I,J) + SCA_BC(I,J) + SCA_OC(I,J) +    &
     &                 SCA_SU(I,J) + SCA_SS(I,J)
            ASY2D(I,J) = ASY_DU(I,J) + ASY_BC(I,J) + ASY_OC(I,J) +    &
     &                 ASY_SU(I,J) + ASY_SS(I,J)
           ENDDO   ! I-loop
         ENDDO   ! J-loop
! FILL UP AOD_440 AND AOD_860, IF ANGSTROM EXP IS REQUESTED
         IF ( IGET(656) > 0 )  THEN
          IF (IB == 2 ) THEN              !! AOD AT 440 NM
!$omp parallel do private(i,j)
           DO  J=JSTA,JEND
           DO  I=ISTA,IEND
             AOD_440(I,J) = AOD(I,J)
           ENDDO   ! I-loop
           ENDDO   ! J-loop
          ENDIF

          IF (IB == 5 ) THEN              !! AOD AT 860 NM
!$omp parallel do private(i,j)
           DO  J=JSTA,JEND
           DO  I=ISTA,IEND
             AOD_860(I,J) = AOD(I,J)
           ENDDO   ! I-loop
           ENDDO   ! J-loop
          ENDIF
        ENDIF

! WRITE OUT TOTAL AOD
        IF ( IGET(INDX) > 0)  THEN
!$omp parallel do private(i,j)
        do j=jsta,jend
          do i=ista,iend
            GRID1(i,j) = AOD(i,j)
          enddo
        enddo
        CALL BOUND(GRID1(ista:iend,jsta:jend),D00,H99999)
        if(grib=="grib2" )then
            cfld=cfld+1
            fld_info(cfld)%ifld=IAVBLFLD(IGET(INDX))
            datapd(1:iend-ista+1,1:jend-jsta+1,cfld)=GRID1(ista:iend,jsta:jend)
        endif
        ENDIF
!
! WRITE OUT ASY AND SSA AT 340NM
        IF ( IB == 1 ) THEN                 !!! FOR 340NM ONLY

! AER ASYM FACTOR AT 340 NM
          IF ( IGET(649) > 0 )  THEN
          GRID1 = spval
!$omp parallel do private(i,j)
          DO J=JSTA,JEND
          DO I=ISTA,IEND
           IF(SCA2D(I,J)<SPVAL.and.ASY2D(I,J)<SPVAL) THEN
            IF ( SCA2D(I,J) > 0.0 ) THEN
             ASY2D(I,J) = ASY2D(I,J) / SCA2D(I,J)
            ELSE
             ASY2D(I,J) = 0.
            ENDIF
            IF(ASY2D(I,J)<SPVAL) GRID1(I,J)=ASY2D(I,J)
           ENDIF
          ENDDO
          ENDDO
          CALL BOUND(GRID1(ista:iend,jsta:jend),D00,H99999)
          if(grib=="grib2" )then
            cfld=cfld+1
            fld_info(cfld)%ifld=IAVBLFLD(IGET(649))
            datapd(1:iend-ista+1,1:jend-jsta+1,cfld)=GRID1(ista:iend,jsta:jend)
          endif
          ENDIF       ! IGET(649)

! AER SINGLE SCATTER ALB AT 340 NM
          IF ( IGET(648) > 0 )  THEN
          GRID1 = SPVAL
!$omp parallel do private(i,j)
          DO J=JSTA,JEND
          DO I=ISTA,IEND
           IF(AOD(I,J)<SPVAL.and.SCA2D(I,J)<SPVAL) THEN
            IF ( AOD(I,J) > 0.0 ) THEN
             SCA2D(I,J) = SCA2D(I,J) / AOD(I,J)
            ELSE
             SCA2D(I,J) = 1.0
            ENDIF
             IF(SCA2D(I,J)<SPVAL) GRID1(I,J)=SCA2D(I,J)
           ENDIF
          ENDDO
          ENDDO
          CALL BOUND(GRID1(ista:iend,jsta:jend),D00,H99999)
          if(grib=="grib2" )then
            cfld=cfld+1
            fld_info(cfld)%ifld=IAVBLFLD(IGET(648))
            datapd(1:iend-ista+1,1:jend-jsta+1,cfld)=GRID1(ista:iend,jsta:jend)
          endif
          ENDIF        ! IGET(648)
!        print *,'aft compute sca340'

        ENDIF       ! IB IF-BLOCK (340NM)


! WRITE OUT AOD FOR DU, SU, SS, OC, BC for all wavelengths
! WRITE OUT SPECIATED AEROSOL OPTICAL PROPERTIES
        IF ( IB == 3 ) THEN                 !!! FOR 550NM ONLY

! WRITE OUT TOTAL SCATTERING AOD
          IF ( IGET(650) > 0 )  THEN
!$omp parallel do private(i,j)
          DO J=JSTA,JEND
          DO I=ISTA,IEND
          GRID1(I,J)=SCA2D(I,J)
          ENDDO
          ENDDO
          CALL BOUND(GRID1(ista:iend,jsta:jend),D00,H99999)
          if(grib=="grib2" )then
            cfld=cfld+1
            fld_info(cfld)%ifld=IAVBLFLD(IGET(650))
            datapd(1:iend-ista+1,1:jend-jsta+1,cfld)=GRID1(ista:iend,jsta:jend)
          endif
          ENDIF
! LOOP THROUGH EACH SPECIES
          DO II = 1, nAero

! WRITE OUT EXT AOD
            JJ = INDX_EXT(II)
            IF ( IGET(JJ) > 0)  THEN          ! EXT AOD
!$omp parallel do private(i,j)
          DO J=JSTA,JEND
          DO I=ISTA,IEND
             IF ( II == 1 ) GRID1(I,J) = AOD_DU(I,J)
             IF ( II == 2 ) GRID1(I,J) = AOD_SS(I,J)
             IF ( II == 3 ) GRID1(I,J) = AOD_SU(I,J)
             IF ( II == 4 ) GRID1(I,J) = AOD_OC(I,J)
             IF ( II == 5 ) GRID1(I,J) = AOD_BC(I,J)
          ENDDO
          ENDDO
             CALL BOUND(GRID1(ista:iend,jsta:jend),D00,H99999)
             if(grib=="grib2" )then
               cfld=cfld+1
               fld_info(cfld)%ifld=IAVBLFLD(IGET(JJ))
               datapd(1:iend-ista+1,1:jend-jsta+1,cfld)=GRID1(ista:iend,jsta:jend)
             endif
            ENDIF

! WRITE OUT SCA AOD
            JJ = INDX_SCA(II)
            IF ( IGET(JJ) > 0)  THEN          ! SCA AOD
!$omp parallel do private(i,j)
          DO J=JSTA,JEND
          DO I=ISTA,IEND
             IF ( II == 1 ) GRID1(I,J) = SCA_DU(I,J)
             IF ( II == 2 ) GRID1(I,J) = SCA_SS(I,J)
             IF ( II == 3 ) GRID1(I,J) = SCA_SU(I,J)
             IF ( II == 4 ) GRID1(I,J) = SCA_OC(I,J)
             IF ( II == 5 ) GRID1(I,J) = SCA_BC(I,J)
          ENDDO
          ENDDO
             CALL BOUND(GRID1(ista:iend,jsta:jend),D00,H99999)
             if(grib=="grib2" )then
               cfld=cfld+1
               fld_info(cfld)%ifld=IAVBLFLD(IGET(JJ))
               datapd(1:iend-ista+1,1:jend-jsta+1,cfld)=GRID1(ista:iend,jsta:jend)
             endif
            ENDIF

          ENDDO     ! II DO-LOOP

        ENDIF       ! IB IF-BLOCK (550NM)

        ENDIF       ! LEXT IF-BLOCK
        ENDDO       ! LOOP THROUGH NBDSW CHANNELS
! COMPUTE AND WRITE OUT ANGSTROM EXPONENT
        IF ( IGET(656) > 0 )  THEN
          ANGST=SPVAL
!          ANG2 = LOG ( 0.860 / 0.440 )
          ANG2 = LOG ( 860. / 440. )
!$omp parallel do private(i,j,ang1)
          DO J=JSTA,JEND
          DO I=ISTA,IEND
            IF (AOD_860(I,J) > 0.) THEN
             ANG1 = LOG( AOD_440(I,J)/AOD_860(I,J) )
             ANGST(I,J) = ANG1 / ANG2
            ENDIF
          GRID1(I,J)=ANGST(I,J)
          ENDDO
          ENDDO
          if(debugprint)print *,'output angstrom exp,angst=',maxval(angst(ista:iend,jsta:jend)), &
            minval(angst(ista:iend,jsta:jend))
          CALL BOUND(GRID1(ista:iend,jsta:jend),D00,H99999)
          if(grib=="grib2" )then
            cfld=cfld+1
            fld_info(cfld)%ifld=IAVBLFLD(IGET(656))
            datapd(1:iend-ista+1,1:jend-jsta+1,cfld)=GRID1(ista:iend,jsta:jend)
          endif
        ENDIF       ! ANGSTROM EXPONENT

      ENDIF         ! END OF LAEROPT IF-BLOCK

!! Multiply by 1.E-6 to revert these fields back
      IF (IGET(659)>0) THEN
         GRID1=SPVAL
!$omp parallel do private(i,j)
         DO J = JSTA,JEND
            DO I = ISTA,IEND
               IF(DUEM(I,J,1)<SPVAL) GRID1(I,J) = DUEM(I,J,1)*1.E-6
               DO K=2,NBIN_DU
               IF(DUEM(I,J,K)<SPVAL)&
                GRID1(I,J) = GRID1(I,J) + DUEM(I,J,K)*1.E-6
               END DO
            END DO
         END DO
         if(grib=='grib2') then
          cfld=cfld+1
          fld_info(cfld)%ifld=IAVBLFLD(IGET(659))
          datapd(1:iend-ista+1,1:jend-jsta+1,cfld)=GRID1(ista:iend,jsta:jend)
         endif
      ENDIF

      IF (IGET(660)>0) THEN
         GRID1=SPVAL
!$omp parallel do private(i,j)
         DO J = JSTA,JEND
            DO I = ISTA,IEND
               IF(DUSD(I,J,1)<SPVAL) GRID1(I,J) = DUSD(I,J,1)*1.E-6
               DO K=2,NBIN_DU
               IF(DUSD(I,J,K)<SPVAL)&
                GRID1(I,J) = GRID1(I,J)+ DUSD(I,J,K)*1.E-6
               END DO
            END DO
         END DO
         if(grib=='grib2') then
          cfld=cfld+1
          fld_info(cfld)%ifld=IAVBLFLD(IGET(660))
          datapd(1:iend-ista+1,1:jend-jsta+1,cfld)=GRID1(ista:iend,jsta:jend)
         endif
      ENDIF
!! ADD DUST DRY DEPOSITION FLUXES (kg/m2/sec)
!
!      IF (IGET(661)>0) THEN
!         DO J = JSTA,JEND
!            DO I = ISTA,IEND
!               GRID1(I,J) = DUDP(I,J,1)*1.E-6
!               DO K=2,NBIN_DU
!                GRID1(I,J) = GRID1(I,J)+ DUDP(I,J,K)*1.E-6
!               END DO
!            END DO
!         END DO
!         ID(1:25) = 0
!         ID(02)=141
!         if(grib=='grib1') then
!          CALL GRIBIT(IGET(661),LVLS(1,IGET(661)),GRID1,IM,JM)
!         elseif(grib=='grib2') then
!          cfld=cfld+1
!          fld_info(cfld)%ifld=IAVBLFLD(IGET(661))
!          datapd(1:iend-ista+1,1:jend-jsta+1,cfld)=GRID1(ista:iend,jsta:jend)
!         endif
!      ENDIF

!! ADD AEROSOL SURFACE PM25 DUST MASS CONCENTRATION (ug/m3)
      IF (IGET(686)>0 ) THEN
!$omp parallel do private(i,j)
         DO J = JSTA,JEND
            DO I = ISTA,IEND
               !GRID1(I,J) = DUSMASS(I,J) * 1.E-6
               GRID1(I,J) = DUSTPM(I,J)   !ug/m3 
            END DO
         END DO
         if(grib=='grib2') then
           cfld=cfld+1
           fld_info(cfld)%ifld=IAVBLFLD(IGET(686))
           datapd(1:iend-ista+1,1:jend-jsta+1,cfld)=GRID1(ista:iend,jsta:jend)
         endif
      ENDIF

!! ADD DUST WET DEPOSITION FLUXES (kg/m2/sec)
!      IF (IGET(662)>0) THEN
!         DO J = JSTA,JEND
!            DO I = ISTA,IEND
!               GRID1(I,J) = DUWT(I,J,1)*1.E-6
!               DO K=2,NBIN_DU
!                GRID1(I,J) = GRID1(I,J)+ DUWT(I,J,K)*1.E-6
!               END DO
!            END DO
!         END DO
!         ID(1:25) = 0
!         ID(02)=141
!         if(grib=='grib1') then
!          CALL GRIBIT(IGET(662),LVLS(1,IGET(662)),GRID1,IM,JM)
!         elseif(grib=='grib2') then
!          cfld=cfld+1
!          fld_info(cfld)%ifld=IAVBLFLD(IGET(662))
!          datapd(1:iend-ista+1,1:jend-jsta+1,cfld)=GRID1(ista:iend,jsta:jend)
!         endif
!      ENDIF

!! ADD AEROSOL SURFACE PM25 SEA SALT MASS CONCENTRATION (ug/m3)
      IF (IGET(684)>0 ) THEN
!$omp parallel do private(i,j)
         DO J = JSTA,JEND
            DO I = ISTA,IEND
               !GRID1(I,J) = DUSMASS(I,J) * 1.E-6
               GRID1(I,J) = SSPM(I,J)   !ug/m3 
            END DO
         END DO
         if(grib=='grib2') then
           cfld=cfld+1
           fld_info(cfld)%ifld=IAVBLFLD(IGET(684))
           datapd(1:iend-ista+1,1:jend-jsta+1,cfld)=GRID1(ista:iend,jsta:jend)
         endif
      ENDIF
!! ADD AEROSOL SURFACE PM10 MASS CONCENTRATION (ug/m3)
      IF (IGET(619)>0 ) THEN
!$omp parallel do private(i,j)
         DO J = JSTA,JEND
            DO I = ISTA,IEND
               !GRID1(I,J) = DUSMASS(I,J) * 1.E-6
               GRID1(I,J) = DUSMASS(I,J)   !ug/m3 
            END DO
         END DO
         if(grib=='grib2') then
           cfld=cfld+1
           fld_info(cfld)%ifld=IAVBLFLD(IGET(619))
           datapd(1:iend-ista+1,1:jend-jsta+1,cfld)=GRID1(ista:iend,jsta:jend)
         endif
      ENDIF

!! ADD AEROSOL SURFACE PM2.5 MASS CONCENTRATION (ug/m3)
      IF (IGET(620)>0 ) THEN
!$omp parallel do private(i,j)
         DO J = JSTA,JEND
            DO I = ISTA,IEND
               !GRID1(I,J) = DUSMASS25(I,J) * 1.E-6
               GRID1(I,J) = DUSMASS25(I,J) ! ug/m3 
            END DO
         END DO
         if(grib=='grib2') then
           cfld=cfld+1
           fld_info(cfld)%ifld=IAVBLFLD(IGET(620))
           datapd(1:iend-ista+1,1:jend-jsta+1,cfld)=GRID1(ista:iend,jsta:jend)
         endif
      ENDIF
!! ADD TOTAL AEROSOL PM10 COLUMN DENSITY (kg/m2) !
      IF (IGET(621)>0 ) THEN
         GRID1=SPVAL
!$omp parallel do private(i,j)
         DO J = JSTA,JEND
            DO I = ISTA,IEND
               !GRID1(I,J) = DUCMASS(I,J) * 1.E-6
               IF(DUCMASS(I,J)<SPVAL) GRID1(I,J) = DUCMASS(I,J) * 1.E-9
            END DO
         END DO
         if(grib=='grib2') then
           cfld=cfld+1
           fld_info(cfld)%ifld=IAVBLFLD(IGET(621))
           datapd(1:iend-ista+1,1:jend-jsta+1,cfld)=GRID1(ista:iend,jsta:jend)
         endif
      ENDIF

!! ADD TOTAL AEROSOL PM2.5 COLUMN DENSITY (kg/m2)  
      IF (IGET(622)>0 ) THEN
         GRID1=SPVAL
!$omp parallel do private(i,j)
         DO J = JSTA,JEND
            DO I = ISTA,IEND
               !GRID1(I,J) = DUCMASS25(I,J) * 1.E-6
               IF(DUCMASS25(I,J)<SPVAL) GRID1(I,J) = DUCMASS25(I,J) * 1.E-9
            END DO
         END DO
         if(grib=='grib2') then
           cfld=cfld+1
           fld_info(cfld)%ifld=IAVBLFLD(IGET(622))
           datapd(1:iend-ista+1,1:jend-jsta+1,cfld)=GRID1(ista:iend,jsta:jend)
         endif
      ENDIF

!! ADD DUST PM2.5 COLUMN DENSITY (kg/m2)  
      IF (IGET(646)>0 ) THEN
         GRID1=SPVAL
!$omp parallel do private(i,j)
         DO J = JSTA,JEND
            DO I = ISTA,IEND
               IF(DUSTCB(I,J)<SPVAL) GRID1(I,J) = DUSTCB(I,J) * 1.E-9
            END DO
         END DO
         if(grib=='grib2') then
           cfld=cfld+1
           fld_info(cfld)%ifld=IAVBLFLD(IGET(646))
           datapd(1:iend-ista+1,1:jend-jsta+1,cfld)=GRID1(ista:iend,jsta:jend)
         endif
      ENDIF

!! ADD SEA SALT PM2.5 COLUMN DENSITY (kg/m2)  
      IF (IGET(647)>0 ) THEN
         GRID1=SPVAL
!$omp parallel do private(i,j)
         DO J = JSTA,JEND
            DO I = ISTA,IEND
               IF(SSCB(I,J)<SPVAL) GRID1(I,J) = SSCB(I,J) * 1.E-9
            END DO
         END DO
         if(grib=='grib2') then
           cfld=cfld+1
           fld_info(cfld)%ifld=IAVBLFLD(IGET(647))
           datapd(1:iend-ista+1,1:jend-jsta+1,cfld)=GRID1(ista:iend,jsta:jend)
         endif
      ENDIF
!! ADD BC COLUMN DENSITY (kg/m2)  
      IF (IGET(616)>0 ) THEN
         GRID1=SPVAL
!$omp parallel do private(i,j)
         DO J = JSTA,JEND
            DO I = ISTA,IEND
               IF(BCCB(I,J)<SPVAL) GRID1(I,J) = BCCB(I,J) * 1.E-9
            END DO
         END DO
         if(grib=='grib2') then
           cfld=cfld+1
           fld_info(cfld)%ifld=IAVBLFLD(IGET(616))
           datapd(1:iend-ista+1,1:jend-jsta+1,cfld)=GRID1(ista:iend,jsta:jend)
         endif
      ENDIF

!! ADD OC COLUMN DENSITY (kg/m2)  !
      IF (IGET(617)>0 ) THEN
         GRID1=SPVAL
!$omp parallel do private(i,j)
         DO J = JSTA,JEND
            DO I = ISTA,IEND
               IF(OCCB(I,J)<SPVAL) GRID1(I,J) = OCCB(I,J) * 1.E-9
            END DO
         END DO
         if(grib=='grib2') then
           cfld=cfld+1
           fld_info(cfld)%ifld=IAVBLFLD(IGET(617))
           datapd(1:iend-ista+1,1:jend-jsta+1,cfld)=GRID1(ista:iend,jsta:jend)
         endif
      ENDIF

!! ADD SULF COLUMN DENSITY (kg/m2)  !
      IF (IGET(618)>0 ) THEN
         GRID1=SPVAL
!$omp parallel do private(i,j)
         DO J = JSTA,JEND
            DO I = ISTA,IEND
               IF(SULFCB(I,J)<SPVAL) GRID1(I,J) = SULFCB(I,J) * 1.E-9
            END DO
         END DO
         if(grib=='grib2') then
           cfld=cfld+1
           fld_info(cfld)%ifld=IAVBLFLD(IGET(618))
           datapd(1:iend-ista+1,1:jend-jsta+1,cfld)=GRID1(ista:iend,jsta:jend)
         endif
      ENDIF
!! ADD EMISSION FLUXES,dry depostion, wet/convective depostion (kg/m2/sec)
!! The AER file uses 1.E6 to scale all 2d diagnosis fields
!! Multiply by 1.E-6 to revert these fields back
      IF (IGET(659)>0) call wrt_aero_diag(659,nbin_du,duem)
!      print *,'aft wrt disg duem'
      IF (IGET(660)>0) call wrt_aero_diag(660,nbin_du,dusd)
      IF (IGET(661)>0) call wrt_aero_diag(661,nbin_du,dudp)
      IF (IGET(662)>0) call wrt_aero_diag(662,nbin_du,duwt)
      IF (IGET(679)>0) call wrt_aero_diag(679,nbin_du,dusv)
!      print *,'aft wrt disg duwt'

!! wrt SS diag field
      IF (IGET(663)>0) call wrt_aero_diag(663,nbin_ss,ssem)
      IF (IGET(664)>0) call wrt_aero_diag(664,nbin_ss,sssd)
      IF (IGET(665)>0) call wrt_aero_diag(665,nbin_ss,ssdp)
      IF (IGET(666)>0) call wrt_aero_diag(666,nbin_ss,sswt)
      IF (IGET(680)>0) call wrt_aero_diag(680,nbin_ss,sssv)
!      print *,'aft wrt disg sswt'

!! wrt BC diag field
      IF (IGET(667)>0) call wrt_aero_diag(667,nbin_bc,bcem)
      IF (IGET(668)>0) call wrt_aero_diag(668,nbin_bc,bcsd)
      IF (IGET(669)>0) call wrt_aero_diag(669,nbin_bc,bcdp)
      IF (IGET(670)>0) call wrt_aero_diag(670,nbin_bc,bcwt)
      IF (IGET(681)>0) call wrt_aero_diag(681,nbin_bc,bcsv)
!      print *,'aft wrt disg bcwt'

!! wrt OC diag field
      IF (IGET(671)>0) call wrt_aero_diag(671,nbin_oc,ocem)
      IF (IGET(672)>0) call wrt_aero_diag(672,nbin_oc,ocsd)
      IF (IGET(673)>0) call wrt_aero_diag(673,nbin_oc,ocdp)
      IF (IGET(674)>0) call wrt_aero_diag(674,nbin_oc,ocwt)
      IF (IGET(682)>0) call wrt_aero_diag(682,nbin_oc,ocsv)
!      print *,'aft wrt disg ocwt'

!! wrt SU diag field
!      IF (IGET(675)>0) call wrt_aero_diag(675,nbin_su,suem)
!      IF (IGET(676)>0) call wrt_aero_diag(676,nbin_su,susd)
!      IF (IGET(677)>0) call wrt_aero_diag(677,nbin_su,sudp)
!      IF (IGET(678)>0) call wrt_aero_diag(678,nbin_su,suwt)
!      print *,'aft wrt disg suwt'
      endif          ! if gocart_on

! CB for WAFS
      if(IGET(473)>0 .or. IGET(474)>0 .or. IGET(475)>0) then
         ! CB cover is derived from CPRAT (same as #272 in SURFCE.f) 
         EGRID1 = SPVAL
         DO J=JSTA,JEND
            DO I=ISTA,IEND
               if(AVGCPRATE(I,J) /= SPVAL) then
                  EGRID1(I,J) = AVGCPRATE(I,J)*(1000./DTQ2)
               end if
            END DO
         END DO
         call cb_cover(EGRID1)

         ! CB base(height):derived from convective cloud base (pressure, same as #188 in CLDRAD.f)
         ! CB top(height): derived from convective cloud top (pressure, same as #189 in CLDRAD.f)
         EGRID2 = SPVAL
         EGRID3 = SPVAL
         IF(MODELNAME == 'GFS' .OR. MODELNAME == 'FV3R') then
            DO J=JSTA,JEND
               DO I=ISTA,IEND
                  EGRID2(I,J) = PBOT(I,J)
                  EGRID3(I,J) = PTOP(I,J)
               END DO
            END DO
         END IF

         ! Derive CB base and top, relationship among CB fields
         DO J=JSTA,JEND
            DO I=ISTA,IEND
               if(EGRID1(I,J)<= 0. .or. EGRID2(I,J)<= 0. .or. EGRID3(I,J) <= 0.) then
                  EGRID1(I,J) = SPVAL
                  EGRID2(I,J) = SPVAL
                  EGRID3(I,J) = SPVAL
               end if
            END DO
         END DO
         DO J=JSTA,JEND
            DO I=ISTA,IEND
               IF(EGRID2(I,J) == SPVAL .or. EGRID3(I,J) == SPVAL) cycle
               if(EGRID3(I,J) < 400.*100. .and. &
                  (EGRID2(I,J)-EGRID3(I,J)) > 300.*100) then
                  ! Convert PBOT to height
                  if(EGRID2(I,J) > PMID(I,J,LM)) then
                     EGRID2(I,J) = 0.
                  else
                     do L = LM-1, 1, -1
                        if(EGRID2(I,J) >= PMID(I,J,L)) then
                           if(EGRID2(I,J)-PMID(I,J,L)<0.5) then
                              EGRID2(I,J) = ZMID(I,J,L)
                           else
                              dp = (log(EGRID2(I,J)) - log(PMID(I,J,L)))/ &
                                max(1.e-6,(LOG(PMID(I,J,L+1))-LOG(PMID(I,J,L))))
                              EGRID2(I,J) = ZMID(I,J,L)+(ZMID(I,J,L+1)-ZMID(I,J,L))*dp
                           end if
                           exit
                        end if
                     end do
                  end if
                  ! Convert PTOP to height
                  if(EGRID3(I,J) < PMID(I,J,1)) then
                     EGRID3(I,J) = ZMID(I,J,1)
                  else
                     do L = 2, LM
                        if(EGRID3(I,J) <= PMID(I,J,L)) then
                           if(PMID(I,J,L)-EGRID3(I,J)<0.5) then
                              EGRID3(I,J) = ZMID(I,J,L)
                           else
                              dp = (log(EGRID3(I,J)) - log(PMID(I,J,L)))/ &
                                max(1.e-6,(LOG(PMID(I,J,L))-LOG(PMID(I,J,L-1))))
                              EGRID3(I,J) = ZMID(I,J,L)+(ZMID(I,J,L)-ZMID(I,J,L-1))*dp
                           end if
                           exit
                        end if
                     end do
                  end if
               else
                  EGRID1(I,J) = SPVAL
                  EGRID2(I,J) = SPVAL
                  EGRID3(I,J) = SPVAL
               end if
            END DO
         END DO

         IF(IGET(473) > 0) THEN
!$omp parallel do private(i,j)
            DO J=JSTA,JEND
               DO I=ISTA,IEND
                  GRID1(I,J) = EGRID1(I,J)
               ENDDO
            ENDDO
            cfld=cfld+1
            fld_info(cfld)%ifld=IAVBLFLD(IGET(473))
!$omp parallel do private(i,j,ii,jj)
            do j=1,jend-jsta+1
               jj = jsta+j-1
               do i=1,iend-ista+1
                  ii=ista+i-1
                  datapd(i,j,cfld) = GRID1(ii,jj)
               enddo
            enddo
         END IF

         IF(IGET(474) > 0) THEN
!$omp parallel do private(i,j)
            DO J=JSTA,JEND
               DO I=ISTA,IEND
                  GRID1(I,J) = EGRID2(I,J)
               ENDDO
            ENDDO
            cfld=cfld+1
            fld_info(cfld)%ifld=IAVBLFLD(IGET(474))
!$omp parallel do private(i,j,ii,jj)
            do j=1,jend-jsta+1
               jj = jsta+j-1
               do i=1,iend-ista+1
                  ii=ista+i-1
                  datapd(i,j,cfld) = GRID1(ii,jj)
               enddo
            enddo
         END IF

         IF(IGET(475) > 0) THEN
!$omp parallel do private(i,j)
            DO J=JSTA,JEND
               DO I=ISTA,IEND
                  GRID1(I,J) = EGRID3(I,J)
               ENDDO
            ENDDO
            cfld=cfld+1
            fld_info(cfld)%ifld=IAVBLFLD(IGET(475))
!$omp parallel do private(i,j,ii,jj)
            do j=1,jend-jsta+1
               jj = jsta+j-1
               do i=1,iend-ista+1
                  ii=ista+i-1
                  datapd(i,j,cfld) = GRID1(ii,jj)
               enddo
            enddo
         END IF
      end if 

!
!     END OF ROUTINE.
!
      RETURN
      END

      subroutine cb_cover(cbcov)
!     Calculate CB coverage by using fuzzy logic
!     Evaluate membership of val in a fuzzy set fuzzy.
!     Assume f is in x-log scale
      use ctlblk_mod, only: SPVAL,JSTA,JEND,IM,ISTA,IEND
      implicit none
      real, intent(inout) :: cbcov(ISTA:IEND,JSTA:JEND)

      ! x - convective precipitation [1.0e6*kg/(m2s)]
      ! y - cloud cover fraction, between 0 and 1
      ! These are original values from Slingo (Table 1):
      ! c = -.006 + 0.125*log(p)
      ! x = 1.6 3.6 8.1 18.5 39.0 89.0 197.0 440.0 984.0 10000.0
      ! y = 0.0 0.1 0.2  0.3  0.4  0.5   0.6   0.7   0.8     0.8
      integer, parameter :: NP=10
      real :: x(NP), y(NP)

      integer :: i, j, k
      real :: val, delta

      x = (/ 1.6,3.6,8.1,18.5,39.0,89.0,197.0,440.0,984.0,10000.0 /)   
      y = (/ 0.0,0.1,0.2, 0.3, 0.4, 0.5,  0.6,  0.7,  0.8,    0.8 /)

      x = log(x)

      do j = jsta, jend
      do i = ista, iend
         if(cbcov(i,j) == SPVAL) cycle
         if(cbcov(i,j) <= 0.) then
            cbcov(i,j) = 0.
         else
            val=log(1.0e6*cbcov(i,j))
            if (val <= x(1)) then
               cbcov(i,j) = 0.0
            else if (val >= x(NP)) then
               cbcov(i,j) = 0.0
            else
               do k = 2, NP
                  if (val < x(k)) then
                     delta = x(k) - x(k-1)
                     if (delta <= 0.0) then
                        cbcov(i,j) = y(k-1)
                     else
                        cbcov(i,j) = (y(k) * (val-x(k-1)) + &
                            y(k-1) * (x(k)-val)) / delta
                     end if
                     exit
                  end if
               end do
            end if      
         end if
      end do
      end do
      end subroutine cb_cover

      subroutine wrt_aero_diag(igetfld,nbin,data)
      use ctlblk_mod, only: jsta, jend, SPVAL, im, jm, grib,     &
                  cfld, datapd, fld_info, jsta_2l, jend_2u,ista_2l,iend_2u,ista,iend
      use rqstfld_mod, only: IGET, ID, LVLS, IAVBLFLD
      implicit none
!
      integer igetfld,nbin
      real, dimension(ista_2l:iend_2u,jsta_2l:jend_2u,nbin) :: data
!
      integer i,j,k
      REAL,dimension(im,jm)    :: GRID1
!
      GRID1=SPVAL
!$omp parallel do private(i,j,k)
      DO J = JSTA,JEND
        DO I = ISTA,IEND
          if(data(I,J,1)<spval) grid1(I,J) = data(I,J,1)
          DO K=2,NBIN
           if(data(I,J,K)<spval)&
            GRID1(I,J) = GRID1(I,J)+ data(I,J,K)
          END DO
        END DO
      END DO
      if(grib=='grib2') then
        cfld=cfld+1
        fld_info(cfld)%ifld=IAVBLFLD(iget(igetfld))
        datapd(1:iend-ista+1,1:jend-jsta+1,cfld)=GRID1(ista:iend,jsta:jend)
      endif

      end subroutine wrt_aero_diag<|MERGE_RESOLUTION|>--- conflicted
+++ resolved
@@ -1774,12 +1774,8 @@
         Cloud_def_p = 0.0000001
 
         DO J=JSTA,JEND
-<<<<<<< HEAD
           DO I=ISTA,IEND
 !
-=======
-          DO I=1,IM
->>>>>>> 0dc3c0c1
 !- imported from RUC post
           CLDZ(I,J) = SPVAL 
           pcldbase = SPVAL
