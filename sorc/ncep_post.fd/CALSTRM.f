--- conflicted
+++ resolved
@@ -1,46 +1,4 @@
 !> @file
-<<<<<<< HEAD
-!
-!> SUBPROGRAM:    CALSTRM     COMPUTES GEO STREAMFUNCTION
-!!   PRGRMMR: TREADON         ORG: W/NP2      DATE: 92-12-22
-!!     
-!! ABSTRACT:  
-!!     THIS ROUTINE COMPUTES THE GEOSTROPHIC STREAMFUNCTION,
-!!     PSI, FROM THE PASSED GEOPOTENTIAL HEIGHT FIELD, Z.  
-!!     THE FORMULA USED IS PSI = G*Z/F0, WHERE G IS THE
-!!     GRAVITATIONAL ACCELERATION CONSTANT AND F0 IS A 
-!!     CONSTANT CORIOLIS PARAMETER.  F0 IS SET TO BE THE
-!!     VALUE OF THE CORIOLIS PARAMETER NEAR THE CENTER
-!!     OF THE MODEL GRID.
-!!     
-!! PROGRAM HISTORY LOG:
-!!   92-12-22  RUSS TREADON
-!!   98-06-08  T BLACK - CONVERSION FROM 1-D TO 2-D
-!!   00-01-05  JIM TUCCILLO - MPI VERSION
-!!   02-06-13  MIKE BALDWIN - WRF VERSION
-!!   21-09-02  Bo Cui - Decompose UPP in X direction
-!!     
-!! USAGE:    CALL CALSTRM(Z1D,STRM)
-!!   INPUT ARGUMENT LIST:
-!!     Z1D      - GEOPOTENTIAL HEIGHT (M)
-!!
-!!   OUTPUT ARGUMENT LIST: 
-!!     STRM     - GEOSTROPHIC STREAMFUNCTION
-!!     
-!!   OUTPUT FILES:
-!!     NONE
-!!     
-!!   SUBPROGRAMS CALLED:
-!!     UTILITIES:
-!!       NONE
-!!     LIBRARY:
-!!       COMMON   - MAPOT
-!!     
-!!   ATTRIBUTES:
-!!     LANGUAGE: FORTRAN
-!!     MACHINE : CRAY C-90
-!!
-=======
 !> @brief Subroutine that computes geo streamfunction.
 !>
 !> This routine computes the geostrophic streamfunction,
@@ -63,7 +21,6 @@
 !> 2002-06-13 | Mike Baldwin | WRF Version
 !>
 !> @author Russ Treadon W/NP2 @date 1992-12-22
->>>>>>> 37e7b1a5
       SUBROUTINE CALSTRM(Z1D,STRM)
 
 !     
