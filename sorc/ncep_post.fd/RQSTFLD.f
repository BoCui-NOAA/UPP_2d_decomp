    module RQSTFLD_mod
!--------------------------------------------------------------------
! revision history
!   2011-02-06 Jun Wang add grib2 option
!   2011-10-18 Sarah Lu add GOCART aerosol fields
!   2011-12-18 Sarah Lu add GOCART aerosol optical properties, mass
!                           fields, and production/removal fluxes
!   2011-12-29 Sarah Lu add GOCART AOD at multiple channels
!   2012-01-06 Sarah Lu add GOCART SS, OC, BC, SU aerosols
!   2012-01-07 Sarah Lu add air density and dpres
!   2012-01-27 Sarah Lu use index 601-700 for GOCART
!   2012-01-30 Jun Wang add post available fields from xml file for grib2
!   2012-05-07 Tricia Slovacek use index 800-899 for satellite
!                       use index 900-949 for HWRF
!   2014-12-09 William Lewis added MSG/SEVIRI imager, 
!                      GOES-13 and GOES-15 imagers,
!                      and completed SSMI and SSMIS (F13-F20)
!--------------------------------------------------------------------

      implicit none
!
!     increase MXFLD each time you add a new field
      INTEGER, PARAMETER :: MXFLD=950,MXLVL=70
      CHARACTER*20 AVBL(MXFLD),FIELD(MXFLD)
      CHARACTER*50 AVBLGRB2(MXFLD)
      CHARACTER*6 DATSET      
!
      LOGICAL RITEHD,RITE2
!
      integer :: KGTYPE,IOUTYP,SVALUE,NFLD,IGET(MXFLD),           &
                 IQ(MXFLD),IS(MXFLD),ISMSTG(MXFLD),               &
                 ISMFUL(MXFLD),ISMOUT(MXFLD),LVLS(MXLVL,MXFLD),   &
                 IDENT(MXFLD),IFILV(MXFLD),IAVBLFLD(MXFLD),       &
                 ID(25),IGDS(18)
      real    :: DEC(MXFLD)
      integer :: num_post_afld
      integer,allocatable :: LVLSXML(:,:)
!
!initialization
!
!     THIS FILE CONTAINS ALL THE UNIQUE FIELDS THE
!     ETA POST PROCESSOR CAN CURRENTLY GENERATE.  
!
!	IFILV IS FLAG FOR IDENTIFYING MASS OR VELOCITY POINT
!	   =0 DATA IS VELOCITY POINT
!	   =1 DATA IS MASS POINT
!	AVBL IS CHARACTER STRING IDENTIFYING THE FIELD.
!	IQ  IS THE GRIB PDS OCTET 9 - PARAMETER (TABLE 2)
!	IS  IS THE GRIB PDS OCTET 10 - LEVEL TYPE (TABLE 3 & 3a)
!
!     WANT MORE/DIFFERENT FIELDS? 
!	(1) ADD CODE TO CALCULATE FIELD(S) IN APPROPRIATE ROUTINE(S),
!       (2) ADD FIELD(S) TO THIS LIST WITH A UNIQUE ITAG TAG,
!       (3) EDIT INPUT (CONTROL) FILE ACCORDINGLY,
!       (3) INCREASE PARAMETER MXFLD IN COMMON BLOCK RQSTFLD.comm.
!
!     CURRENT NUMBER OF FIELDS LISTED:  180
!
!0       1         2         3         4         5         6         7
!234567890123456789012345678901234567890123456789012345678901234567890
!
      DATA IFILV(001),AVBL(001),IQ(001),IS(001),AVBLGRB2(001)      &
     &                      /1,'PRESS ON MDL SFCS   ',001,109,     &
     &                       'PRES ON hybrid_lvl'/
      DATA IFILV(077),AVBL(077),IQ(077),IS(077),AVBLGRB2(077)      &
     &                      /1,'HEIGHT ON MDL SFCS  ',007,109,     &
     &                       'HGT ON hybrid_lvl'/
      DATA IFILV(002),AVBL(002),IQ(002),IS(002),AVBLGRB2(002)      &
     &                      /1,'TEMP ON MDL SFCS    ',011,109,     &
     &                       'TMP ON hybrid_lvl'/
      DATA IFILV(003),AVBL(003),IQ(003),IS(003),AVBLGRB2(003)      &
     &                      /1,'POT TEMP ON MDL SFCS',013,109,     &
     &                       'POT ON hybrid_lvl'/
      DATA IFILV(004),AVBL(004),IQ(004),IS(004),AVBLGRB2(004)      &
     &                      /1,'DWPT TEMP ON MDL SFC',017,109,     &
     &                       'DPT ON hybrid_lvl'/
      DATA IFILV(005),AVBL(005),IQ(005),IS(005),AVBLGRB2(005)      &
     &                      /1,'SPEC HUM ON MDL SFCS',051,109,     &
     &                       'SPF_H ON hybrid_lvl'/
      DATA IFILV(006),AVBL(006),IQ(006),IS(006),AVBLGRB2(006)      &
     &                      /1,'REL HUM ON MDL SFCS ',052,109,     &
     &                       'RH ON hybrid_lvl'/
      DATA IFILV(083),AVBL(083),IQ(083),IS(083),AVBLGRB2(083)      &
     &                      /1,'MST CNVG ON MDL SFCS',135,109,     &
     &                       'MCONV ON hybrid_lvl'/
      DATA IFILV(007),AVBL(007),IQ(007),IS(007),AVBLGRB2(007)      &
     &                      /0,'U WIND ON MDL SFCS  ',033,109,     &
     &                       'U_GRD ON hybrid_lvl'/
      DATA IFILV(008),AVBL(008),IQ(008),IS(008),AVBLGRB2(008)      &
     &                      /0,'V WIND ON MDL SFCS  ',034,109,     &
     &                       'V_GRD ON hybrid_lvl'/
      DATA IFILV(009),AVBL(009),IQ(009),IS(009),AVBLGRB2(009)      &
     &                      /1,'OMEGA ON MDL SFCS   ',039,109,     &
     &                       'V_VEL ON hybrid_lvl'/
      DATA IFILV(010),AVBL(010),IQ(010),IS(010),AVBLGRB2(010)      &
     &                      /1,'ABS VORT ON MDL SFCS',041,109,     &
     &                       'ABS_V ON hybrid_lvl'/
      DATA IFILV(084),AVBL(084),IQ(084),IS(084),AVBLGRB2(084)      &
     &                      /1,'STRMFUNC ON MDL SFCS',035,109,     &
     &                       'STRM ON hybrid_lvl'/
      DATA IFILV(011),AVBL(011),IQ(011),IS(011),AVBLGRB2(011)      &
     &                      /1,'TRBLNT KE ON MDL SFC',158,109,     &
     &                       'TKE ON hybrid_lvl'/
      DATA IFILV(111),AVBL(111),IQ(111),IS(111),AVBLGRB2(111)      &
     &                      /1,'RCHDSN NO ON MDL SFC',254,109,     &
     &                       'RI ON hybrid_lvl'/
      DATA IFILV(146),AVBL(146),IQ(146),IS(146),AVBLGRB2(146)      &
     &                      /1,'MASTER LENGTH SCALE ',226,109,     &
     &                       'BMIXL ON hybrid_lvl'/
      DATA IFILV(147),AVBL(147),IQ(147),IS(147),AVBLGRB2(147)      &
     &                      /1,'ASYMPT MSTR LEN SCL ',227,109,     &
     &                       'AMIXL ON hybrid_lvl'/
      DATA IFILV(012),AVBL(012),IQ(012),IS(012),AVBLGRB2(012)      &
     &                      /1,'HEIGHT OF PRESS SFCS',007,100,     &
     &                       'HGT ON isobaric_sfc'/
      DATA IFILV(013),AVBL(013),IQ(013),IS(013),AVBLGRB2(013)      &
     &                      /1,'TEMP ON PRESS SFCS  ',011,100,     &
     &                       'TMP ON isobaric_sfc'/
      DATA IFILV(014),AVBL(014),IQ(014),IS(014),AVBLGRB2(014)      &
     &                      /1,'POT TEMP ON P SFCS  ',013,100,     &
     &                       'POT ON isobaric_sfc'/
      DATA IFILV(015),AVBL(015),IQ(015),IS(015),AVBLGRB2(015)      &
     &                      /1,'DWPT TEMP ON P SFCS ',017,100,     &
     &                       'DPT ON isobaric_sfc'/
      DATA IFILV(016),AVBL(016),IQ(016),IS(016),AVBLGRB2(016)      &
     &                      /1,'SPEC HUM ON P SFCS  ',051,100,     &
     &                       'SPF_H ON isobaric_sfc'/
      DATA IFILV(017),AVBL(017),IQ(017),IS(017),AVBLGRB2(017)      &
     &                      /1,'REL HUMID ON P SFCS ',052,100,     &
     &                       'RH ON isobaric_sfc'/
      DATA IFILV(085),AVBL(085),IQ(085),IS(085),AVBLGRB2(085)      &
     &                      /1,'MST CNVG ON P SFCS  ',135,100,     &
     &                       'MCONV ON isobaric_sfc'/
      DATA IFILV(018),AVBL(018),IQ(018),IS(018),AVBLGRB2(018)      &
     &                      /1,'U WIND ON PRESS SFCS',033,100,     &
     &                       'U_GRD ON isobaric_sfc'/
      DATA IFILV(019),AVBL(019),IQ(019),IS(019),AVBLGRB2(019)      &
     &                      /1,'V WIND ON PRESS SFCS',034,100,     &
     &                       'V_GRD ON isobaric_sfc'/
      DATA IFILV(020),AVBL(020),IQ(020),IS(020),AVBLGRB2(020)      &
     &                      /1,'OMEGA ON PRESS SFCS ',039,100,     &
     &                       'V_VEL ON isobaric_sfc'/
      DATA IFILV(021),AVBL(021),IQ(021),IS(021),AVBLGRB2(021)      &
     &                      /1,'ABS VORT ON P SFCS  ',041,100,     &
     &                       'ABS_V ON isobaric_sfc'/
      DATA IFILV(086),AVBL(086),IQ(086),IS(086),AVBLGRB2(086)      &
     &                      /1,'STRMFUNC ON P SFCS  ',035,100,     &
     &                       'STRM ON isobaric_sfc'/
      DATA IFILV(022),AVBL(022),IQ(022),IS(022),AVBLGRB2(022)      &
     &                      /1,'TRBLNT KE ON P SFCS ',158,100,     &
     &                       'TKE ON isobaric_sfc'/
      DATA IFILV(153),AVBL(153),IQ(153),IS(153),AVBLGRB2(153)      &
     &                      /1,'CLOUD WATR ON P SFCS',153,100,     &
     &                       'CLWMR ON isobaric_sfc'/
      DATA IFILV(166),AVBL(166),IQ(166),IS(166),AVBLGRB2(166)      &
     &                      /1,'CLOUD ICE ON P SFCS ',058,100,     &
     &                       'C_ICE ON isobaric_sfc'/
      DATA IFILV(023),AVBL(023),IQ(023),IS(023),AVBLGRB2(023)      &
     &                      /1,'MESINGER MEAN SLP   ',130,102,     &
     &                       'MSLET ON mean_sea_lvl'/
      DATA IFILV(105),AVBL(105),IQ(105),IS(105),AVBLGRB2(105)      &
     &                      /1,'SHUELL MEAN SLP     ',002,102,     &
     &                       'PRES ON mean_sea_lvl'/
      DATA IFILV(445),AVBL(445),IQ(445),IS(445),AVBLGRB2(445)      &         !445
     &                      /1,'MAPS SLP            ',002,102,     &
     &                       'MAPS PRMSL ON mean_sea_lvl'/
      DATA IFILV(138),AVBL(138),IQ(138),IS(138),AVBLGRB2(138)      &
     &                      /1,'SHELTER PRESSURE    ',001,105,     &
     &                       'PRES ON spec_hgt_lvl_above_grnd'/
      DATA IFILV(106),AVBL(106),IQ(106),IS(106),AVBLGRB2(106)      &
     &                      /1,'SHELTER TEMPERATURE ',011,105,     &
     &                       'TMP ON spec_hgt_lvl_above_grnd'/
      DATA IFILV(112),AVBL(112),IQ(112),IS(112),AVBLGRB2(112)      &
     &                      /1,'SHELTER SPEC HUMID  ',051,105,     &
     &                       'SPF_H ON spec_hgt_lvl_above_grnd'/
      DATA IFILV(414),AVBL(414),IQ(414),IS(414),AVBLGRB2(414)      &
     &                      /1,'SHELTER MIX RATIO   ',053,105,     &
     &                       'MIXR ON spec_hgt_lvl_above_grnd'/
      DATA IFILV(113),AVBL(113),IQ(113),IS(113),AVBLGRB2(113)      &
     &                      /1,'SHELTER DEWPOINT    ',017,105,     &
     &                       'DPT ON spec_hgt_lvl_above_grnd'/
      DATA IFILV(114),AVBL(114),IQ(114),IS(114),AVBLGRB2(114)      &
     &                      /1,'SHELTER REL HUMID   ',052,105,     &
     &                       'RH ON spec_hgt_lvl_above_grnd'/
      DATA IFILV(064),AVBL(064),IQ(064),IS(064),AVBLGRB2(064)      &
     &                      /1,'U WIND AT ANEMOM HT ',033,105,     &
     &                       'U_GRD ON spec_hgt_lvl_above_grnd'/
      DATA IFILV(065),AVBL(065),IQ(065),IS(065),AVBLGRB2(065)      &
     &                      /1,'V WIND AT ANEMOM HT ',034,105,     &
     &                       'V_GRD ON spec_hgt_lvl_above_grnd'/
      DATA IFILV(158),AVBL(158),IQ(158),IS(158),AVBLGRB2(158)      &
     &                      /1,'POT TEMP AT 10 M    ',013,105,     &
     &                       'POT ON spec_hgt_lvl_above_grnd'/
      DATA IFILV(159),AVBL(159),IQ(159),IS(159),AVBLGRB2(159)      &
     &                      /1,'SPEC HUM AT 10 M    ',051,105,     &
     &                       'SRF_H ON spec_hgt_lvl_above_grnd'/
      DATA IFILV(024),AVBL(024),IQ(024),IS(024),AVBLGRB2(024)      &
     &                      /1,'SURFACE PRESSURE    ',001,001,     &
     &                       'PRES ON surface'/
      DATA IFILV(025),AVBL(025),IQ(025),IS(025),AVBLGRB2(025)      &
     &                      /1,'SURFACE HEIGHT      ',007,001,     &
     &                       'HGT ON surface'/
      DATA IFILV(027),AVBL(027),IQ(027),IS(027),AVBLGRB2(027)      &
     &                      /1,'SURFACE POT TEMP    ',013,001,     &
     &                       'POT ON surface'/
      DATA IFILV(028),AVBL(028),IQ(028),IS(028),AVBLGRB2(028)      &
     &                      /1,'SURFACE SPEC HUMID  ',051,001,     &
     &                       'SPF_H ON surface'/
      DATA IFILV(029),AVBL(029),IQ(029),IS(029),AVBLGRB2(029)      &
     &                      /1,'SURFACE DEWPOINT    ',017,001,     &
     &                       'DPT ON surface'/
      DATA IFILV(076),AVBL(076),IQ(076),IS(076),AVBLGRB2(076)      &
     &                      /1,'SURFACE REL HUMID   ',052,001,     &
     &                       'RH ON surface'/
      DATA IFILV(026),AVBL(026),IQ(026),IS(026),AVBLGRB2(026)      &
     &                      /1,'SFC (SKIN) TEMPRATUR',011,001,     &
     &                       'TMP ON surface'/
      DATA IFILV(115),AVBL(115),IQ(115),IS(115),AVBLGRB2(115)      &
     &                      /1,'BOTTOM SOIL TEMP    ',085,111,     &
     &                       'TSOIL ON depth_bel_land_sfc'/
      DATA IFILV(116),AVBL(116),IQ(116),IS(116),AVBLGRB2(116)      &
     &                      /1,'SOIL TEMPERATURE    ',085,112,     &
     &                       'TSOIL ON depth_bel_land_sfc'/
      DATA IFILV(117),AVBL(117),IQ(117),IS(117),AVBLGRB2(117)      &
     &                      /1,'SOIL MOISTURE       ',144,112,     &
     &                       'SOILW ON depth_bel_land_sfc'/
      DATA IFILV(036),AVBL(036),IQ(036),IS(036),AVBLGRB2(036)      &
     &                      /1,'TOTAL SOIL MOISTURE ',086,112,     &
     &                       'SOIL_M ON depth_bel_land_sfc'/
      DATA IFILV(118),AVBL(118),IQ(118),IS(118),AVBLGRB2(118)      &
     &                      /1,'PLANT CANOPY SFC WTR',223,001,     &
     &                       'CNWAT ON surface'/
      DATA IFILV(119),AVBL(119),IQ(119),IS(119),AVBLGRB2(119)      &
     &                      /1,'SNOW WATER EQUIVALNT',065,001,     &
     &                       'INST WEASD ON surface'/
      DATA IFILV(120),AVBL(120),IQ(120),IS(120),AVBLGRB2(120)      &
     &                      /1,'PERCENT SNOW COVER  ',238,001,     &
     &                       'SNOWC ON surface'/
      DATA IFILV(169),AVBL(169),IQ(169),IS(169),AVBLGRB2(169)      &
     &                      /1,'SFC EXCHANGE COEF   ',208,001,     &
     &                       'SFEXC ON surface'/
      DATA IFILV(170),AVBL(170),IQ(170),IS(170),AVBLGRB2(170)      &
     &                      /1,'GREEN VEG COVER     ',087,001,     &
     &                       'VEG ON surface'/
      DATA IFILV(171),AVBL(171),IQ(171),IS(171),AVBLGRB2(171)      &
     &                      /1,'SOIL MOISTURE AVAIL ',207,112,     &
     &                       'MSTAV ON depth_bel_land_sfc'/
      DATA IFILV(152),AVBL(152),IQ(152),IS(152),AVBLGRB2(152)      &
     &                      /1,'INST GROUND HEAT FLX',155,001,     &
     &                       'INST GFLUX ON surface'/
      DATA IFILV(030),AVBL(030),IQ(030),IS(030),AVBLGRB2(030)      &
     &                      /1,'LIFTED INDEX--SURFCE',131,101,     &
     &                       'LFT_X ON isobaric_sfc'/
      DATA IFILV(031),AVBL(031),IQ(031),IS(031),AVBLGRB2(031)      &
     &                      /1,'LIFTED INDEX--BEST  ',132,116,     &
     &                       '4LFTX ON spec_pres_above_grnd'/
      DATA IFILV(075),AVBL(075),IQ(075),IS(075),AVBLGRB2(075)      &
     &                      /1,'LIFTED INDEX--BNDLYR',024,116,     &
     &                       'PLI ON spec_pres_above_grnd'/
      DATA IFILV(032),AVBL(032),IQ(032),IS(032),AVBLGRB2(032)      &
     &                      /1,'CNVCT AVBL POT ENRGY',157,001,     &
     &                       'CAPE ON surface'/
      DATA IFILV(107),AVBL(107),IQ(107),IS(107),AVBLGRB2(107)      &
     &                      /1,'CNVCT INHIBITION    ',156,001,     &
     &                       'CIN ON surface'/
      DATA IFILV(080),AVBL(080),IQ(080),IS(080),AVBLGRB2(080)      &
     &                      /1,'PRECIPITABLE WATER  ',054,200,     &
     &                       'PWAT ON entire_atmos_single_lyr'/
      DATA IFILV(162),AVBL(162),IQ(162),IS(162),AVBLGRB2(162)      &
     &                      /1,'STORM REL HELICITY  ',190,106,     &
     &                       'HLCY ON spec_hgt_lvl_above_grnd'/
      DATA IFILV(163),AVBL(163),IQ(163),IS(163),AVBLGRB2(163)      &
     &                      /1,'U COMP STORM MOTION ',196,106,     &
     &                       'USTM ON spec_hgt_lvl_above_grnd'/
      DATA IFILV(164),AVBL(164),IQ(164),IS(164),AVBLGRB2(164)      &
     &                      /1,'V COMP STORM MOTION ',197,106,     &
     &                       'VSTM ON spec_hgt_lvl_above_grnd'/
      DATA IFILV(087),AVBL(087),IQ(087),IS(087),AVBLGRB2(087)      &
     &                      /1,'ACM TOTAL PRECIP    ',061,001,     &
     &                       'ACM A_PCP ON surface'/
      DATA IFILV(033),AVBL(033),IQ(033),IS(033),AVBLGRB2(033)      &
     &                      /1,'ACM CONVCTIVE PRECIP',063,001,     &
     &                       'ACM ACPCP ON surface'/
      DATA IFILV(034),AVBL(034),IQ(034),IS(034),AVBLGRB2(034)      &
     &                      /1,'ACM GRD SCALE PRECIP',062,001,     &
     &                       'ACM NCPCP ON surface'/
      DATA IFILV(035),AVBL(035),IQ(035),IS(035),AVBLGRB2(035)      &
     &                      /1,'ACM SNOWFALL        ',065,001,     &
     &                       'ACM WEASD ON surface'/
      DATA IFILV(724),AVBL(724),IQ(724),IS(724),AVBLGRB2(724)      &
     &                      /1,'SNOWFALL DENSITY    ',089,001,     &
     &                       'SNOWFALL DEN surface  '/
      DATA IFILV(725),AVBL(725),IQ(725),IS(725),AVBLGRB2(725)      &
     &                      /1,'ACM SNOW DEPTH      ',066,001,     &
     &                       'ACM SNOWDEP on surface'/
      DATA IFILV(244),AVBL(244),IQ(244),IS(244),AVBLGRB2(244)      &
     &                      /1,'ACM GRD SCALE SW ICE',079,001,     &
     &                       'ACM SNO_L ON surface'/
      DATA IFILV(121),AVBL(121),IQ(121),IS(121),AVBLGRB2(121)      &
     &                      /1,'ACM SNOW TOTAL/MELT ',099,001,     &
     &                       'ACM SNO_M ON surface'/
      DATA IFILV(122),AVBL(122),IQ(122),IS(122),AVBLGRB2(122)      &
     &                      /1,'ACM STORM SFC RNOFF ',235,001,     &
     &                       'ACM SSRUN ON surface'/
      DATA IFILV(123),AVBL(123),IQ(123),IS(123),AVBLGRB2(123)      &
     &                      /1,'ACM BSFL-GDWR RNOFF ',234,001,     &
     &                       'ACM BGRUN ON surface'/
      DATA IFILV(160),AVBL(160),IQ(160),IS(160),AVBLGRB2(160)      &
     &                      /1,'INSTANT PRECIP TYPE ',140,001,     &
     &                       'INST CRAIN ON surface'/
      DATA IFILV(407),AVBL(407),IQ(407),IS(407),AVBLGRB2(407)      &    !407
     &                      /1,'GSD PRECIP TYPE     ',140,001,     &
     &                       'GSD INST CRAIN ON surface'/
      DATA IFILV(167),AVBL(167),IQ(167),IS(167),AVBLGRB2(167)      &
     &                      /1,'INSTANT PRECIP RATE ',059,001,     &
     &                       'INST PRATE ON surface'/
      DATA IFILV(172),AVBL(172),IQ(172),IS(172),AVBLGRB2(172)      &
     &                      /1,'FROZEN FRAC CLD SCHM',194,001,     &
     &                       'CPOFP ON surface'/
      DATA IFILV(124),AVBL(124),IQ(124),IS(124),AVBLGRB2(124)      &
     &                      /1,'CLD WTR ON MDL SFCS ',153,109,     &
     &                       'CLWMR ON hybrid_lvl'/
      DATA IFILV(125),AVBL(125),IQ(125),IS(125),AVBLGRB2(125)      &
     &                      /1,'CLD ICE ON MDL SFCS ',058,109,     &
     &                       'C_ICE ON hybrid_lvl'/
      DATA IFILV(145),AVBL(145),IQ(145),IS(145),AVBLGRB2(145)      &
     &                      /1,'CLD FRAC ON MDL SFCS',071,109,     &
     &                       'T_CDC ON hybrid_lvl'/
      DATA IFILV(037),AVBL(037),IQ(037),IS(037),AVBLGRB2(037)      &
     &                      /1,'LOW CLOUD FRACTION  ',073,214,     &
     &                       'L_CDC ON low_cloud_lyr'/
      DATA IFILV(038),AVBL(038),IQ(038),IS(038),AVBLGRB2(038)      &
     &                      /1,'MID CLOUD FRACTION  ',074,224,     &
     &                       'M_CDC ON mid_cloud_lyr'/
      DATA IFILV(039),AVBL(039),IQ(039),IS(039),AVBLGRB2(039)      &
     &                      /1,'HIGH CLOUD FRACTION ',075,234,     &
     &                       'H_CDC ON high_cloud_lyr'/
      DATA IFILV(161),AVBL(161),IQ(161),IS(161),AVBLGRB2(161)      &
     &                      /1,'TOTAL CLD FRACTION  ',071,200,     &
     &                       'INST T_CDC ON entire_atmos'/
      DATA IFILV(144),AVBL(144),IQ(144),IS(144),AVBLGRB2(144)      &
     &                      /1,'AVG TOTAL CLD FRAC  ',071,200,     &
     &                       'AVE T_CDC ON entire_atmos'/
      DATA IFILV(139),AVBL(139),IQ(139),IS(139),AVBLGRB2(139)      &
     &                      /1,'AVG STRAT CLD FRAC  ',213,200,     &
     &                       'AVE CDLYR ON entire_atmos'/
      DATA IFILV(143),AVBL(143),IQ(143),IS(143),AVBLGRB2(143)      &
     &                      /1,'AVG CNVCT CLD FRAC  ',072,200,     &
     &                       'AVE CDCON ON entire_atmos'/
      DATA IFILV(148),AVBL(148),IQ(148),IS(148),AVBLGRB2(148)      &
     &                      /1,'CLOUD BOT PRESSURE  ',001,002,     &
     &                       'PRES ON cloud_base'/
      DATA IFILV(787),AVBL(787),IQ(787),IS(787),AVBLGRB2(787)      &
     &                      /1,'GSD CLD BOT PRESSURE',001,002,     &
     &                       'GSD PRES ON cloud_base'/
      DATA IFILV(149),AVBL(149),IQ(149),IS(149),AVBLGRB2(149)      &
     &                      /1,'CLOUD TOP PRESSURE  ',001,003,     &
     &                       'PRES ON cloud_top'/
      DATA IFILV(406),AVBL(406),IQ(406),IS(406),AVBLGRB2(406)      &
     &                      /1,'GSD CLD TOP PRESSURE',001,003,     &
     &                       'PRES ON cloud_top'/                         !406
      DATA IFILV(109),AVBL(109),IQ(109),IS(109),AVBLGRB2(109)      &
     &                      /1,'LCL AGL HEIGHT      ',007,005,     &
     &                       'HGT ON lvl_of_adiab_cond_from_sfc'/
      DATA IFILV(110),AVBL(110),IQ(110),IS(110),AVBLGRB2(110)      &
     &                      /1,'LCL PRESSURE        ',001,005,     &
     &                       'PRES ON lvl_of_adiab_cond_from_sfc'/
      DATA IFILV(078),AVBL(078),IQ(078),IS(078),AVBLGRB2(078)      &
     &                      /1,'AVE GRDSCL RN TMPTDY',241,109,     &
     &                       'AVE LRGHR ON hybrid_lvl'/
      DATA IFILV(079),AVBL(079),IQ(079),IS(079),AVBLGRB2(079)      &
     &                      /1,'AVE CNVCT RN TMPTDY ',242,109,     &
     &                       'AVE CNVHR ON hybrid_lvl'/
      DATA IFILV(168),AVBL(168),IQ(168),IS(168),AVBLGRB2(168)      &
     &                      /1,'CLOUD TOP TEMPS     ',011,003,     &
     &                       'TMP ON cloud_top'/
      DATA IFILV(140),AVBL(140),IQ(140),IS(140),AVBLGRB2(140)      &
     &                      /1,'RADFLX CNVG TMP TNDY',216,109,     &
     &                       'TTRAD ON hybrid_lvl'/
      DATA IFILV(040),AVBL(040),IQ(040),IS(040),AVBLGRB2(040)      &
     &                      /1,'SW RAD TEMP TNDY    ',250,109,     &
     &                       'SWHR ON hybrid_lvl'/
      DATA IFILV(041),AVBL(041),IQ(041),IS(041),AVBLGRB2(041)      &
     &                      /1,'LW RAD TEMP TNDY    ',251,109,     &
     &                       'LWHR ON hybrid_lvl'/
      DATA IFILV(141),AVBL(141),IQ(141),IS(141),AVBLGRB2(141)      &
     &                      /1,'INSTN OUT SFC SW RAD',211,001,     &
     &                       'INST USWRF ON surface'/
      DATA IFILV(142),AVBL(142),IQ(142),IS(142),AVBLGRB2(142)      &
     &                      /1,'INSTN OUT SFC LW RAD',212,001,     &
     &                       'INST ULWRF ON surface'/
      DATA IFILV(126),AVBL(126),IQ(126),IS(126),AVBLGRB2(126)      &
     &                      /1,'AVE INCMG SFC SW RAD',204,001,     &
     &                       'AVE DSWRF ON surface'/
      DATA IFILV(127),AVBL(127),IQ(127),IS(127),AVBLGRB2(127)      &
     &                      /1,'AVE INCMG SFC LW RAD',205,001,     &
     &                       'AVE DLWRF ON surface'/
      DATA IFILV(128),AVBL(128),IQ(128),IS(128),AVBLGRB2(128)      &
     &                      /1,'AVE OUTGO SFC SW RAD',211,001,     &
     &                       'AVE USWRF ON surface'/
      DATA IFILV(129),AVBL(129),IQ(129),IS(129),AVBLGRB2(129)      &
     &                      /1,'AVE OUTGO SFC LW RAD',212,001,     &
     &                       'AVE ULWRF ON surface'/
      DATA IFILV(130),AVBL(130),IQ(130),IS(130),AVBLGRB2(130)      &
     &                      /1,'AVE OUTGO TOA SW RAD',211,008,     &
     &                       'AVE USWRF ON top_of_atmos'/
      DATA IFILV(131),AVBL(131),IQ(131),IS(131),AVBLGRB2(131)      &
     &                      /1,'AVE OUTGO TOA LW RAD',212,008,     &
     &                       'AVE ULWRF ON top_of_atmos'/
      DATA IFILV(156),AVBL(156),IQ(156),IS(156),AVBLGRB2(156)      &
     &                      /1,'INSTN INC SFC SW RAD',204,001,     &
     &                       'INST DSWRF ON surface'/
      DATA IFILV(157),AVBL(157),IQ(157),IS(157),AVBLGRB2(157)      &
     &                      /1,'INSTN INC SFC LW RAD',205,001,     &
     &                       'INST DLWRF ON surface'/
      DATA IFILV(044),AVBL(044),IQ(044),IS(044),AVBLGRB2(044)      &
     &                      /1,'ROUGHNESS LENGTH    ',083,001,     &
     &                       'SFC_R ON surface'/
      DATA IFILV(045),AVBL(045),IQ(045),IS(045),AVBLGRB2(045)      &
     &                      /1,'FRICTION VELOCITY   ',253,001,     &
     &                       'FRICV ON surface'/
      DATA IFILV(132),AVBL(132),IQ(132),IS(132),AVBLGRB2(132)      &
     &                      /1,'SFC DRAG COEFFICIENT',252,001,     &
     &                       'CD ON surface'/
      DATA IFILV(133),AVBL(133),IQ(133),IS(133),AVBLGRB2(133)      &
     &                      /1,'SFC U WIND STRESS   ',124,001,     &
     &                       'U_FLX ON surface'/
      DATA IFILV(134),AVBL(134),IQ(134),IS(134),AVBLGRB2(134)      &
     &                      /1,'SFC V WIND STRESS   ',125,001,     &
     &                       'V_FLX ON surface'/
      DATA IFILV(043),AVBL(043),IQ(043),IS(043),AVBLGRB2(043)      &
     &                      /1,'AVE SFC SENHEAT FX  ',122,001,     &
     &                       'AVE SHTFL ON surface'/
      DATA IFILV(135),AVBL(135),IQ(135),IS(135),AVBLGRB2(135)      &
     &                      /1,'AVE GROUND HEAT FX  ',155,001,     &
     &                       'AVE GFLUX ON surface'/
      DATA IFILV(136),AVBL(136),IQ(136),IS(136),AVBLGRB2(136)      &
     &                      /1,'AVE SNO PHSCNG HT FX',229,001,     &
     &                       'AVE SNOHF ON surface'/
      DATA IFILV(042),AVBL(042),IQ(042),IS(042),AVBLGRB2(042)      &
     &                      /1,'AVE SFC LATHEAT FX  ',121,001,     &
     &                       'AVE LHTFL ON surface'/
      DATA IFILV(046),AVBL(046),IQ(046),IS(046),AVBLGRB2(046)      &
     &                      /1,'AVE SFC MOMENTUM FX ',172,001,     &
     &                       'AVE M_FLX ON surface'/
      DATA IFILV(047),AVBL(047),IQ(047),IS(047),AVBLGRB2(047)      &
     &                      /1,'ACC SFC EVAPORATION ',057,001,     &
     &                       'ACM EVP ON surface'/
      DATA IFILV(137),AVBL(137),IQ(137),IS(137),AVBLGRB2(137)      &
     &                      /1,'ACC POT EVAPORATION ',228,001,     &
     &                       'ACM PEVAP ON surface'/
      DATA IFILV(154),AVBL(154),IQ(154),IS(154),AVBLGRB2(154)      &
     &                      /1,'INST SFC SENHEAT FX ',122,001,     &
     &                       'INST SHTFL ON surface'/
      DATA IFILV(155),AVBL(155),IQ(155),IS(155),AVBLGRB2(155)      &
     &                      /1,'INST SFC LATHEAT FX ',121,001,     &
     &                       'INST LHTFL ON surface'/
      DATA IFILV(048),AVBL(048),IQ(048),IS(048),AVBLGRB2(048)      &
     &                      /1,'LATITUDE            ',176,001,     &
     &                       'NLAT ON surface'/
      DATA IFILV(049),AVBL(049),IQ(049),IS(049),AVBLGRB2(049)      &
     &                      /1,'LONGITUDE           ',177,001,     &
     &                       'ELON ON surface'/
      DATA IFILV(050),AVBL(050),IQ(050),IS(050),AVBLGRB2(050)      &
     &                      /1,'LAND/SEA MASK       ',081,001,     &
     &                       'LAND ON surface'/
      DATA IFILV(051),AVBL(051),IQ(051),IS(051),AVBLGRB2(051)      &
     &                      /1,'SEA ICE MASK        ',091,001,     &
     &                       'ICE_C ON surface'/
      DATA IFILV(052),AVBL(052),IQ(052),IS(052),AVBLGRB2(052)      &
     &                      /1,'MASS POINT MDL SFC  ',173,001,     &
     &                       'LMH ON surface'/
      DATA IFILV(053),AVBL(053),IQ(053),IS(053),AVBLGRB2(053)      &
     &                      /1,'VEL POINT MDL SFC   ',174,001,     &
     &                       'LMV ON surface'/
      DATA IFILV(150),AVBL(150),IQ(150),IS(150),AVBLGRB2(150)      &
     &                      /1,'SFC MIDDAY ALBEDO   ',084,001,     &
     &                       'ALBDO ON surface'/
      DATA IFILV(151),AVBL(151),IQ(151),IS(151),AVBLGRB2(151)      &
     &                      /1,'SEA SFC TEMPERATURE ',080,001,     &
     &                       'WTMP ON surface'/
      DATA IFILV(054),AVBL(054),IQ(054),IS(054),AVBLGRB2(054)      &
     &                      /1,'PRESS AT TROPOPAUSE ',001,007,     &
     &                       'PRES ON tropopause'/
      DATA IFILV(055),AVBL(055),IQ(055),IS(055),AVBLGRB2(055)      &
     &                      /1,'TEMP AT TROPOPAUSE  ',011,007,     &
     &                       'TMP ON tropopause'/
      DATA IFILV(108),AVBL(108),IQ(108),IS(108),AVBLGRB2(108)      &
     &                      /1,'POTENTL TEMP AT TROP',013,007,     &
     &                       'POT ON tropopause'/
      DATA IFILV(056),AVBL(056),IQ(056),IS(056),AVBLGRB2(056)      &
     &                      /1,'U WIND AT TROPOPAUSE',033,007,     &
     &                       'U_GRD ON tropopause'/
      DATA IFILV(057),AVBL(057),IQ(057),IS(057),AVBLGRB2(057)      &
     &                      /1,'V WIND AT TROPOPAUSE',034,007,     &
     &                       'V_GRD ON tropopause'/
      DATA IFILV(058),AVBL(058),IQ(058),IS(058),AVBLGRB2(058)      &
     &                      /1,'SHEAR AT TROPOPAUSE ',136,007,     &
     &                       'VW_SH ON tropopause'/
      DATA IFILV(059),AVBL(059),IQ(059),IS(059),AVBLGRB2(059)      &
     &                      /1,'TEMP AT FD HEIGHTS  ',011,103,     &
     &                       'TMP ON spec_alt_above_mean_sea_lvl'/
      DATA IFILV(060),AVBL(060),IQ(060),IS(060),AVBLGRB2(060)      &
     &                      /1,'U WIND AT FD HEIGHTS',033,103,     &
     &                      'U_GRD ON spec_alt_above_mean_sea_lvl'/
      DATA IFILV(061),AVBL(061),IQ(061),IS(061),AVBLGRB2(061)      &
     &                      /1,'V WIND AT FD HEIGHTS',034,103,     &
     &                      'V_GRD ON spec_alt_above_mean_sea_lvl'/
      DATA IFILV(062),AVBL(062),IQ(062),IS(062),AVBLGRB2(062)      &
     &                      /1,'HEIGHT OF FRZ LVL   ',007,004,     &
     &                       'HGT ON 0C_isotherm'/
      DATA IFILV(063),AVBL(063),IQ(063),IS(063),AVBLGRB2(063)      &
     &                      /1,'REL HUMID AT FRZ LVL',052,004,     &
     &                       'RH ON 0C_isotherm'/
      DATA IFILV(165),AVBL(165),IQ(165),IS(165),AVBLGRB2(165)      &
     &                      /1,'HIGHEST FREEZE LVL  ',007,204,     &
     &                       'HGT ON hghst_trop_frz_lvl'/
      DATA IFILV(350),AVBL(350),IQ(350),IS(350),AVBLGRB2(350)      &
     &                      /1,'HIGHEST FRZ LVL RH  ',052,204,     &
     &                       'RH ON hghst_trop_frz_lvl'/
      DATA IFILV(067),AVBL(067),IQ(067),IS(067),AVBLGRB2(067)      &
     &                      /1,'PRESS IN BNDRY LYR  ',001,116,     &
     &                       'PRES ON spec_pres_above_grnd'/
      DATA IFILV(068),AVBL(068),IQ(068),IS(068),AVBLGRB2(068)      &
     &                      /1,'TEMP IN BNDRY LYR   ',011,116,     &
     &                       'TMP ON spec_pres_above_grnd'/
      DATA IFILV(069),AVBL(069),IQ(069),IS(069),AVBLGRB2(069)      &
     &                      /1,'POT TMP IN BNDRY LYR',013,116,     &
     &                       'POT ON spec_pres_above_grnd'/
      DATA IFILV(070),AVBL(070),IQ(070),IS(070),AVBLGRB2(070)      &
     &                      /1,'DWPT IN BNDRY LYR   ',017,116,     &
     &                       'DPT ON spec_pres_above_grnd'/
      DATA IFILV(071),AVBL(071),IQ(071),IS(071),AVBLGRB2(071)      &
     &                      /1,'SPC HUM IN BNDRY LYR',051,116,     &
     &                       'SPF_H ON spec_pres_above_grnd'/
      DATA IFILV(072),AVBL(072),IQ(072),IS(072),AVBLGRB2(072)      &
     &                      /1,'REL HUM IN BNDRY LYR',052,116,     &
     &                       'RH ON spec_pres_above_grnd'/
      DATA IFILV(088),AVBL(088),IQ(088),IS(088),AVBLGRB2(088)      &
     &                      /1,'MST CNV IN BNDRY LYR',135,116,     &
     &                       'MCONV ON spec_pres_above_grnd'/
      DATA IFILV(089),AVBL(089),IQ(089),IS(089),AVBLGRB2(089)      &
     &                      /1,'P WATER IN BNDRY LYR',054,116,     &
     &                       'PWAT ON spec_pres_above_grnd'/
      DATA IFILV(073),AVBL(073),IQ(073),IS(073),AVBLGRB2(073)      &
     &                      /1,'U WIND IN BNDRY LYR ',033,116,     &
     &                       'U_GRD ON spec_pres_above_grnd'/
      DATA IFILV(074),AVBL(074),IQ(074),IS(074),AVBLGRB2(074)      &
     &                      /1,'V WIND IN BNDRY LYR ',034,116,     &
     &                       'V_GRD ON spec_pres_above_grnd'/
      DATA IFILV(090),AVBL(090),IQ(090),IS(090),AVBLGRB2(090)      &
     &                      /1,'OMEGA IN BNDRY LYR  ',039,116,     &
     &                       'V_VEL ON spec_pres_above_grnd'/
      DATA IFILV(066),AVBL(066),IQ(066),IS(066),AVBLGRB2(066)      &
     &                      /1,'LFM 0.33-1.00 RELHUM',052,108,     &
     &                       'RH ON sigma_lvl'/
      DATA IFILV(081),AVBL(081),IQ(081),IS(081),AVBLGRB2(081)      &
     &                      /1,'LFM 0.66-1.00 RELHUM',052,108,     &
     &                       'RH ON sigma_lvl'/
      DATA IFILV(082),AVBL(082),IQ(082),IS(082),AVBLGRB2(082)      &
     &                      /1,'LFM 0.33-0.66 RELHUM',052,108,     &
     &                       'RH ON sigma_lvl'/
      DATA IFILV(104),AVBL(104),IQ(104),IS(104),AVBLGRB2(104)      &
     &                      /1,'LFM 0.33-1.00 PWAT  ',054,108,     &
     &                       'PWAT ON sigma_lvl'/
      DATA IFILV(091),AVBL(091),IQ(091),IS(091),AVBLGRB2(091)      &
     &                      /1,'NGM 0.98230 PRESSURE',001,107,     &
     &                       'PRES ON sigma_lvl'/
      DATA IFILV(092),AVBL(092),IQ(092),IS(092),AVBLGRB2(092)      &
     &                      /1,'NGM 0.98230 TMPRATUR',011,107,     &
     &                       'TMP ON sigma_lvl'/
      DATA IFILV(093),AVBL(093),IQ(093),IS(093),AVBLGRB2(093)      &
     &                      /1,'NGM 0.98230 SPC HUM ',051,107,     &
     &                       'SPF_H ON sigma_lvl'/
      DATA IFILV(094),AVBL(094),IQ(094),IS(094),AVBLGRB2(094)      &
     &                      /1,'NGM 0.98230 REL HUM ',052,107,     &
     &                       'RH ON sigma_lvl'/
      DATA IFILV(095),AVBL(095),IQ(095),IS(095),AVBLGRB2(095)      &
     &                      /1,'NGM 0.98230 U WIND  ',033,107,     &
     &                       'U_GRD ON sigma_lvl'/
      DATA IFILV(096),AVBL(096),IQ(096),IS(096),AVBLGRB2(096)      &
     &                      /1,'NGM 0.98230 V WIND  ',034,107,     &
     &                       'V_GRD ON sigma_lvl'/
      DATA IFILV(097),AVBL(097),IQ(097),IS(097),AVBLGRB2(097)      &
     &                      /1,'NGM 0.89671 TMPRATUR',011,107,     &
     &                       'TMP ON sigma_lvl'/
      DATA IFILV(098),AVBL(098),IQ(098),IS(098),AVBLGRB2(098)      &
     &                      /1,'NGM 0.78483 TMPRATUR',011,107,     &
     &                       'TMP ON sigma_lvl'/
      DATA IFILV(099),AVBL(099),IQ(099),IS(099),AVBLGRB2(099)      &
     &                      /1,'NGM 0.47-1.00 RELHUM',052,108,     &
     &                       'RH ON sigma_lvl'/
      DATA IFILV(100),AVBL(100),IQ(100),IS(100),AVBLGRB2(100)      &
     &                      /1,'NGM 0.47-0.96 RELHUM',052,108,     &
     &                       'RH ON sigma_lvl'/
      DATA IFILV(101),AVBL(101),IQ(101),IS(101),AVBLGRB2(101)      &
     &                      /1,'NGM 0.18-0.47 RELHUM',052,108,     &
     &                       'RH ON sigma_lvl'/
      DATA IFILV(102),AVBL(102),IQ(102),IS(102),AVBLGRB2(102)      &
     &                      /1,'NGM 0.84-0.98 RELHUM',052,108,     &
     &                       'RH ON sigma_lvl'/
      DATA IFILV(103),AVBL(103),IQ(103),IS(103),AVBLGRB2(103)      &
     &                      /1,'NGM 0.85-1.00 QCONVG',135,108,     &
     &                       'MCONV ON sigma_lvl'/
      DATA IFILV(173),AVBL(173),IQ(173),IS(173),AVBLGRB2(173)      &
     &                      /1,'MAX WIND PRESS LEVEL',001,006,     &
     &                       'PRES ON max_wind'/
      DATA IFILV(174),AVBL(174),IQ(174),IS(174),AVBLGRB2(174)      &
     &                      /1,'MAX WIND HGHT LEVEL ',007,006,     &
     &                       'HGT ON max_wind'/
      DATA IFILV(175),AVBL(175),IQ(175),IS(175),AVBLGRB2(175)      &
     &                      /1,'U COMP MAX WIND     ',033,006,     &
     &                       'U_GRD ON max_wind'/
      DATA IFILV(176),AVBL(176),IQ(176),IS(176),AVBLGRB2(176)      &
     &                      /1,'V COMP MAX WIND     ',034,006,     &
     &                       'V_GRD ON max_wind'/
      DATA IFILV(177),AVBL(177),IQ(177),IS(177),AVBLGRB2(177)      &
     &                      /1,'HEIGHT AT TROPOPAUSE',007,007,     &
     &                       'HGT ON tropopause'/
      DATA IFILV(178),AVBL(178),IQ(178),IS(178),AVBLGRB2(178)      &
     &                      /1,'CLOUD BOTTOM HEIGHT ',007,002,     &
     &                       'HGT ON cloud_base'/
      DATA IFILV(179),AVBL(179),IQ(179),IS(179),AVBLGRB2(179)      &
     &                      /1,'CLOUD TOP HEIGHT    ',007,003,     &
     &                       'HGT ON cloud_top'/
      DATA IFILV(180),AVBL(180),IQ(180),IS(180),AVBLGRB2(180)      &
     &                      /1,'VISIBILITY          ',020,001,     &
     &                       'VIS ON surface'/
      DATA IFILV(408),AVBL(408),IQ(408),IS(408),AVBLGRB2(408)      &
     &                      /1,'GSD CLD BOT HEIGHT  ',007,002,     &
     &                       'GSD HGT ON cloud_base'/                     !408
      DATA IFILV(409),AVBL(409),IQ(409),IS(409),AVBLGRB2(409)      &
     &                      /1,'GSD CLD TOP HEIGHT  ',007,003,     &
     &                       'GSD HGT ON cloud_top'/                      !408
      DATA IFILV(410),AVBL(410),IQ(410),IS(410),AVBLGRB2(410)      &
     &                      /1,'GSD VISIBILITY      ',020,001,     &
     &                       'GSD VIS ON surface'/                        !410
! CRA
      DATA IFILV(411),AVBL(411),IQ(411),IS(411),AVBLGRB2(411)      &
     &                      /1,'INSTN WIND POWER AGL',126,105,     &
     &                       'INST WMIXE ON spec_hgt_lvl_above_grnd'/    !411
      DATA IFILV(412),AVBL(412),IQ(412),IS(412),AVBLGRB2(412)      &
     &                      /1,'U WIND AT 80M AGL   ',049,105,     &
     &                       'UOGRD ON 80M spec_hgt_lvl_above_grnd'/      !412
      DATA IFILV(413),AVBL(413),IQ(413),IS(413),AVBLGRB2(413)      &
     &                      /1,'V WIND AT 80M AGL   ',050,105,     &
     &                      'VOGRD ON 80M spec_hgt_lvl_above_grnd'/      !413
!
      DATA IFILV(181),AVBL(181),IQ(181),IS(181),AVBLGRB2(181)      &
     &                      /1,'RAIN ON MDL SFCS    ',170,109,     &
     &                       'RWMR ON hybrid_lvl'/
      DATA IFILV(182),AVBL(182),IQ(182),IS(182),AVBLGRB2(182)      &
     &                      /1,'SNOW ON MDL SFCS    ',171,109,     &
     &                       'SNMR ON hybrid_lvl'/
      DATA IFILV(183),AVBL(183),IQ(183),IS(183),AVBLGRB2(183)      &
     &                      /1,'RAIN ON P SFCS      ',170,100,     &
     &                       'RWMR ON isobaric_sfc'/
      DATA IFILV(184),AVBL(184),IQ(184),IS(184),AVBLGRB2(184)      &
     &                      /1,'SNOW ON P SFCS      ',171,100,     &
     &                       'SNMR ON isobaric_sfc'/
      DATA IFILV(415),AVBL(415),IQ(415),IS(415),AVBLGRB2(415)      &
     &                      /1,'GRAUPEL ON MDL SFCS ',179,109,     &
     &                       'GRMR ON hybrid_lvl'/                         !415
      DATA IFILV(416),AVBL(416),IQ(416),IS(416),AVBLGRB2(416)      &
     &                      /1,'GRAUPEL ON P SFCS   ',179,100,     &
     &                       'GRMR ON isobaric_sfc'/                       !416

! SRD
      DATA IFILV(420),AVBL(420),IQ(420),IS(420),AVBLGRB2(420)      &
     &                      /1,'MAX UPDRAFT HELICITY',236,106,     &
     &                       'MAX UPHL ON spec_hgt_lvl_above_grnd'/        !420
      DATA IFILV(421),AVBL(421),IQ(421),IS(421),AVBLGRB2(421)      &
     &                      /1,'MAX 1km REFLECTIVITY',235,105,     &
     &                       'MAX REF ON 1000M spec_hgt_lvl_above_grnd'/   !421
      DATA IFILV(422),AVBL(422),IQ(422),IS(422),AVBLGRB2(422)      &
     &                      /1,'MAX 10m WIND SPEED  ',229,105,     &
     &                       'MAX WIND ON 10M spec_hgt_lvl_above_grnd'/    !422
      DATA IFILV(423),AVBL(423),IQ(423),IS(423),AVBLGRB2(423)      &
     &                      /1,'MAX UPDRAFT VERT VEL',237,106,     &
     &                       'MAX UPDZDT ON spec_hgt_lvl_above_grnd'/      !423
      DATA IFILV(424),AVBL(424),IQ(424),IS(424),AVBLGRB2(424)      &
     &                      /1,'MAX DNDRAFT VERT VEL',238,106,     &
     &                       'MAX DNDZDT ON spec_hgt_lvl_above_grnd'/     !424
      DATA IFILV(425),AVBL(425),IQ(425),IS(425),AVBLGRB2(425)      &
     &                      /1,'MEAN VERT VEL       ',040,108,     &
     &                       'AVE DZDT ON spec_hgt_lvl_above_grnd'/        !425
      DATA IFILV(426),AVBL(426),IQ(426),IS(426),AVBLGRB2(426)      &
     &                      /1,'ECHO TOPS IN KFT    ',007,105,     &
     &                       'HGT ON spec_hgt_lvl_above_grnd'/             !426
      DATA IFILV(427),AVBL(427),IQ(427),IS(427),AVBLGRB2(427)      &
     &                      /1,'UPDRAFT HELICITY PRM',227,106,     &
     &                       'UPHL ON spec_hgt_lvl_above_grnd'/            !427
      DATA IFILV(428),AVBL(428),IQ(428),IS(428),AVBLGRB2(428)      &
     &                      /1,'VERT INTEG GRAUP    ',179,200,     &
     &                       'GRMR ON entire_atmos_single_lyr'/            !428
      DATA IFILV(429),AVBL(429),IQ(429),IS(429),AVBLGRB2(429)      &
     &                      /1,'MAX VERT INTEG GRAUP',239,200,     &
     &                       'MAXVIG ON entire_atmos_single_lyr'/          !429
! SRD
! CRA
      DATA IFILV(430),AVBL(430),IQ(430),IS(430),AVBLGRB2(430)      &
     &                      /1,'U COMP 0-1 KM SHEAR ',230,106,     &
     &                       'UUCSH ON spec_hgt_lvl_above_grnd'/          !430
      DATA IFILV(431),AVBL(431),IQ(431),IS(431),AVBLGRB2(431)      &
     &                      /1,'V COMP 0-1 KM SHEAR ',238,106,     &
     &                       'VVCSH ON spec_hgt_lvl_above_grnd'/          !431
      DATA IFILV(432),AVBL(432),IQ(432),IS(432),AVBLGRB2(432)      &
     &                      /1,'U COMP 0-6 KM SHEAR ',239,106,     &
     &                       'UUCSH ON spec_hgt_lvl_above_grnd'/          !432
      DATA IFILV(433),AVBL(433),IQ(433),IS(433),AVBLGRB2(433)      &
     &                      /1,'V COMP 0-6 KM SHEAR ',241,106,     &
     &                       'VVCSH ON spec_hgt_lvl_above_grnd'/          !433
! CRA

! Add precipitation buckets between outputs
      DATA IFILV(434),AVBL(434),IQ(434),IS(434),AVBLGRB2(434)      &
     &                      /1,'BUCKET TOTAL PRECIP ',061,001,     &
     &                       'A_PCP ON surface'/                         !434
      DATA IFILV(435),AVBL(435),IQ(435),IS(435),AVBLGRB2(435)      &
     &                      /1,'BUCKET CONV PRECIP  ',063,001,     &
     &                       'ACPCP ON surface'/                         !435
      DATA IFILV(436),AVBL(436),IQ(436),IS(436),AVBLGRB2(436)      &
     &                      /1,'BUCKET GRDSCALE PRCP',062,001,     &
     &                       'NCPCP ON surface'/                         !436
      DATA IFILV(437),AVBL(437),IQ(437),IS(437),AVBLGRB2(437)      &
     &                      /1,'BUCKET SNOW  PRECIP ',065,001,     &
     &                       'WEASD ON surface'/                         !437

!
!--- Added new cloud microphysics fields & displaying more
!    convective cloud properties  (Jin, '01;  Ferrier, Feb '02)     
!
!
!--- The following fields have been added to the post under
!    PDS Octet 4 = 129.  All other fields above are with PDS Octet
!    4 = 2.  Most of the fields below, except for the cloud top
!    and cloud base pressures, have PDS Octet 4 = 129.  These new
!    grib parameters are listed in Table 129 of the GRIB documentation.
!    See Table 2 in Office Note 388 (ON388) for more details.
!
!--- F_rain, F_ice, F_RimeF => PDS Octet 4 = 129
!
      DATA IFILV(185),AVBL(185),IQ(185),IS(185),AVBLGRB2(185)      &
     &                      /1,'F_rain ON MDL SFCS  ',131,109,     &
     &                       'FRAIN ON hybrid_lvl'/
      DATA IFILV(186),AVBL(186),IQ(186),IS(186),AVBLGRB2(186)      &
     &                      /1,'F_ice ON MDL SFCS   ',132,109,     &
     &                       'FICE ON hybrid_lvl'/
      DATA IFILV(187),AVBL(187),IQ(187),IS(187),AVBLGRB2(187)      &
     &                      /1,'F_RimeF ON MDL SFCS ',133,109,     &
     &                       'RIME ON hybrid_lvl'/
!
!--- The following cloud pressure fields have PDS Octet 4 = 2
!
      DATA IFILV(188),AVBL(188),IQ(188),IS(188),AVBLGRB2(188)      &
     &                      /1,'CONV CLOUD BOT PRESS',001,242,     &
     &                       'PRES ON convective_cloud_bot_lvl'/
      DATA IFILV(189),AVBL(189),IQ(189),IS(189),AVBLGRB2(189)      &
     &                      /1,'CONV CLOUD TOP PRESS',001,243,     &
     &                       'PRES ON convective_cloud_top_lvl'/
      DATA IFILV(190),AVBL(190),IQ(190),IS(190),AVBLGRB2(190)      &
     &                      /1,'SHAL CU CLD BOT PRES',001,248,     &
     &                       'PRES ON shall_convective_cloud_bot_lvl'/
      DATA IFILV(191),AVBL(191),IQ(191),IS(191),AVBLGRB2(191)      &
     &                      /1,'SHAL CU CLD TOP PRES',001,249,     &
     &                       'PRES ON shall_convective_cloud_top_lvl'/
      DATA IFILV(192),AVBL(192),IQ(192),IS(192),AVBLGRB2(192)      &
     &                      /1,'DEEP CU CLD BOT PRES',001,251,     &
     &                       'PRES ON deep_convective_cloud_bot_lvl'/
      DATA IFILV(193),AVBL(193),IQ(193),IS(193),AVBLGRB2(193)      &
     &                      /1,'DEEP CU CLD TOP PRES',001,252,     &
     &                       'PRES ON deep_convective_cloud_top_lvl'/
      DATA IFILV(194),AVBL(194),IQ(194),IS(194),AVBLGRB2(194)      &
     &                      /1,'GRID CLOUD BOT PRESS',001,206,     &
     &                       'PRES ON grid_scale_cloud_bot_lvl'/
      DATA IFILV(195),AVBL(195),IQ(195),IS(195),AVBLGRB2(195)      &
     &                      /1,'GRID CLOUD TOP PRESS',001,207,     &
     &                       'PRES ON grid_scale_cloud_top_lvl'/
      DATA IFILV(196),AVBL(196),IQ(196),IS(196),AVBLGRB2(196)      &
     &                      /1,'CONV CLOUD FRACTION ',072,200,     &
     &                       'T_CDC ON convective_cloud_lyr'/
!
!--- These remaining fields have PDS Octet 4 = 129 (Table 129, ON388)      
!
      DATA IFILV(197),AVBL(197),IQ(197),IS(197),AVBLGRB2(197)      &
     &                      /1,'CU CLOUD EFFICIENCY ',134,200,     &
     &                       'CUEFI ON entire_atmos_single_lyr'/
      DATA IFILV(198),AVBL(198),IQ(198),IS(198),AVBLGRB2(198)      &
     &                      /1,'CONDENSATE ON P SFCS',135,100,     &
     &                       'TCOND ON isobaric_sfc'/
      DATA IFILV(199),AVBL(199),IQ(199),IS(199),AVBLGRB2(199)      &
     &                      /1,'CONDENSATE MDL SFCS ',135,109,     &
     &                       'TCOND ON hybrid_lvl'/
      DATA IFILV(200),AVBL(200),IQ(200),IS(200),AVBLGRB2(200)      &
     &                      /1,'TOTAL COLUMN CLD WTR',136,200,     &
     &                       'TCOLW ON entire_atmos_single_lyr'/
      DATA IFILV(201),AVBL(201),IQ(201),IS(201),AVBLGRB2(201)      &
     &                      /1,'TOTAL COLUMN CLD ICE',137,200,     &
     &                       'TCOLI ON entire_atmos_single_lyr'/
      DATA IFILV(202),AVBL(202),IQ(202),IS(202),AVBLGRB2(202)      &
     &                      /1,'TOTAL COLUMN RAIN   ',138,200,     &
     &                       'TCOLR ON entire_atmos_single_lyr'/
      DATA IFILV(203),AVBL(203),IQ(203),IS(203),AVBLGRB2(203)      &
     &                      /1,'TOTAL COLUMN SNOW   ',139,200,     &
     &                       'TCOLS ON entire_atmos_single_lyr'/
      DATA IFILV(204),AVBL(204),IQ(204),IS(204),AVBLGRB2(204)      &
     &                      /1,'TOTAL COL CONDENSATE',140,200,     &
     &                       'TCOLC ON entire_atmos_single_lyr'/
! See below for total supercooled liquid & melting ice ... IFILV(285)     
! H CHUANG--ADD INTERPOLATED FIELDS ON SIGMA LEVELS
      DATA IFILV(205),AVBL(205),IQ(205),IS(205),AVBLGRB2(205)      &
     &                      /1,'HEIGHT OF SIGMA SFCS',007,107,     &
     &                       'HGT ON sigma_lvl'/
      DATA IFILV(206),AVBL(206),IQ(206),IS(206),AVBLGRB2(206)      &
     &                      /1,'TEMP ON SIGMA SFCS  ',011,107,     &
     &                       'TMP ON sigma_lvl'/
      DATA IFILV(207),AVBL(207),IQ(207),IS(207),AVBLGRB2(207)      &
     &                      /1,'SPEC HUM ON S SFCS  ',051,107,     &
     &                       'SPF_H ON sigma_lvl'/
      DATA IFILV(208),AVBL(208),IQ(208),IS(208),AVBLGRB2(208)      &
     &                      /0,'U WIND ON SIGMA SFCS',033,107,     &
     &                       'U_GRD ON sigma_lvl'/
      DATA IFILV(209),AVBL(209),IQ(209),IS(209),AVBLGRB2(209)      &
     &                      /0,'V WIND ON SIGMA SFCS',034,107,     &
     &                       'V_GRD ON sigma_lvl'/
      DATA IFILV(210),AVBL(210),IQ(210),IS(210),AVBLGRB2(210)      &
     &                      /1,'OMEGA ON SIGMA SFCS ',039,107,     &
     &                       'V_VEL ON sigma_lvl'/
      DATA IFILV(211),AVBL(211),IQ(211),IS(211),AVBLGRB2(211)      &
     &                      /1,'CLOUD WATR ON S SFCS',153,107,     &
     &                       'CLWMR ON sigma_lvl'/
      DATA IFILV(212),AVBL(212),IQ(212),IS(212),AVBLGRB2(212)      &
     &                      /1,'CLOUD ICE ON S SFCS ',058,107,     &
     &                       'C_ICE ON sigma_lvl'/
      DATA IFILV(213),AVBL(213),IQ(213),IS(213),AVBLGRB2(213)      &
     &                      /1,'RAIN ON S SFCS      ',170,107,     &
     &                       'RWMR ON sigma_lvl'/
      DATA IFILV(214),AVBL(214),IQ(214),IS(214),AVBLGRB2(214)      &
     &                      /1,'SNOW ON S SFCS      ',171,107,     &
     &                       'SNMR ON sigma_lvl'/
      DATA IFILV(215),AVBL(215),IQ(215),IS(215),AVBLGRB2(215)      &
     &                      /1,'CONDENSATE ON S SFCS',135,107,     &
     &                       'TCOND ON sigma_lvl'/
      DATA IFILV(216),AVBL(216),IQ(216),IS(216),AVBLGRB2(216)      &
     &                      /1,'PRESS ON SIG SFCS   ',001,107,     &
     &                       'PRES ON sigma_lvl'/
      DATA IFILV(217),AVBL(217),IQ(217),IS(217),AVBLGRB2(217)      &
     &                      /1,'TRBLNT KE ON S SFCS ',158,107,     &
     &                       'TKE ON sigma_lvl'/
      DATA IFILV(222),AVBL(222),IQ(222),IS(222),AVBLGRB2(222)      &
     &                      /1,'CLD FRAC ON SIG SFCS',071,107,     &
     &                       'T_CDC ON sigma_lvl'/
      DATA IFILV(255),AVBL(255),IQ(255),IS(255),AVBLGRB2(255)      &       !255
     &                      /1,'GRAUPEL ON S SFCS   ',179,107,     &
     &                       'GRLE ON sigma_lvl'/
! H CHUANG--ADD FIXED AND LSM FIELDS
      DATA IFILV(218),AVBL(218),IQ(218),IS(218),AVBLGRB2(218)      &
     &                      /1,'VEGETATION TYPE     ',225,001,     &
     &                       'VGTYP ON surface'/
      DATA IFILV(219),AVBL(219),IQ(219),IS(219),AVBLGRB2(219)      &
     &                      /1,'SOIL TYPE           ',224,001,     &
     &                       'SOTYP ON surface'/
      DATA IFILV(220),AVBL(220),IQ(220),IS(220),AVBLGRB2(220)      &
     &                      /1,'CANOPY CONDUCTANCE  ',181,001,     &
     &                       'CCOND ON surface'/
      DATA IFILV(221),AVBL(221),IQ(221),IS(221),AVBLGRB2(221)      &
     &                      /1,'PBL HEIGHT          ',221,001,     &
     &                       'HPBL ON surface'/
      DATA IFILV(223),AVBL(223),IQ(223),IS(223),AVBLGRB2(223)      &
     &                      /1,'SLOPE TYPE          ',222,001,     &
     &                       'SLTYP ON surface'/
      DATA IFILV(224),AVBL(224),IQ(224),IS(224),AVBLGRB2(224)      &
     &                      /1,'SNOW DEPTH          ',066,001,     &
     &                       'SNO_D ON surface'/
      DATA IFILV(225),AVBL(225),IQ(225),IS(225),AVBLGRB2(225)      &
     &                      /1,'LIQUID SOIL MOISTURE',160,112,     &
     &                       'SOILL ON depth_bel_land_sfc'/
      DATA IFILV(226),AVBL(226),IQ(226),IS(226),AVBLGRB2(226)      &
     &                      /1,'SNOW FREE ALBEDO    ',170,001,     &
     &                       '/SNFALB ON surface'/
      DATA IFILV(227),AVBL(227),IQ(227),IS(227),AVBLGRB2(227)      &
     &                      /1,'MAXIMUM SNOW ALBEDO ',159,001,     &
     &                       'MXSALB ON surface'/
      DATA IFILV(228),AVBL(228),IQ(228),IS(228),AVBLGRB2(228)      &
     &                      /1,'CANOPY WATER EVAP   ',200,001,     &
     &                       'EVCW ON surface'/
      DATA IFILV(229),AVBL(229),IQ(229),IS(229),AVBLGRB2(229)      &
     &                      /1,'DIRECT SOIL EVAP    ',199,001,     &
     &                       'EVBS ON surface'/
      DATA IFILV(230),AVBL(230),IQ(230),IS(230),AVBLGRB2(230)      &
     &                      /1,'PLANT TRANSPIRATION ',210,001,     &
     &                       'TRANS ON surface'/
      DATA IFILV(231),AVBL(231),IQ(231),IS(231),AVBLGRB2(231)      &
     &                      /1,'SNOW SUBLIMATION    ',198,001,     &
     &                       'SBSNO ON surface'/
      DATA IFILV(232),AVBL(232),IQ(232),IS(232),AVBLGRB2(232)      &
     &                      /1,'AIR DRY SOIL MOIST  ',231,001,     &
     &                       'SMDRY ON surface'/
      DATA IFILV(233),AVBL(233),IQ(233),IS(233),AVBLGRB2(233)      &
     &                      /1,'SOIL MOIST POROSITY ',240,001,     &
     &                       'POROS ON surface'/
      DATA IFILV(234),AVBL(234),IQ(234),IS(234),AVBLGRB2(234)      &
     &                      /1,'MIN STOMATAL RESIST ',203,001,     &
     &                       'RSMIN ON surface'/
      DATA IFILV(235),AVBL(235),IQ(235),IS(235),AVBLGRB2(235)      &
     &                      /1,'NO OF ROOT LAYERS   ',171,001,     &
     &                       'RLYRS ON surface'/
      DATA IFILV(236),AVBL(236),IQ(236),IS(236),AVBLGRB2(236)      &
     &                      /1,'SOIL MOIST WILT PT  ',219,001,     &
     &                       'WILT ON surface'/
      DATA IFILV(237),AVBL(237),IQ(237),IS(237),AVBLGRB2(237)      &
     &                      /1,'SOIL MOIST REFERENCE',230,001,     &
     &                       'SMREF ON surface'/
      DATA IFILV(238),AVBL(238),IQ(238),IS(238),AVBLGRB2(238)      &
     &                      /1,'CANOPY COND SOLAR   ',246,001,     &
     &                       'RCS ON surface'/
      DATA IFILV(239),AVBL(239),IQ(239),IS(239),AVBLGRB2(239)      &
     &                      /1,'CANOPY COND TEMP    ',247,001,     &
     &                       'RCT ON surface'/
      DATA IFILV(240),AVBL(240),IQ(240),IS(240),AVBLGRB2(240)      &
     &                      /1,'CANOPY COND HUMID   ',248,001,     &
     &                       'RCQ ON surface'/
      DATA IFILV(241),AVBL(241),IQ(241),IS(241),AVBLGRB2(241)      &
     &                      /1,'CANOPY COND SOILM   ',249,001,     &
     &                       'RCSOL ON surface'/
      DATA IFILV(242),AVBL(242),IQ(242),IS(242),AVBLGRB2(242)      &
     &                      /1,'POTENTIAL EVAP      ',145,001,     &
     &                       'PEVPR ON surface'/
      DATA IFILV(243),AVBL(243),IQ(243),IS(243),AVBLGRB2(243)      &
     &                      /1,'DIFFUSION H RATE S S',182,107,     &
     &                       'VEDH ON sigma_lvl'/
!
      DATA IFILV(245),AVBL(245),IQ(245),IS(245),AVBLGRB2(245)      &
     &                      /1,'SFC WIND GUST       ',180,001,     &
     &                       'GUST ON surface'/
      DATA IFILV(246),AVBL(246),IQ(246),IS(246),AVBLGRB2(246)      &
     &                      /1,'LIFT PCL LVL PRESS  ',141,116,     &
     &                       'PLPL ON spec_pres_above_grnd'/
      DATA IFILV(247),AVBL(247),IQ(247),IS(247),AVBLGRB2(247)      &
     &                      /1,'LOW WET BULB ZERO HT',007,245,     &
     &                       'HGT ON lwst_lvl_of_wet_bulb_zero'/
      DATA IFILV(248),AVBL(248),IQ(248),IS(248), AVBLGRB2(248)     &
     &                      /1,'EMISSIVITY          ',193,001,     &
                             'EMISSIVITY ON surface'/
      DATA IFILV(249),AVBL(249),IQ(249),IS(249),AVBLGRB2(249)      &
     &                      /1,'CONV PRECIP RATE    ',214,001,     &
     &                       'CPRAT ON surface'/
!--- USING Table 129
!
      DATA IFILV(250),AVBL(250),IQ(250),IS(250),AVBLGRB2(250)      &
     &                      /1,'RADAR REFL MDL SFCS ',211,109,     &
     &                       'REFD ON hybrid_lvl'/
      DATA IFILV(251),AVBL(251),IQ(251),IS(251),AVBLGRB2(251)      &
     &                      /1,'RADAR REFL ON P SFCS',211,100,     &
     &                       'REFD ON isobaric_sfc'/
      DATA IFILV(252),AVBL(252),IQ(252),IS(252),AVBLGRB2(252)      &
     &                      /1,'COMPOSITE RADAR REFL',212,200,     &
     &                       'REFC ON entire_atmos_single_lyr'/
      DATA IFILV(253),AVBL(253),IQ(253),IS(253),AVBLGRB2(253)      &
     &                      /1,'RADAR REFL AGL      ',211,105,     &
     &                       'REFD ON spec_hgt_lvl_above_grnd'/
      DATA IFILV(254),AVBL(254),IQ(254),IS(254),AVBLGRB2(254)      &
     &                      /1,'LEAF AREA INDEX     ',182,001,     &
     &                       'LAI ON surface'/
!
      DATA IFILV(256),AVBL(256),IQ(256),IS(256),AVBLGRB2(256)      &
     &                      /1,'ACM LSM PRECIP      ',154,001,     &
     &                       'ACM LSPA ON surface'/
!
!--- FOLLOWINGS ARE AVIATION-RELATED FIELDS: ADDED BY BINBIN ZHOU
!
      DATA IFILV(257),AVBL(257),IQ(257),IS(257),AVBLGRB2(257)      &
     &                      /1,'IN-FLIGHT ICING     ',186,100,     &
     &                       'TIPD ON isobaric_sfc'/
      DATA IFILV(258),AVBL(258),IQ(258),IS(258),AVBLGRB2(258)      &
     &                      /1,'CLEAR AIR TURBULENCE',185,100,     &
     &                       'TPFI ON isobaric_sfc'/
      DATA IFILV(259),AVBL(259),IQ(259),IS(259),AVBLGRB2(259)      &
     &                      /1,'0-2000FT LLWS       ',136,106,     &
     &                       'VW_SH ON spec_hgt_lvl_above_grnd'/
      DATA IFILV(260),AVBL(260),IQ(260),IS(260),AVBLGRB2(260)      &
     &                      /1,'CEILING             ',007,215,     &
     &                       'HGT ON cloud_ceilng'/
      DATA IFILV(261),AVBL(261),IQ(261),IS(261),AVBLGRB2(261)      &
     &                      /1,'FLIGHT RESTRICTION  ',020,002,     &
     &                       'VIS ON cloud_base'/
!
      DATA IFILV(262),AVBL(262),IQ(262),IS(262),AVBLGRB2(262)      &
     &                      /1,'INSTN CLR INC SFC SW',161,001,     &
     &                       'INST CSDSF ON surface'/
      DATA IFILV(263),AVBL(263),IQ(263),IS(263),AVBLGRB2(263)      &
     &                      /1,'F_RimeF ON P SFCS   ',133,100,     &
     &                       'RIME ON isobaric_sfc'/
      DATA IFILV(264),AVBL(264),IQ(264),IS(264),AVBLGRB2(264)      &
     &                      /1,'W WIND ON MDL SFCS  ',040,109,     &
     &                       'DZDT ON hybrid_lvl'/
!      DATA IFILV(265),AVBL(265),IQ(265),IS(265),AVBLGRB2(265)      &
!     &                      /1,'BRIGHTNESS TEMP     ',118,008,     &
      DATA IFILV(265),AVBL(265),IQ(265),IS(265),AVBLGRB2(265)      &
     &                      /1,'BRIGHTNESS TEMP     ',213,008,     &
     &                       'SBT122 ON top_of_atmos'/
! H CHUANG--ADD GFS products
      DATA IFILV(266),AVBL(266),IQ(266),IS(266),AVBLGRB2(266)      &
     &                      /1,'AVE ALBEDO          ',084,001,     &
     &                       'AVE ALBDO ON surface'/
      DATA IFILV(267),AVBL(267),IQ(267),IS(267),AVBLGRB2(267)      &
     &                      /1,'OZONE ON MDL SFCS   ',154,109,     &
     &                       'O3MR ON hybrid_lvl'/
      DATA IFILV(268),AVBL(268),IQ(268),IS(268),AVBLGRB2(268)      &
     &                      /1,'OZONE ON P SFCS     ',154,100,     &
     &                       'O3MR ON isobaric_sfc'/
      DATA IFILV(269),AVBL(269),IQ(269),IS(269),AVBLGRB2(269)      &
     &                      /1,'SFC ZONAL MOMEN FX  ',124,001,     &
     &                       'AVE U_FLX ON surface'/
      DATA IFILV(270),AVBL(270),IQ(270),IS(270),AVBLGRB2(270)      &
     &                      /1,'SFC MERID MOMEN FX  ',125,001,     &
     &                       'AVE V_FLX ON surface'/
      DATA IFILV(271),AVBL(271),IQ(271),IS(271),AVBLGRB2(271)      &
     &                      /1,'AVE PRECIP RATE     ',059,001,     &
     &                       'AVE PRATE ON surface'/
      DATA IFILV(272),AVBL(272),IQ(272),IS(272),AVBLGRB2(272)      &
     &                      /1,'AVE CONV PRECIP RATE',214,001,     &
     &                       'AVE CPRAT ON surface'/
! CMAQ requested fields     
      DATA IFILV(273),AVBL(273),IQ(273),IS(273),AVBLGRB2(273)      &
     &                      /1,'HYBRID SIGMA DP     ',001,110,     &
     &                       'PRES ON hybrid_lvl_1L'/
      DATA IFILV(274),AVBL(274),IQ(274),IS(274),AVBLGRB2(274)      &
     &                      /1,'INSTN OUT TOA LW RAD',212,008,     &
     &                       'INST ULWRF ON top_of_atmos'/
!      DATA IFILV(275),AVBL(275),IQ(275),IS(275),AVBLGRB2(002)      &
!     &                      /1,'BRIGHTNESS TEMP NCAR',213,008,     &
      DATA IFILV(275),AVBL(275),IQ(275),IS(275),AVBLGRB2(275)      &
     &                      /1,'BRIGHTNESS TEMP NCAR',118,008,     &
     &                       'BRTMP ON top_of_atmos'/
      DATA IFILV(282),AVBL(282),IQ(282),IS(282),AVBLGRB2(282)      &
     &                      /1,'MODEL TOP PRESSURE  ',001,008,     &
     &                       'PRES ON top_of_atmos'/
      DATA IFILV(283),AVBL(283),IQ(283),IS(283),AVBLGRB2(283)      &
     &                      /1,'HYBRID PRESSURE DP  ',001,110,     &
     &                       'PRES ON hybrid_lvl_LLM'/
!
!--- USING Table 129
!
      DATA IFILV(276),AVBL(276),IQ(276),IS(276),AVBLGRB2(276)      &
     &                      /1,'COMPOSITE RAIN REFL ',165,200,     &
     &                       'REFZR ON entire_atmos_single_lyr'/
      DATA IFILV(277),AVBL(277),IQ(277),IS(277),AVBLGRB2(277)      &
     &                      /1,'COMPOSITE ICE REFL  ',166,200,     &
     &                       'REFZI ON entire_atmos_single_lyr'/
      DATA IFILV(278),AVBL(278),IQ(278),IS(278),AVBLGRB2(278)      &
     &                      /1,'COMPOSITE CONV REFL ',167,200,     &
     &                       'REFZC ON entire_atmos_single_lyr'/
      DATA IFILV(279),AVBL(279),IQ(279),IS(279),AVBLGRB2(279)      &
     &                      /1,'RAIN RADAR REFL AGL ',165,105,     &
     &                       'REFZR ON spec_hgt_lvl_above_grnd'/
      DATA IFILV(280),AVBL(280),IQ(280),IS(280),AVBLGRB2(280)      &
     &                      /1,'ICE RADAR REFL AGL  ',166,105,     &
     &                       'REFZI ON spec_hgt_lvl_above_grnd'/
      DATA IFILV(281),AVBL(281),IQ(281),IS(281),AVBLGRB2(281)      &
     &                      /1,'CONV RADAR REFL AGL ',167,105,     &
     &                       'REFZC ON spec_hgt_lvl_above_grnd'/
!
!--- USING Table 2
!
      DATA IFILV(284),AVBL(284),IQ(284),IS(284),AVBLGRB2(284)      &
     &                      /1,'W WIND ON P SFCS    ',040,100,     &
     &                       'DZDT ON isobaric_sfc'/
!
!--- USING Table 129
!
      DATA IFILV(285),AVBL(285),IQ(285),IS(285),AVBLGRB2(285)      &
     &                      /1,'TOTAL COLD LIQUID   ',168,200,     &
     &                       'TCLSW ON entire_atmos_single_lyr'/
      DATA IFILV(286),AVBL(286),IQ(286),IS(286),AVBLGRB2(286)      &
     &                      /1,'TOTAL MELTING ICE   ',169,200,     &
     &                       'TCOLM ON entire_atmos_single_lyr'/
!
!--- USING Table 2
!
      DATA IFILV(287),AVBL(287),IQ(287),IS(287),AVBLGRB2(287)      &
     &                      /1,'COLD LIQ BOT HEIGHT ',007,253,     &
     &                       'HGT ON lwst_bot_lvl_of_supercooled_liq_water_lyr'/
      DATA IFILV(288),AVBL(288),IQ(288),IS(288),AVBLGRB2(288)      &
     &                      /1,'COLD LIQ TOP HEIGHT ',007,254,     &
     &                       'HGT ON hghst_top_lvl_of_supercooled_liq_water_lyr'/
      DATA IFILV(289),AVBL(289),IQ(289),IS(289),AVBLGRB2(289)      &
     &                      /1,'RICH NO PBL HEIGHT  ',007,220,     &
     &                       'HGT ON planetary_bound_lyr'/
!
!---- New Column-integrated fields
      DATA IFILV(290),AVBL(290),IQ(290),IS(290),AVBLGRB2(290)      &
     &                      /1,'TOT COL SW T TNDY   ',250,200,     &
     &                       'SWHR ON entire_atmos_single_lyr'/
      DATA IFILV(291),AVBL(291),IQ(291),IS(291),AVBLGRB2(291)      &
     &                      /1,'TOT COL LW T TNDY   ',251,200,     &
     &                       'LWHR ON entire_atmos_single_lyr'/
      DATA IFILV(292),AVBL(292),IQ(292),IS(292),AVBLGRB2(292)      &
     &                      /1,'TOT COL GRD T TNDY  ',241,200,     &
     &                       'AVE LRGHR ON entire_atmos_single_lyr'/
      DATA IFILV(293),AVBL(293),IQ(293),IS(293),AVBLGRB2(293)      &
     &                      /1,'TOT COL CNVCT T TNDY',242,200,     &
     &                       'AVE CNVHR ON entire_atmos_single_lyr'/
      DATA IFILV(294),AVBL(294),IQ(294),IS(294),AVBLGRB2(294)      &
     &                      /1,'RADFLX TMP TNDY ON P',216,100,     &
     &                       'TTRAD ON isobaric_sfc'/
      DATA IFILV(295),AVBL(295),IQ(295),IS(295),AVBLGRB2(295)      &
     &                      /1,'TOT COL MST CNVG    ',135,200,     &
     &                       'MCONV ON entire_atmos_single_lyr'/
      DATA IFILV(296),AVBL(296),IQ(296),IS(296),AVBLGRB2(296)      &
     &                      /1,'HPC T ON SIGMA SFCS ',011,107,     &
     &                       'TMP ON sigma_lvl'/
! H CHUANG--ADD GFS products
      DATA IFILV(297),AVBL(297),IQ(297),IS(297),AVBLGRB2(297)      &
     &                      /1,'AVE CLR INC UV-B SW ',201,001,     &
     &                       'AVE CDUVB ON surface'/
      DATA IFILV(298),AVBL(298),IQ(298),IS(298),AVBLGRB2(298)      &
     &                      /1,'AVE INC UV-B SW     ',200,001,     &
     &                       'AVE DUVB ON surface'/
      DATA IFILV(299),AVBL(299),IQ(299),IS(299),AVBLGRB2(299)      &
     &                      /1,'TOT COL OZONE       ',010,200,     &
     &                       'TOZNE ON entire_atmos_single_lyr'/
      DATA IFILV(300),AVBL(300),IQ(300),IS(300),AVBLGRB2(300)      &
     &                      /1,'AVE LOW CLOUD FRAC  ',071,214,     &
     &                       'AVE T_CDC ON low_cloud_lyr'/
      DATA IFILV(301),AVBL(301),IQ(301),IS(301),AVBLGRB2(301)      &
     &                      /1,'AVE MID CLOUD FRAC  ',071,224,     &
     &                       'AVE T_CDC ON mid_cloud_lyr'/
      DATA IFILV(302),AVBL(302),IQ(302),IS(302),AVBLGRB2(302)      &
     &                      /1,'AVE HIGH CLOUD FRAC ',071,234,     &
     &                       'AVE T_CDC ON high_cloud_lyr'/
      DATA IFILV(303),AVBL(303),IQ(303),IS(303),AVBLGRB2(303)      &
     &                      /1,'AVE LOW CLOUD BOT P ',001,212,     &
     &                       'AVE PRES ON low_cloud_bot_lvl'/
      DATA IFILV(304),AVBL(304),IQ(304),IS(304),AVBLGRB2(304)      &
     &                      /1,'AVE LOW CLOUD TOP P ',001,213,     &
     &                       'AVE PRES ON low_cloud_top_lvl'/
      DATA IFILV(305),AVBL(305),IQ(305),IS(305),AVBLGRB2(305)      &
     &                      /1,'AVE LOW CLOUD TOP T ',011,213,     &
     &                       'AVE TMP ON low_cloud_top_lvl'/
      DATA IFILV(306),AVBL(306),IQ(306),IS(306),AVBLGRB2(306)      &
     &                      /1,'AVE MID CLOUD BOT P ',001,222,     &
     &                       'AVE PRES ON mid_cloud_bot_lvl'/
      DATA IFILV(307),AVBL(307),IQ(307),IS(307),AVBLGRB2(307)      &
     &                      /1,'AVE MID CLOUD TOP P ',001,223,     &
     &                       'AVE PRES ON mid_cloud_top_lvl'/
      DATA IFILV(308),AVBL(308),IQ(308),IS(308),AVBLGRB2(308)      &
     &                      /1,'AVE MID CLOUD TOP T ',011,223,     &
     &                       'AVE TMP ON mid_cloud_top_lvl'/
      DATA IFILV(309),AVBL(309),IQ(309),IS(309),AVBLGRB2(309)      &
     &                      /1,'AVE HIGH CLOUD BOT P',001,232,     &
     &                       'AVE PRES ON high_cloud_bot_lvl'/
      DATA IFILV(310),AVBL(310),IQ(310),IS(310),AVBLGRB2(310)      &
     &                      /1,'AVE HIGH CLOUD TOP P',001,233,     &
     &                       'AVE PRES ON high_cloud_top_lvl'/
      DATA IFILV(311),AVBL(311),IQ(311),IS(311),AVBLGRB2(311)      &
     &                      /1,'AVE HIGH CLOUD TOP T',011,233,     &
     &                       'AVE TMP ON high_cloud_top_lvl'/
      DATA IFILV(312),AVBL(312),IQ(312),IS(312),AVBLGRB2(312)      &
     &                      /1,'TOT COL REL HUM     ',052,200,     &
     &                       'RH ON entire_atmos_single_lyr'/
      DATA IFILV(313),AVBL(313),IQ(313),IS(313),AVBLGRB2(313)      &
     &                      /1,'CLOUD WORK FUNCTION ',146,200,     &
     &                       'AVE CWORK ON entire_atmos_single_lyr'/
      DATA IFILV(314),AVBL(314),IQ(314),IS(314),AVBLGRB2(314)      &
     &                      /1,'MAX WIND TEMPERATURE',011,006,     &
     &                       'TMP ON max_wind'/
      DATA IFILV(315),AVBL(315),IQ(315),IS(315),AVBLGRB2(315)      &
     &                      /1,'AVE Z GRAVITY STRESS',147,001,     &
     &                       'AVE U_GWD ON surface'/
      DATA IFILV(316),AVBL(316),IQ(316),IS(316),AVBLGRB2(316)      &
     &                      /1,'AVE M GRAVITY STRESS',148,001,     &
     &                       'AVE V_GWD ON surface'/
      DATA IFILV(317),AVBL(317),IQ(317),IS(317),AVBLGRB2(317)      &
     &                      /1,'AVE PRECIP TYPE     ',140,001,     &
     &                       'AVE CRAIN ON surface'/
      DATA IFILV(318),AVBL(318),IQ(318),IS(318),AVBLGRB2(318)      &
     &                      /1,'LFM 0.44-1.00 RELHUM',052,108,     &
     &                       'RH ON sigma_lvl'/
      DATA IFILV(319),AVBL(319),IQ(319),IS(319),AVBLGRB2(319)      &
     &                      /1,'LFM 0.72-0.94 RELHUM',052,108,     &
     &                       'RH ON sigma_lvl'/
      DATA IFILV(320),AVBL(320),IQ(320),IS(320),AVBLGRB2(320)      &
     &                      /1,'LFM 0.44-0.72 RELHUM',052,108,     &
     &                       'RH ON sigma_lvl'/
      DATA IFILV(321),AVBL(321),IQ(321),IS(321),AVBLGRB2(321)      &
     &                      /1,'NGM 0.9950 TEMP     ',011,107,     &
     &                       'TMP ON sigma_lvl'/
      DATA IFILV(322),AVBL(322),IQ(322),IS(322),AVBLGRB2(322)      &
     &                      /1,'NGM 0.9950 POT TEMP ',013,107,     &
     &                       'POT ON sigma_lvl'/
      DATA IFILV(323),AVBL(323),IQ(323),IS(323),AVBLGRB2(323)      &
     &                      /1,'NGM 0.9950 REL HUM  ',052,107,     &
     &                       'RH ON sigma_lvl'/
      DATA IFILV(324),AVBL(324),IQ(324),IS(324),AVBLGRB2(324)      &
     &                      /1,'NGM 0.9950 U WIND   ',033,107,     &
     &                       'U_GRD ON sigma_lvl'/
      DATA IFILV(325),AVBL(325),IQ(325),IS(325),AVBLGRB2(325)      &
     &                      /1,'NGM 0.9950 V WIND   ',034,107,     &
     &                       'V_GRD ON sigma_lvl'/
      DATA IFILV(326),AVBL(326),IQ(326),IS(326),AVBLGRB2(326)      &
     &                      /1,'NGM 0.9950 OMEGA    ',039,107,     &
     &                       'V_VEL ON sigma_lvl'/
      DATA IFILV(327),AVBL(327),IQ(327),IS(327),AVBLGRB2(327)      &
     &                      /1,'GOES TB - CH 2      ',213,008,     & !table 129
     &                       'SBT122 ON top_of_atmos'/
      DATA IFILV(328),AVBL(328),IQ(328),IS(328),AVBLGRB2(328)      &
     &                      /1,'GOES TB - CH 3      ',214,008,     & !table 129
     &                       'SBT123 ON top_of_atmos'/
      DATA IFILV(329),AVBL(329),IQ(329),IS(329),AVBLGRB2(329)      &
     &                      /1,'GOES TB - CH 4      ',215,008,     & !table 129
     &                       'SBT124 ON top_of_atmos'/
      DATA IFILV(330),AVBL(330),IQ(330),IS(330),AVBLGRB2(330)      &
     &                      /1,'GOES TB - CH 5      ',216,008,     & !table 129     
     &                       'SBT125 ON top_of_atmos'/
      DATA IFILV(331),AVBL(331),IQ(331),IS(331),AVBLGRB2(331)      &
     &                      /1,'CLD FRAC ON P SFCS  ',071,100,     &
     &                       'T_CDC ON isobaric_sfc'/
      DATA IFILV(332),AVBL(332),IQ(332),IS(332),AVBLGRB2(332)      &
     &                      /1,'U WIND ON THETA SFCS',033,113,     &
     &                       'U_GRD ON isentropic_lvl'/
      DATA IFILV(333),AVBL(333),IQ(333),IS(333),AVBLGRB2(333)      &
     &                      /1,'V WIND ON THETA SFCS',034,113,     &
     &                       'V_GRD ON isentropic_lvl'/
      DATA IFILV(334),AVBL(334),IQ(334),IS(334),AVBLGRB2(334)      &
     &                      /1,'TEMP ON THETA SFCS  ',011,113,     &
     &                       'TMP ON isentropic_lvl'/
      DATA IFILV(335),AVBL(335),IQ(335),IS(335),AVBLGRB2(335)      &  
     &                      /1,'PV ON THETA SFCS    ',004,113,     &
     &                       'PVORT ON isentropic_lvl'/
      DATA IFILV(353),AVBL(353),IQ(353),IS(353),AVBLGRB2(353)      &    !353
     &                      /1,'M STRMFUNC ON THETA ',037,113,     &
     &                       'MNTSF ON isentropic_lvl'/
      DATA IFILV(351),AVBL(351),IQ(351),IS(351),AVBLGRB2(351)      &    !351
     &                      /1,'S STAB ON THETA SFCS',019,113,     &
     &                       'LAPR ON isentropic_lvl'/
      DATA IFILV(352),AVBL(352),IQ(352),IS(352),AVBLGRB2(352)      &    !352
     &                      /1,'RH ON THETA SFCS    ',052,113,     &
     &                       'RH ON isentropic_lvl'/
      DATA IFILV(336),AVBL(336),IQ(336),IS(336),AVBLGRB2(336)      &
     &                      /1,'U WIND ON PV SFCS   ',033,117,     &
     &                       'U_GRD ON pot_vort_sfc'/
      DATA IFILV(337),AVBL(337),IQ(337),IS(337),AVBLGRB2(337)      &
     &                      /1,'V WIND ON PV SFCS   ',034,117,     &
     &                       'V_GRD ON pot_vort_sfc'/
      DATA IFILV(338),AVBL(338),IQ(338),IS(338),AVBLGRB2(338)      &
     &                      /1,'TEMP ON PV SFCS     ',011,117,     &
     &                       'TMP ON pot_vort_sfc'/
      DATA IFILV(339),AVBL(339),IQ(339),IS(339),AVBLGRB2(339)      &
     &                      /1,'HEIGHT ON PV SFCS   ',007,117,     &
     &                       'HGT ON pot_vort_sfc'/
      DATA IFILV(340),AVBL(340),IQ(340),IS(340),AVBLGRB2(340)      &
     &                      /1,'PRESSURE ON PV SFCS ',001,117,     &
     &                       'PRES ON pot_vort_sfc'/
      DATA IFILV(341),AVBL(341),IQ(341),IS(341),AVBLGRB2(341)      &
     &                      /1,'SHEAR ON PV SFCS    ',136,117,     &
     &                       'VW_SH ON pot_vort_sfc'/
      DATA IFILV(342),AVBL(342),IQ(342),IS(342),AVBLGRB2(342)      &
     &                      /1,'PBL CLD FRACTION    ',071,211,     &
     &                       'AVE T_CDC ON bound_lyr_cloud_lyr'/
      DATA IFILV(343),AVBL(343),IQ(343),IS(343),AVBLGRB2(343)      &
     &                      /1,'AVE WATER RUNOFF    ',090,001,     &
     &                       'AVE WATR ON surface'/
      DATA IFILV(344),AVBL(344),IQ(344),IS(344),AVBLGRB2(344)      &
     &                      /1,'PBL REGIME          ',220,001,     &
     &                       'PBLREG ON surface'/
      DATA IFILV(345),AVBL(345),IQ(345),IS(345),AVBLGRB2(345)      &
     &                      /1,'MAX SHELTER TEMP    ',015,105,     &
     &                       'TMAX ON spec_hgt_lvl_above_grnd'/
      DATA IFILV(346),AVBL(346),IQ(346),IS(346),AVBLGRB2(346)      &
     &                      /1,'MIN SHELTER TEMP    ',016,105,     &
     &                       'TMIN ON spec_hgt_lvl_above_grnd'/
      DATA IFILV(347),AVBL(347),IQ(347),IS(347),AVBLGRB2(347)      &
     &                      /1,'MAX SHELTER RH      ',218,105,     & !table129
     &                       'RHMAX ON spec_hgt_lvl_above_grnd'/
      DATA IFILV(348),AVBL(348),IQ(348),IS(348),AVBLGRB2(348)      &
     &                      /1,'MIN SHELTER RH      ',217,105,     & !table129
     &                       'RHMIN ON spec_hgt_lvl_above_grnd'/
      DATA IFILV(349),AVBL(349),IQ(349),IS(349),AVBLGRB2(349)      &
     &                      /1,'ICE THICKNESS       ',092,001,     &
     &                       'ICETK ON surface'/
      DATA IFILV(354),AVBL(354),IQ(354),IS(354),AVBLGRB2(354)      &
     &                      /1,'SW TNDY ON P SFCS   ',250,100,     &
     &                       'SWHR ON isobaric_sfc'/
      DATA IFILV(355),AVBL(355),IQ(355),IS(355),AVBLGRB2(355)      &
     &                      /1,'LW TNDY ON P SFCS   ',251,100,     &
     &                       'LWHR ON isobaric_sfc'/
      DATA IFILV(356),AVBL(356),IQ(356),IS(356),AVBLGRB2(356)      &
     &                      /1,'VDIFF TNDY ON P SFCS',246,100,     &
     &                       'VDFHR ON isobaric_sfc'/
      DATA IFILV(357),AVBL(357),IQ(357),IS(357),AVBLGRB2(357)      &
     &                      /1,'D CNVCT TNDY ON P SF',242,100,     &
     &                       'CNVHR ON isobaric_sfc'/
      DATA IFILV(358),AVBL(358),IQ(358),IS(358),AVBLGRB2(358)      &
     &                      /1,'S CNVCT TNDY ON P SF',244,100,     &
     &                       'SHAHR ON isobaric_sfc'/
      DATA IFILV(359),AVBL(359),IQ(359),IS(359),AVBLGRB2(359)      &
     &                      /1,'GRDSCL TNDY ON P SFC',241,100,     &
     &                       'LRGHR ON isobaric_sfc'/
      DATA IFILV(360),AVBL(360),IQ(360),IS(360),AVBLGRB2(360)      &
     &                      /1,'VDIFF MOIS ON P SFCS',249,100,     &
     &                       'VDFMR ON isobaric_sfc'/
      DATA IFILV(361),AVBL(361),IQ(361),IS(361),AVBLGRB2(361)      &
     &                      /1,'D CNVCT MOIS ON P SF',243,100,     &
     &                       'CNVMR ON isobaric_sfc'/
      DATA IFILV(362),AVBL(362),IQ(362),IS(362),AVBLGRB2(362)      &
     &                      /1,'S CNVCT MOIS ON P SF',245,100,     &
     &                       'SHAMR ON isobaric_sfc'/
      DATA IFILV(363),AVBL(363),IQ(363),IS(363),AVBLGRB2(363)      &
     &                      /1,'N RAD TNDY ON P SFCS',173,100,     &
     &                       'LRGMR ON isobaric_sfc'/
      DATA IFILV(364),AVBL(364),IQ(364),IS(364),AVBLGRB2(364)      &
     &                      /1,'OZONE VDIFF ON P SFC',174,100,     &
     &                       'VDFOZ ON isobaric_sfc'/
      DATA IFILV(365),AVBL(365),IQ(365),IS(365),AVBLGRB2(365)      &
     &                      /1,'OZONE PROD ON P SFCS',175,100,     &
     &                       'POZ ON isobaric_sfc'/
      DATA IFILV(366),AVBL(366),IQ(366),IS(366),AVBLGRB2(366)      &
     &                      /1,'OZONE TNDY ON P SFCS',188,100,     &
     &                       'TOZ ON isobaric_sfc'/
      DATA IFILV(367),AVBL(367),IQ(367),IS(367),AVBLGRB2(367)      &
     &                      /1,'MASS WEIGHTED PV    ',139,100,     &
     &                       'PV_MW ON isobaric_sfc'/
      DATA IFILV(368),AVBL(368),IQ(368),IS(368),AVBLGRB2(368)      &
     &                      /1,'UNKNOWN D3D ON P SFC',239,100,     &
     &                       'SNOT ON isobaric_sfc'/
      DATA IFILV(369),AVBL(369),IQ(369),IS(369),AVBLGRB2(369)      &
     &                      /1,'VDIFF Z ACCE ON P SF',247,100,     &
     &                       'VDFUA ON isobaric_sfc'/
      DATA IFILV(370),AVBL(370),IQ(370),IS(370),AVBLGRB2(370)      &
     &                      /1,'G DRAG Z ACCE ON P S',181,100,     &
     &                       'GWDU ON isobaric_sfc'/
      DATA IFILV(371),AVBL(371),IQ(371),IS(371),AVBLGRB2(371)      &
     &                      /1,'CNVCT U M MIX ON P S',183,100,     &
     &                       'CNVU ON isobaric_sfc'/
      DATA IFILV(372),AVBL(372),IQ(372),IS(372),AVBLGRB2(372)      &
     &                      /1,'VDIFF M ACCE ON P SF',248,100,     &
     &                       'VDFVA ON isobaric_sfc'/
      DATA IFILV(373),AVBL(373),IQ(373),IS(373),AVBLGRB2(373)      &
     &                      /1,'G DRAG M ACCE ON P S',182,100,     &
     &                       'GWDV ON isobaric_sfc'/
      DATA IFILV(374),AVBL(374),IQ(374),IS(374),AVBLGRB2(374)      &
     &                      /1,'CNVCT V M MIX ON P S',184,100,     &
     &                       'CNVV ON isobaric_sfc'/
      DATA IFILV(375),AVBL(375),IQ(375),IS(375),AVBLGRB2(375)      &
     &                      /1,'N CNVCT CLD FRA ON P',213,100,     &
     &                       'CDLYR ON isobaric_sfc'/
      DATA IFILV(376),AVBL(376),IQ(376),IS(376),AVBLGRB2(376)      &
     &                      /1,'GOES BRIGHTNESS-CH 3',221,008,     & !table 129
     &                       'SBC123 ON top_of_atmos'/
      DATA IFILV(377),AVBL(377),IQ(377),IS(377),AVBLGRB2(377)      &
     &                      /1,'GOES BRIGHTNESS-CH 4',222,008,     & !table 129 
     &                       'SBC124 ON top_of_atmos'/
      DATA IFILV(378),AVBL(378),IQ(378),IS(378),AVBLGRB2(378)      &
     &                      /1,'OMEGA ON THETA SFCS ',039,113,     &
     &                       'V_VEL ON isentropic_lvl'/
! D3D fields
      DATA IFILV(379),AVBL(379),IQ(379),IS(379),AVBLGRB2(379)      &
     &                      /1,'T DIAB TNDY ON P SFC',215,100,     &
     &                       'TTDIA ON isobaric_sfc'/
      DATA IFILV(391),AVBL(391),IQ(391),IS(391),AVBLGRB2(391)      &
     &                      /1,'CNVCT U M FLX ON P S',202,100,     &
     &                       'CNVUMF ON isobaric_sfc'/
      DATA IFILV(392),AVBL(392),IQ(392),IS(392),AVBLGRB2(392)      &
     &                      /1,'CNVCT D M FLX ON P S',209,100,     &
     &                       'CNVDMF ON isobaric_sfc'/
      DATA IFILV(393),AVBL(393),IQ(393),IS(393),AVBLGRB2(393)      &
     &                      /1,'CNVCT DET M FLX ON P',219,100,     &
     &                       'CNVDEMF ON isobaric_sfc'/
      DATA IFILV(394),AVBL(394),IQ(394),IS(394),AVBLGRB2(394)      &
     &                      /1,'CNVCT Z G DRAG ON P ',196,100,     &
     &                       'CNGWDU ON isobaric_sfc'/
      DATA IFILV(395),AVBL(395),IQ(395),IS(395),AVBLGRB2(395)      &
     &                      /1,'CNVCT M G DRAG ON P ',197,100,     &
     &                       'CNGWDV ON isobaric_sfc'/
!---- Using table 129   !aqm PLee 1/07
      DATA IFILV(380),AVBL(380),IQ(380),IS(380),AVBLGRB2(380)      &
     &                      /1,'DIFFUSION H RATE MDL',182,109,     &
     &                       'VEDH ON hybrid_lvl'/
!---- Using table 2     !aqm PLee 3/07
      DATA IFILV(381),AVBL(381),IQ(381),IS(381),AVBLGRB2(381)      &
     &                      /1,'MIXHT HEIGHT        ',067,001,     &
     &                       'MIXHT ON surface'/
! NEW GFS FLUX FILE FIELDS
      DATA IFILV(382),AVBL(382),IQ(382),IS(382),AVBLGRB2(382)      &
     &                      /1,'AVE CLR INC SFC LW  ',163,001,     &
     &                       'AVE CSDLF ON surface'/
      DATA IFILV(383),AVBL(383),IQ(383),IS(383),AVBLGRB2(383)      &
     &                      /1,'AVE CLR INC SFC SW  ',161,001,     &
     &                       'AVE CSDSF ON surface'/
      DATA IFILV(384),AVBL(384),IQ(384),IS(384),AVBLGRB2(384)      &
     &                      /1,'AVE CLR OUT SFC LW  ',162,001,     &
     &                       'AVE CSULF ON surface'/
      DATA IFILV(385),AVBL(385),IQ(385),IS(385),AVBLGRB2(385)      &
     &                      /1,'AVE CLR OUT TOA LW  ',162,008,     &
     &                       'AVE CSULF ON top_of_atmos'/
      DATA IFILV(386),AVBL(386),IQ(386),IS(386),AVBLGRB2(386)      &
     &                      /1,'AVE CLR OUT SFC SW  ',160,001,     &
     &                       'AVE CSUSF ON surface'/
      DATA IFILV(387),AVBL(387),IQ(387),IS(387),AVBLGRB2(387)      &
     &                      /1,'AVE CLR OUT TOA SW  ',160,008,     &
     &                       'AVE CSUSF ON top_of_atmos'/
      DATA IFILV(388),AVBL(388),IQ(388),IS(388),AVBLGRB2(388)      &
     &                      /1,'AVE INC TOA SW      ',204,008,     &
     &                       'AVE DSWRF ON top_of_atmos'/
      DATA IFILV(389),AVBL(389),IQ(389),IS(389),AVBLGRB2(389)      &  
     &                      /1,'TRANSPORT U WIND    ',033,220,     &
     &                       'U_GRD ON planetary_bound_lyr'/
      DATA IFILV(390),AVBL(390),IQ(390),IS(390),AVBLGRB2(390)      &
     &                      /1,'TRANSPORT V WIND    ',034,220,     &
     &                       'V_GRD ON planetary_bound_lyr'/
! Add TIGGE FIELDS
      DATA IFILV(396),AVBL(396),IQ(396),IS(396),AVBLGRB2(396)      & 
     &                      /1,'SUNSHINE DURATION   ',191,001,     & !table 133
     &                       'SUNSD ON surface'/
      DATA IFILV(397),AVBL(397),IQ(397),IS(397),AVBLGRB2(397)      &
     &                      /1,'FIELD CAPACITY      ',220,001,     & !table 130
     &                       'FLDCP ON surface'/
! Add ICAO FIELDS
      DATA IFILV(398),AVBL(398),IQ(398),IS(398),AVBLGRB2(398)      & 
     &                      /1,'ICAO HGHT MAX WIND  ',005,006,     & 
     &                       'ICAHT ON max_wind'/
      DATA IFILV(399),AVBL(399),IQ(399),IS(399),AVBLGRB2(399)      &
     &                      /1,'ICAO HGHT AT TROP   ',005,007,     &
     &                       'ICAHT ON tropopause'/
      DATA IFILV(400),AVBL(400),IQ(400),IS(400),AVBLGRB2(400)      &
     &                      /1,'RADAR ECHO TOP      ',240,200,     &
     &                       'RETOP ON entire_atmos_single_lyr'/
!
! Add MORE CFSRR FIELDS
! surface Visible beam downward solar flux
      DATA IFILV(401),AVBL(401),IQ(401),IS(401),AVBLGRB2(401)      &
     &                      /1,'AVE IN SFC VIS SW BE',166,001,     &
     &                       'AVE VBDSF ON surface'/
!surface Visible diffuse downward solar flux
      DATA IFILV(402),AVBL(402),IQ(402),IS(402),AVBLGRB2(402)      &
     &                      /1,'AVE IN SFC VIS SW DF',167,001,     &
     &                       'AVE VDDSF ON surface'/
!surface Near IR beam downward solar flux
      DATA IFILV(403),AVBL(403),IQ(403),IS(403),AVBLGRB2(403)      &
     &                      /1,'AVE IN SFC IR SW BE ',168,001,     &
     &                       'AVE NBDSF ON surface'/
!surface Near IR diffuse downward solar flux
      DATA IFILV(404),AVBL(404),IQ(404),IS(404),AVBLGRB2(404)      &
     &                      /1,'AVE IN SFC IR SW DF ',169,001,     &
     &                       'AVE NDDSF ON surface'/
! SNOWFALL RATE
      DATA IFILV(405),AVBL(405),IQ(405),IS(405),AVBLGRB2(405)      &
     &                      /1,'AVE SNOWFALL RATE   ',064,001,     &
     &                       'AVE SRWEQ ON surface'/
! ADD DUST FIELDS ON P SFCS (GOCART)
      DATA IFILV(438),AVBL(438),IQ(438),IS(438),AVBLGRB2(438)      &
     &                      /1,'DUST 1 ON P SFCS    ',240,100,     &
     &                       'DU1 ON isobaric_sfc'/
      DATA IFILV(439),AVBL(439),IQ(439),IS(439),AVBLGRB2(439)      &
     &                      /1,'DUST 2 ON P SFCS    ',241,100,     &
     &                       'DU2 ON isobaric_sfc'/
      DATA IFILV(440),AVBL(440),IQ(440),IS(440),AVBLGRB2(440)      &
     &                      /1,'DUST 3 ON P SFCS    ',242,100,     &
     &                       'DU3 ON isobaric_sfc'/
      DATA IFILV(441),AVBL(441),IQ(441),IS(441),AVBLGRB2(441)      &
     &                      /1,'DUST 4 ON P SFCS    ',243,100,     &
     &                       'DU4 ON isobaric_sfc'/
      DATA IFILV(442),AVBL(442),IQ(442),IS(442),AVBLGRB2(442)      &
     &                      /1,'DUST 5 ON P SFCS    ',244,100,     &
     &                       'DU5 ON isobaric_sfc'/
!
      DATA IFILV(443),AVBL(443),IQ(443),IS(443),AVBLGRB2(443)      &
     &                      /1,'EQUIL LEVEL HEIGHT  ',007,247,     &
     &                       'HGT ON equil_lvl'/
      DATA IFILV(444),AVBL(444),IQ(444),IS(444),AVBLGRB2(444)      &
     &                      /1,'LIGHTNING           ',187,001,     &
     &                       'LTNG ON surface'/

! GOES WEST
      DATA IFILV(446),AVBL(446),IQ(446),IS(446),AVBLGRB2(446)      &
     &                      /1,'GOES W TB - CH 2    ',241,008,     &
     &                       'SBT112 ON top_of_atmos'/ !Table 130
      DATA IFILV(447),AVBL(447),IQ(447),IS(447),AVBLGRB2(447)      &
     &                      /1,'GOES W TB - CH 3    ',242,008,     &
     &                       'SBT113 ON top_of_atmos'/ !Table 130
      DATA IFILV(448),AVBL(448),IQ(448),IS(448),AVBLGRB2(448)      &
     &                      /1,'GOES W TB - CH 4    ',243,008,     &
     &                       'SBT114 ON top_of_atmos'/ !Table 130
      DATA IFILV(449),AVBL(449),IQ(449),IS(449),AVBLGRB2(449)      &
     &                      /1,'GOES W TB - CH 5    ',244,008,     &
     &                       'SBT115 ON top_of_atmos'/ !Table 130

! NCAR GFIP
      DATA IFILV(450),AVBL(450),IQ(450),IS(450),AVBLGRB2(450)      &
     &                      /1,'NCAR IN-FLIGHT ICING',168,100,     &
     &                       'TIPD ON isobaric_sfc'/
! Flight level Q
      DATA IFILV(451),AVBL(451),IQ(451),IS(451),AVBLGRB2(451)      &
     &                      /1,'SPE HUM AT FD HEIGHT',051,103,     &
     &                       'SPF_H ON spec_alt_above_mean_sea_lvl'/
! Virtual T based CAPE
      DATA IFILV(452),AVBL(452),IQ(452),IS(452),AVBLGRB2(452)      &
     &                      /1,'TV CNVCT AVBL POT EN',202,001,     &
     &                       'VTCAPE ON surface'/
      DATA IFILV(453),AVBL(453),IQ(453),IS(453),AVBLGRB2(453)      &
     &                      /1,'TV CNVCT INHIBITION ',201,001,     &
     &                       'VTCIN ON surface'/
      DATA IFILV(454),AVBL(454),IQ(454),IS(454),AVBLGRB2(454)      &
     &                      /1,'VENTILATION RATE    ',241,220,     &
     &                       'VRATE ON planetary_bound_lyr'/
      DATA IFILV(455),AVBL(455),IQ(455),IS(455),AVBLGRB2(455)      &
     &                      /1,'HAINES INDEX        ',250,001,     &
     &                       'HINDEX ON surface'/
      DATA IFILV(456),AVBL(456),IQ(456),IS(456),AVBLGRB2(456)      &
     &                      /1,'GOESE TB-2 NON NADIR',213,008,     &
     &                       'SBT122 ON top_of_atmos'/ !table 129
      DATA IFILV(457),AVBL(457),IQ(457),IS(457),AVBLGRB2(457)      &
     &                      /1,'GOESE TB-3 NON NADIR',214,008,     &
     &                       'SBT123 ON top_of_atmos'/ !table 129
      DATA IFILV(458),AVBL(458),IQ(458),IS(458),AVBLGRB2(458)      &
     &                      /1,'GOESE TB-4 NON NADIR',215,008,     &
     &                       'SBT124 ON top_of_atmos'/ !table 129
      DATA IFILV(459),AVBL(459),IQ(459),IS(459),AVBLGRB2(459)      &
     &                      /1,'GOESE TB-5 NON NADIR',216,008,     &
     &                       'SBT126 ON top_of_atmos'/ !table 129
      DATA IFILV(460),AVBL(460),IQ(460),IS(460),AVBLGRB2(460)      &
     &                      /1,'GOESW TB-2 NON NADIR',241,008,     &
     &                       'SBT112 ON top_of_atmos'/ !table 130
      DATA IFILV(461),AVBL(461),IQ(461),IS(461),AVBLGRB2(461)      &
     &                      /1,'GOESW TB-3 NON NADIR',242,008,     &
     &                       'SBT113 ON top_of_atmos'/ !table 130
      DATA IFILV(462),AVBL(462),IQ(462),IS(462),AVBLGRB2(462)      &
     &                      /1,'GOESW TB-4 NON NADIR',243,008,     &
     &                       'SBT114 ON top_of_atmos'/ !table 130
      DATA IFILV(463),AVBL(463),IQ(463),IS(463),AVBLGRB2(463)      &
     &                      /1,'GOESW TB-5 NON NADIR',244,008,     &
     &                       'SBT115 ON top_of_atmos'/ !table 130


! NCAR GFIP Severity
      DATA IFILV(480),AVBL(480),IQ(480),IS(480),AVBLGRB2(480)      &
     &                      /1,'NCAR INFLT ICING SEV',175,100, &
     &                       'SEV ON isobaric_sfc'/    !table 129  
!
      DATA IFILV(482),AVBL(482),IQ(482),IS(482),AVBLGRB2(482)      &
     &                      /1,'PRESS AT FD HEIGHTS ',001,103,     &
                             'PRES ON spec_alt_above_mean_sea_lvl'/

      DATA IFILV(483),AVBL(483),IQ(483),IS(483),AVBLGRB2(483)      &
     &                      /1,'AMSRE TB - CH 9     ',176,008,     &
                             'AMSRETBCH9 ON top_of_atmos'/ !table 133
      DATA IFILV(484),AVBL(484),IQ(484),IS(484),AVBLGRB2(484)      &
     &                      /1,'AMSRE TB - CH 10    ',177,008,     &
                             'AMSRETBCH10 ON top_of_atmos'/ !table 133
      DATA IFILV(485),AVBL(485),IQ(485),IS(485),AVBLGRB2(485)      &
     &                      /1,'AMSRE TB - CH 11    ',178,008,     &
                             'AMSRETBCH11 ON top_of_atmos'/ !table 133
      DATA IFILV(486),AVBL(486),IQ(486),IS(486),AVBLGRB2(486)      &
     &                      /1,'AMSRE TB - CH 12    ',179,008,     &
                             'AMSRETBCH12 ON top_of_atmos'/ !table 133
!
      DATA IFILV(488),AVBL(488),IQ(488),IS(488),AVBLGRB2(488)      &
     &                      /1,'TMI TB - CH 6       ',176,008,     &
     &                       'TMITBCH6 ON top_of_atmos'/ !table 133
      DATA IFILV(489),AVBL(489),IQ(489),IS(489),AVBLGRB2(489)      &
     &                      /1,'TMI TB - CH 7       ',177,008,     &
     &                       'TMITBCH7 ON top_of_atmos'/ !table 133
      DATA IFILV(490),AVBL(490),IQ(490),IS(490),AVBLGRB2(490)      &
     &                      /1,'TMI TB - CH 8       ',178,008,     &
     &                       'TMITBCH8 ON top_of_atmos'/ !table 133
      DATA IFILV(491),AVBL(491),IQ(491),IS(491),AVBLGRB2(491)      &
     &                      /1,'TMI TB - CH 9       ',179,008,     &
     &                       'TMITBCH9 ON top_of_atmos'/ !table 133

!
! NAMB additions
      DATA IFILV(500),AVBL(500),IQ(500),IS(500),AVBLGRB2(500)      &
     &                      /1,'TIME AVG PCT SNW CVR',238,001,     &
     &                       'AVG SNOWC ON surface' /
      DATA IFILV(501),AVBL(501),IQ(501),IS(501),AVBLGRB2(501)      &
     &                      /1,'TIME AVG SFC PRESS  ',001,001,     &
     &                       'AVG PRES ON surface' /
      DATA IFILV(502),AVBL(502),IQ(502),IS(502),AVBLGRB2(502)      &
     &                      /1,'TIME AVG TMP AT 10M ',011,105,     &
     &                       'AVG TMP ON spec_hgt_lvl_above_grnd' /
      DATA IFILV(503),AVBL(503),IQ(503),IS(503),AVBLGRB2(503)      &
     &                      /1,'TAVG MASS EXCH COEF ',185,001,     &
     &                       'AVG AKHS ON surface' /
      DATA IFILV(504),AVBL(504),IQ(504),IS(504),AVBLGRB2(504)      &
     &                      /1,'TAVG WIND EXCH COEF ',186,001,     &
     &                       'AVG AKMS ON surface' /
      DATA IFILV(505),AVBL(505),IQ(505),IS(505),AVBLGRB2(505)      &
     &                      /1,'TEMP AT 10 M        ',011,105,     &
     &                       'TMP ON spec_hgt_lvl_above_grnd' /
      DATA IFILV(506),AVBL(506),IQ(506),IS(506),AVBLGRB2(506)      &
     &                      /1,'U COMP MAX 10 M WIND',253,105,     &
     &                       'MAXUW ON spec_hgt_lvl_above_grnd' /
      DATA IFILV(507),AVBL(507),IQ(507),IS(507),AVBLGRB2(507)      &
     &                      /1,'V COMP MAX 10 M WIND',254,105,     &
     &                       'MAXVW ON spec_hgt_lvl_above_grnd' /
! Reserving Index 550-600 for Jun Wang
!

!
!for grid2
!-- ADD for INST CRAIN, CSNOW,CICEP,CFRZR  (CRAIN 160)
      DATA IFILV(551),AVBL(551),IQ(551),IS(551),AVBLGRB2(551)      &
     &                      /1,'INST CATEG SNOW     ',143,001,    &
     &                       'INST CSNOW ON surface'/
      DATA IFILV(552),AVBL(552),IQ(552),IS(552),AVBLGRB2(552)      &
     &                      /1,'INST CATEG ICE PELLE',142,001,    &
     &                       'INST CICEP ON surface'/
      DATA IFILV(553),AVBL(553),IQ(553),IS(553),AVBLGRB2(553)      &
     &                      /1,'INST CATEG FRZ RAIN ',141,001,    &
     &                       'INST CFRZR ON surface'/
!
!-- ADD for AVE CSNOW,CICEP,CFRZR, (CRAIN 317)
      DATA IFILV(555),AVBL(555),IQ(555),IS(555),AVBLGRB2(555)      &
     &                      /1,'AVE CATEG SNOW     ',143,001,     &
     &                       'AVE CSNOW ON surface'/
      DATA IFILV(556),AVBL(556),IQ(556),IS(556),AVBLGRB2(556)      &
     &                      /1,'AVE CATEG ICE PELLE',142,001,     &
     &                       'AVE CICEP ON surface'/
      DATA IFILV(557),AVBL(557),IQ(557),IS(557),AVBLGRB2(557)      &
     &                      /1,'AVE CATEG FRZ RAIN ',141,001,     &
     &                       'AVE CFRZR ON surface'/
!
!-- ADD for INST CRAIN, CSNOW,CICEP,CFRZR  (CRAIN 160)
      DATA IFILV(559),AVBL(559),IQ(559),IS(559),AVBLGRB2(559)      &
     &                      /1,'INST CATEG SNOW     ',143,001,     &
     &                       'INST CSNOW ON surface'/
      DATA IFILV(560),AVBL(560),IQ(560),IS(560),AVBLGRB2(560)      &
     &                      /1,'INST CATEG ICE PELLE',142,001,     &
     &                       'INST CICEP ON surface'/
      DATA IFILV(561),AVBL(561),IQ(561),IS(561),AVBLGRB2(561)      &
     &                      /1,'INST CATEG FRZ RAIN ',141,001,     &
     &                       'INST CFRZR ON surface'/
!
!-- ADD for AVE CSNOW,CICEP,CFRZR, (CRAIN 317)
      DATA IFILV(563),AVBL(563),IQ(563),IS(563),AVBLGRB2(563)      &
     &                      /1,'AVE CATEG SNOW      ',143,001,     &
     &                       'AVE CSNOW ON surface'/
      DATA IFILV(564),AVBL(564),IQ(564),IS(564),AVBLGRB2(564)      &
     &                      /1,'AVE CATEG ICE PELLET',142,001,     &
     &                       'AVE CICEP ON surface'/
      DATA IFILV(565),AVBL(565),IQ(565),IS(565),AVBLGRB2(565)      &
     &                      /1,'AVE CATEG FRZ RAIN  ',141,001,     &
     &                       'AVE CFRZR ON surface'/
!
!-- ADD BEST CAPE CIN
      DATA IFILV(566),AVBL(566),IQ(566),IS(566),AVBLGRB2(566)      &
     &                      /1,'BEST CAPE ON PRESLEV',157,116,     &
     &                       'CAPE ON spec_pres_above_grnd'/
      DATA IFILV(567),AVBL(567),IQ(567),IS(567),AVBLGRB2(567)      &
     &                      /1,'BEST CIN ON PRESLEV ',156,116,     &
     &                       'CIN ON spec_pres_above_grnd'/
!-- add PRES Mean sea level---gfs
      DATA IFILV(568),AVBL(568),IQ(568),IS(568),AVBLGRB2(568)      &
     &                      /1,'PRES ON MEAN SLP    ',001,102,     &
     &                       'PRES ON mean_sea_lvl'/
!-- add T_CDC on convective_cloud_lyr  --gfs
      DATA IFILV(569),AVBL(569),IQ(569),IS(569),AVBLGRB2(569)      &
     &                      /1,'AVG CNVCT CLDLY FRAC',072,200,     &
     &                       'AVE T_CDC ON convective_cloud_lyr'/
!-- add T_CDC on entire_atmos_single_lyr  --gfs
      DATA IFILV(570),AVBL(570),IQ(570),IS(570),AVBLGRB2(570)      &
     &                      /1,'CONV CLOUD FRACTION ',072,200,     &
     &                       'T_CDC ON convective_cloud_lyr'/
!
!-- GFS use different kpds5 and kpds6 for surface lifted index,
!-- best lifted index(surface), soil temperature(TMP),
!-- total column cloud water
      DATA IFILV(571),AVBL(571),IQ(571),IS(571),AVBLGRB2(571)      &
     &                      /1,'BOTTOM SOIL TEMP    ',085,111,     &
     &                       'TMP ON depth_bel_land_sfc'/
! Chuang: remove this redendent index after communicating with Smirnova
!      DATA IFILV(572),AVBL(572),IQ(572),IS(572),AVBLGRB2(572)      &
!     &                      /1,'LIFTED INDEX--SURFCE',131,101,     &
!     &                       'LFT_X ON surface'/
      DATA IFILV(573),AVBL(573),IQ(573),IS(573),AVBLGRB2(573)      &
     &                      /1,'LIFTED INDEX--BEST  ',132,116,     &
     &                       '4LFTX ON surface'/
      DATA IFILV(574),AVBL(574),IQ(574),IS(574),AVBLGRB2(574)      &
     &                      /1,'GFS SOIL TEMPERATURE',085,112,     &
     &                       'TMP ON depth_bel_land_sfc'/
      DATA IFILV(575),AVBL(575),IQ(575),IS(575),AVBLGRB2(575)      &
     &                      /1,'TOTAL COLUMN CLD WTR',136,200,     &
     &                       'C_WAT ON entire_atmos_single_lyr'/
!-- NMMB grib2
      DATA IFILV(576),AVBL(576),IQ(576),IS(576),AVBLGRB2(576)      &
     &                      /1,'UWD AT FDHEIGHTS HGT',033,105,     &
     &                       'U_GRD ON spec_hgt_lvl_above_grnd'/
      DATA IFILV(577),AVBL(577),IQ(577),IS(577),AVBLGRB2(577)      &
     &                      /1,'VWD AT FDHEIGHTS HGT',034,105,     &
     &                       'V_GRD ON spec_hgt_lvl_above_grnd'/
!grib2: use same fld #451 for two diffent level types
      DATA IFILV(578),AVBL(578),IQ(578),IS(578),AVBLGRB2(578)      &
     &                      /1,'SPFH AT FDHEIGHT HGT',051,105,     &
     &                       'SPF_H ON spec_hgt_lvl_above_grnd'/
!grib2: use same fld #482 for two diffent level types
      DATA IFILV(579),AVBL(579),IQ(579),IS(579),AVBLGRB2(579)      &
     &                      /1,'PRES AT FDHEIGHT HGT',001,105,     &
                             'PRES ON spec_hgt_lvl_above_grnd'/
      DATA IFILV(580),AVBL(580),IQ(580),IS(580),AVBLGRB2(580)      &
     &                      /1,'ICING AT FD HEIGHTS ',168,103,     &
                             'ICI ON spec_alt_above_mean_sea_lvl'/
      DATA IFILV(581),AVBL(581),IQ(581),IS(581),AVBLGRB2(581)      &
     &                      /1,'RADAR DERIVED VIL   ',206,200,     &
                             'VIL ON entire_atmos'/ 
!
!-- ADD mixed layer CAPE CIN
      DATA IFILV(582),AVBL(582),IQ(582),IS(582),AVBLGRB2(582)      &
     &                      /1,'MIXED LAYER CAPE    ',157,116,     &
     &                       'CAPE ON spec_pres_above_grnd'/
      DATA IFILV(583),AVBL(583),IQ(583),IS(583),AVBLGRB2(583)      &
     &                      /1,'MIXED LAYER CIN     ',156,116,     &
     &                       'CIN ON spec_pres_above_grnd'/
!-- ADD MOST UNSTABLE CAPE/CIN -LOWEST 300 MB
      DATA IFILV(584),AVBL(584),IQ(584),IS(584),AVBLGRB2(584)      &
     &                      /1,'MOST UNSTABLE CAPE  ',157,116,     &
     &                       'CAPE ON spec_pres_above_grnd'/
      DATA IFILV(585),AVBL(585),IQ(585),IS(585),AVBLGRB2(585)      &
     &                      /1,'MOST UNSTABLE CIN   ',156,116,     &
     &                       'CIN ON spec_pres_above_grnd'/
!-- tmp at fd hgt (specified hgt level above ground)
      DATA IFILV(586),AVBL(586),IQ(586),IS(586),AVBLGRB2(586)      &
     &                      /1,'TEMP AT FDHEIGHT HGT',011,105,     &
     &                       'TMP ON spec_hgt_above_mean_sea_lvl'/
!icing at fd hgt (specified hgt level above ground)
      DATA IFILV(587),AVBL(587),IQ(587),IS(587),AVBLGRB2(587)      &
     &                      /1,'ICING FDHEIGHT HGT  ',168,105,     &
                             'ICI ON spec_alt_above_mean_sea_lvl'/

! Reserving Index 550-600 for grib2

! Reserving Index 601-700 for GOCART
! ADD DUST AT FD HEIGHTS (GOCART)
      DATA IFILV(601),AVBL(601),IQ(601),IS(601),AVBLGRB2(601)      &
     &                      /1,'DUST 1 AT FD HEIGHTS',240,103,     &
                             'DU1 ON spec_alt_above_mean_sea_lvl'/
      DATA IFILV(602),AVBL(602),IQ(602),IS(602),AVBLGRB2(602)      &
     &                      /1,'DUST 2 AT FD HEIGHTS',241,103,     &
                             'DU2 ON spec_alt_above_mean_sea_lvl'/
      DATA IFILV(603),AVBL(603),IQ(603),IS(603),AVBLGRB2(603)      &
     &                      /1,'DUST 3 AT FD HEIGHTS',242,103,     &
                             'DU3 ON spec_alt_above_mean_sea_lvl'/
      DATA IFILV(604),AVBL(604),IQ(604),IS(604),AVBLGRB2(604)      &
     &                      /1,'DUST 4 AT FD HEIGHTS',243,103,     &
                             'DU4 ON spec_alt_above_mean_sea_lvl'/
      DATA IFILV(605),AVBL(605),IQ(605),IS(605),AVBLGRB2(605)      &
     &                      /1,'DUST 5 AT FD HEIGHTS',244,103,     &
                             'DU5 ON spec_alt_above_mean_sea_lvl'/
! ADD AEROSOL OPTICAL PROPERTIES (GOCART)
      DATA IFILV(606),AVBL(606),IQ(606),IS(606),AVBLGRB2(606)      &
     &                      /1,'AEROSOL EXTINCTION  ',128,109,     &
                             'Aerosol extinction coefficient    '/
      DATA IFILV(607),AVBL(607),IQ(607),IS(607),AVBLGRB2(607)      &
     &                      /1,'AER ASYMMETRY FACTOR',130,109,     &
                             'Aerosol asymmetry factor          '/
      DATA IFILV(608),AVBL(608),IQ(608),IS(608),AVBLGRB2(608)      &
     &                      /1,'SINGLE SCATTER ALBD ',131,109,     &
                             'Aerosol single scatter albedo     '/
! ADD AEROSOL OPTICAL DEPTH AT 550 NM (GOCART)
      DATA IFILV(609),AVBL(609),IQ(609),IS(609),AVBLGRB2(609)      &
     &                      /1,'AER OPT DEP AT 550  ',129,200,     &
                             'Total aerosol optical depth at 550'/
      DATA IFILV(610),AVBL(610),IQ(610),IS(610),AVBLGRB2(610)      &
     &                      /1,'DU AER OPT DEP 550  ',133,200,     &
                             'Dust aerosol optical depth at 550 '/
      DATA IFILV(611),AVBL(611),IQ(611),IS(611),AVBLGRB2(611)      &
     &                      /1,'SS AER OPT DEP 550  ',134,200,     &
                             'Seasalt aer optical depth at 550  '/
      DATA IFILV(612),AVBL(612),IQ(612),IS(612),AVBLGRB2(612)      &
     &                      /1,'SU AER OPT DEP 550  ',135,200,     &
                             'Sulfate aer optical depth at 550  '/
      DATA IFILV(613),AVBL(613),IQ(613),IS(613),AVBLGRB2(613)      &
     &                      /1,'OC AER OPT DEP 550  ',136,200,     &
                             'Organic carbon aer opt dep at 550 '/
      DATA IFILV(614),AVBL(614),IQ(614),IS(614),AVBLGRB2(614)      &
     &                      /1,'BC AER OPT DEP 550  ',137,200,     &
                             'Black carbon aer opt dep at 550   '/
! ADD DUST PRODUCTION AND REMOVAL FLUXES (GOCART)
      DATA IFILV(615),AVBL(615),IQ(615),IS(615),AVBLGRB2(615)      &
     &                      /1,'DUST EMISSION FLUX  ',151,200,     &
                             'dust emission fluxes              '/
      DATA IFILV(616),AVBL(616),IQ(616),IS(616),AVBLGRB2(616)      &
     &                      /1,'DUST SEDIMENTATION  ',152,200,     &
                             'dust sedimentation fluxes         '/
      DATA IFILV(617),AVBL(617),IQ(617),IS(617),AVBLGRB2(617)      &
     &                      /1,'DUST DRY DEPOSITION ',153,200,     &
                             'dust dry deposition fluxes        '/
      DATA IFILV(618),AVBL(618),IQ(618),IS(618),AVBLGRB2(618)      &
     &                      /1,'DUST WET DEPOSITION ',154,200,     &
                             'dust wet deposition fluxes        '/
! ADD AEROSOL SURFACE MASS CONCENTRATION (GOCART), use table 129
      DATA IFILV(619),AVBL(619),IQ(619),IS(619),AVBLGRB2(619)      &
     &                      /1,'CR AER SFC MASS CON ',156,001,     &
                             'coarse aer sfc mass concentration '/
      DATA IFILV(620),AVBL(620),IQ(620),IS(620),AVBLGRB2(620)      &
     &                      /1,'FN AER SFC MASS CON ',157,001,     &
                             'fine aer sfc mass concentration   '/
! ADD AEROSOL COLUMN MASS DENSITY  (GOCART)
      DATA IFILV(621),AVBL(621),IQ(621),IS(621),AVBLGRB2(621)      &
     &                      /1,'CR AER COL MASS DEN ',155,200,     &
                             'coarse aerosol col mass density   '/
      DATA IFILV(622),AVBL(622),IQ(622),IS(622),AVBLGRB2(622)      &
     &                      /1,'FN AER COL MASS DEN ',158,200,     &
                             'fine aerosol col mass density     '/
! ADD AEROSOL OPTICAL DEPTH AT OTHER CHANNELS (GOCART)
      DATA IFILV(623),AVBL(623),IQ(623),IS(623),AVBLGRB2(623)      &
     &                      /1,'AER OPT DEP AT 340  ',129,200,     &
                             'Total aerosol optical depth at 340'/
      DATA IFILV(624),AVBL(624),IQ(624),IS(624),AVBLGRB2(624)      &
     &                      /1,'AER OPT DEP AT 440  ',129,200,     &
                             'Total aerosol optical depth at 440'/
      DATA IFILV(625),AVBL(625),IQ(625),IS(625),AVBLGRB2(625)      &
     &                      /1,'AER OPT DEP AT 660  ',129,200,     &
                             'Total aerosol optical depth at 660'/
      DATA IFILV(626),AVBL(626),IQ(626),IS(626),AVBLGRB2(626)      &
     &                      /1,'AER OPT DEP AT 860  ',129,200,     &
                             'Total aerosol optical depth at 860'/
      DATA IFILV(627),AVBL(627),IQ(627),IS(627),AVBLGRB2(627)      &
     &                      /1,'AER OPT DEP AT 1630 ',129,200,     &
                             'Total aer optical depth at 1630   '/
      DATA IFILV(628),AVBL(628),IQ(628),IS(628),AVBLGRB2(628)      &
     &                      /1,'AER OPT DEP AT 11100',129,200,     &
                             'Total aer optical dep at 11 micron'/
! ADD DUST FIELDS ON MDL SFCS (GOCART)
      DATA IFILV(629),AVBL(629),IQ(629),IS(629),AVBLGRB2(629)      &
     &                      /1,'DUST 1 ON MDL SFCS  ',240,109,     &
     &                       'DU1 ON hybrid_lvl'/
      DATA IFILV(630),AVBL(630),IQ(630),IS(630),AVBLGRB2(630)      &
     &                      /1,'DUST 2 ON MDL SFCS  ',241,109,     &
     &                       'DU2 ON hybrid_lvl'/
      DATA IFILV(631),AVBL(631),IQ(631),IS(631),AVBLGRB2(631)      &
     &                      /1,'DUST 3 ON MDL SFCS  ',242,109,     &
     &                       'DU3 ON hybrid_lvl'/
      DATA IFILV(632),AVBL(632),IQ(632),IS(632),AVBLGRB2(632)      &
     &                      /1,'DUST 4 ON MDL SFCS  ',243,109,     &
     &                       'DU4 ON hybrid_lvl'/
      DATA IFILV(633),AVBL(633),IQ(633),IS(633),AVBLGRB2(633)      &
     &                      /1,'DUST 5 ON MDL SFCS  ',244,109,     &
     &                       'DU5 ON hybrid_lvl'/
! ADD NON-DUST AEROSOL FIELDS ON MDL SFCS (GOCART)
      DATA IFILV(634),AVBL(634),IQ(634),IS(634),AVBLGRB2(634)      &
     &                      /1,'SEASALT 1 ON MDL SFC',245,109,     &
     &                       'SS1 ON hybrid_lvl'/
      DATA IFILV(635),AVBL(635),IQ(635),IS(635),AVBLGRB2(635)      &
     &                      /1,'SEASALT 2 ON MDL SFC',246,109,     &
     &                       'SS2 ON hybrid_lvl'/
      DATA IFILV(636),AVBL(636),IQ(636),IS(636),AVBLGRB2(636)      &
     &                      /1,'SEASALT 3 ON MDL SFC',247,109,     &
     &                       'SS3 ON hybrid_lvl'/
      DATA IFILV(637),AVBL(637),IQ(637),IS(637),AVBLGRB2(637)      &
     &                      /1,'SEASALT 4 ON MDL SFC',248,109,     &
     &                       'SS4 ON hybrid_lvl'/
      DATA IFILV(638),AVBL(638),IQ(638),IS(638),AVBLGRB2(638)      &
     &                      /1,'SEASALT 0 ON MDL SFC',253,109,     &
     &                       'SS0 ON hybrid_lvl'/
      DATA IFILV(639),AVBL(639),IQ(639),IS(639),AVBLGRB2(639)      &
     &                      /1,'SULFATE ON MDL SFC  ',254,109,     &
     &                       'SO4 ON hybrid_lvl'/
      DATA IFILV(640),AVBL(640),IQ(640),IS(640),AVBLGRB2(640)      &
     &                      /1,'OC DRY ON MDL SFC   ',249,109,     &
     &                       'OC_DRY hybrid_lvl'/
      DATA IFILV(641),AVBL(641),IQ(641),IS(641),AVBLGRB2(641)      &
     &                      /1,'OC WET ON MDL SFC   ',250,109,     &
     &                       'OC_WET hybrid_lvl'/
      DATA IFILV(642),AVBL(642),IQ(642),IS(642),AVBLGRB2(642)      &
     &                      /1,'BC DRY ON MDL SFC   ',251,109,     &
     &                       'BC_DRY hybrid_lvl'/
      DATA IFILV(643),AVBL(643),IQ(643),IS(643),AVBLGRB2(643)      &
     &                      /1,'BC WET ON MDL SFC   ',252,109,     &
     &                       'BC_WET hybrid_lvl'/
! ADD AIR DENSITY AND LAYER THICKNESS
      DATA IFILV(644),AVBL(644),IQ(644),IS(644),AVBLGRB2(644)      &
     &                      /1,'AIR DEN ON MDL SFCS ',189,109,     &
     &                       'AIRDEN hybrid_lvl'/
      DATA IFILV(645),AVBL(645),IQ(645),IS(645),AVBLGRB2(645)      &
     &                      /1,'DPRES ON MDL SFCS   ',1,110,     &
     &                       'DPRES hybrid_lvl '/
! Reserving Index 601-700 for GOCART
!

! Reserve index 700-799 for GSD
! Chuang: remove DUST 1-5 output from GSD because GOCART also outputs
! the same variables above
      DATA IFILV(771),AVBL(771),IQ(771),IS(771),AVBLGRB2(771)      &
     &                      /1,'FIRST LEVEL DEWPOINT',017,105,     &
     &                       'DPT ON spec_hgt_lvl_above_grnd'/

! GSD HRRR-CHEM output
      DATA IFILV(720),AVBL(720),IQ(720),IS(720),AVBLGRB2(720)      &
     &                      /1,'PM 2.5 ON MDL SFCS  ',240,107,   &
     &                         'PM 2.5 ON MDL SFCS  '/
      DATA IFILV(721),AVBL(721),IQ(721),IS(721),AVBLGRB2(721)      &
     &                      /1,'PM 10 ON MDL SFCS   ',241,107,   &
     &                         'PM 10 ON MDL SFCS   '/
      DATA IFILV(722),AVBL(722),IQ(722),IS(722),AVBLGRB2(722)      &
     &                      /1,'SO2 ON MDL SFCS     ',242,107,   &
     &                         'SO2 ON MDL SFCS     '/
      DATA IFILV(723),AVBL(723),IQ(723),IS(723),AVBLGRB2(723)      &
     &                      /1,'PM 2.5 ON P SFCS    ',240,100,   &
     &                         'PM 2.5 ON MDL SFCS  '/

      DATA IFILV(750),AVBL(750),IQ(750),IS(750),AVBLGRB2(750)      &
     &                      /1,'WV MIX R ON MDL SFCS',053,109,     &
     &                         'WV MIX R ON MDL SFCS'/
      DATA IFILV(751),AVBL(751),IQ(751),IS(751),AVBLGRB2(751)      &
     &                      /1,'VP TEMP ON MDL SFCS ',189,109,     &
     &                         'VP TEMP ON MDL SFCS '/
      DATA IFILV(752),AVBL(752),IQ(752),IS(752),AVBLGRB2(752)      &
     &                      /1,'NCICE ON MDL SFCS   ',198,109,     &
     &                         'NCICE ON MDL SFCS   '/

! no entry in GRIB table for NRAIN, use 148 - Meridional flux of gravity wave stress
      DATA IFILV(754),AVBL(754),IQ(754),IS(754),AVBLGRB2(754)      &
     &                      /1,'NCRAIN ON MDL SFCS  ',148,109,     &
     &                         'NCRAIN ON MDL SFCS  '/
! ---
      DATA IFILV(546),AVBL(546),IQ(546),IS(546),AVBLGRB2(546)      &
     &                      /1,'SHELTER POT TEMP    ',013,105,     &
     &                         'SHELTER POT TEMP    '/
      DATA IFILV(547),AVBL(547),IQ(547),IS(547),AVBLGRB2(547)      &
     &                      /1,'SHELTER DEWP DEPRES ',018,105,     &
     &                         'SHELTER DEWP DEPRES '/
      DATA IFILV(548),AVBL(548),IQ(548),IS(548),AVBLGRB2(548)      &
     &                      /1,'SURFACE EQ POT TEMP ',014,001,     &
     &                         'SURFACE EQ POT TEMP '/
      DATA IFILV(755),AVBL(755),IQ(755),IS(755),AVBLGRB2(755)      &
     &                      /1,'EQUIL LEVEL HEIGHT  ',007,247,     &
     &                         'EQUIL LEVEL HEIGHT  '/
      DATA IFILV(753),AVBL(753),IQ(753),IS(753),AVBLGRB2(753)      &
     &                      /1,'PRESSURE OF FRZ LVL ',001,004,     &
     &                         'PRESSURE OF FRZ LVL '/
      DATA IFILV(756),AVBL(756),IQ(756),IS(756),AVBLGRB2(756)      &
     &                      /1,'HIGHEST FRZ LVL PRES',001,204,     &
     &                         'HIGHEST FRZ LVL PRES'/
      DATA IFILV(700),AVBL(700),IQ(700),IS(700),AVBLGRB2(700)      &
     &                      /1,'MAX UPDR HELICITY16 ',216,106,     &
     &                         'MAX UPDR HELICITY16 '/
      DATA IFILV(701),AVBL(701),IQ(701),IS(701),AVBLGRB2(701)      &
     &                      /1,'UPDRAFT HELICITY16  ',214,106,     &
     &                         'UPDRAFT HELICITY16  '/
      DATA IFILV(702),AVBL(702),IQ(702),IS(702),AVBLGRB2(702)      &
     &                      /1,'MAX LTG THREAT1     ',188,200,     &
     &                         'MAX LTG THREAT1     '/
      DATA IFILV(703),AVBL(703),IQ(703),IS(703),AVBLGRB2(703)      &
     &                      /1,'MAX LTG THREAT2     ',186,200,     &
     &                         'MAX LTG THREAT2     '/
      DATA IFILV(704),AVBL(704),IQ(704),IS(704),AVBLGRB2(704)      &
     &                      /1,'MAX LTG THREAT3     ',187,200,     &
     &                         'MAX LTG THREAT3     '/
      DATA IFILV(705),AVBL(705),IQ(705),IS(705),AVBLGRB2(705)      &
     &                      /1,'NCI_LTG             ',241,200,     &
     &                         'NCI_LTG             '/
      DATA IFILV(706),AVBL(706),IQ(706),IS(706),AVBLGRB2(706)      &
     &                      /1,'NCA_LTG             ',242,200,     &
     &                         'NCA_LTG             '/
      DATA IFILV(707),AVBL(707),IQ(707),IS(707),AVBLGRB2(707)      &
     &                      /1,'NCI_WQ              ',243,200,     &
     &                         'NCI_WQ              '/
      DATA IFILV(708),AVBL(708),IQ(708),IS(708),AVBLGRB2(708)      &
     &                      /1,'NCA_WQ              ',244,200,     &
     &                         'NCA_WQ              '/
      DATA IFILV(709),AVBL(709),IQ(709),IS(709),AVBLGRB2(709)      &
     &                      /1,'NCI_REFL            ',245,200,     &
     &                         'NCI_REFL            '/
      DATA IFILV(710),AVBL(710),IQ(710),IS(710),AVBLGRB2(710)      &
     &                      /1,'NCA_REFL            ',246,200,     &
     &                         'NCA_REFL            '/

! Add variables to produce the same output as in RUC
      DATA IFILV(749),AVBL(749),IQ(749),IS(749),AVBLGRB2(749)      &
     &                      /1,'RH WRT PRECIP WATER ',230,200,     &
     &                         'RH WRT PRECIP WATER '/
      DATA IFILV(748),AVBL(748),IQ(748),IS(748),AVBLGRB2(748)      &
     &                      /1,'RADAR REFLECT - 1km ',211,105,     &
     &                         'RADAR REFLECT - 1km '/
      DATA IFILV(757),AVBL(757),IQ(757),IS(757),AVBLGRB2(757)      &
     &                      /1,'RADAR REFLECT - 4km ',211,105,     &
     &                         'RADAR REFLECT - 4km '/
      DATA IFILV(758),AVBL(758),IQ(758),IS(758),AVBLGRB2(758)      &
     &                      /1,'CONV CLD TOP HGHT   ',007,243,     &
     &                         'CONV CLD TOP HGHT   '/
      DATA IFILV(760),AVBL(760),IQ(760),IS(760),AVBLGRB2(760)      &
     &                      /1,'SHELTER MIXING RATIO',053,105,     &
     &                         'SHELTER MIXING RATIO'/
      DATA IFILV(762),AVBL(762),IQ(762),IS(762),AVBLGRB2(762)      &
     &                      /1,'SURFACE MIXING RATIO',053,001,     &
     &                         'SURFACE MIXING RATIO'/
      DATA IFILV(761),AVBL(761),IQ(761),IS(761),AVBLGRB2(761)      &
     &                      /1,'TEMP INSIDE SNOW    ',011,001,     &
     &                         'TEMP INSIDE SNOW    '/
! CRA Add variables to produce NCAR fields
      DATA IFILV(768),AVBL(768),IQ(768),IS(768),AVBLGRB2(768)      &
     &                      /1,'ECHOTOP             ',240,200,     &
     &                         'ECHOTOP             '/
      DATA IFILV(769),AVBL(769),IQ(769),IS(769),AVBLGRB2(769)      &
     &                      /1,'VIL                 ',206,200,     &
     &                         'VIL                 '/
      DATA IFILV(770),AVBL(770),IQ(770),IS(770),AVBLGRB2(770)      &
     &                      /1,'RADARVIL            ',206,200,     &
     &                         'RADARVIL            '/
      DATA IFILV(727),AVBL(727),IQ(727),IS(727),AVBLGRB2(727)      &
     &                      /1,'GSD UPDRAFT HELICITY',227,106,     &
     &                       'GSD UPHL ON spec_hgt_lvl_above_grnd'/
! CRA
! CRA
! RAP/HRRR Time-averaged variables
      DATA IFILV(730),AVBL(730),IQ(730),IS(730),AVBLGRB2(730)      &
     &                      /1,'AVE 10m WIND SPEED  ',229,105,     &
     &                       'AVE WIND ON 10M spec_hgt_lvl_above_grnd'/    !422
      DATA IFILV(731),AVBL(731),IQ(731),IS(731),AVBLGRB2(731)      &
     &                      /1,'AVE 10m U           ',229,105,     &
     &                       'AVE WIND ON 10M spec_hgt_lvl_above_grnd'/    !422
      DATA IFILV(732),AVBL(732),IQ(732),IS(732),AVBLGRB2(732)      &
     &                      /1,'AVE 10m V           ',229,105,     &
     &                       'AVE WIND ON 10M spec_hgt_lvl_above_grnd'/    !422
      DATA IFILV(733),AVBL(733),IQ(733),IS(733),AVBLGRB2(733)      &
     &                      /1,'AVE INCOMING SW RAD ',204,001,     &
     &                       'AVE NSWRF ON surface'/
      DATA IFILV(734),AVBL(734),IQ(734),IS(734),AVBLGRB2(734)      &
     &                      /1,'AVE NORMAL SW RAD   ',204,001,     &
     &                       'AVE NSWRF ON surface'/

!
! satellite index 800-899

!    2014-12-09 WM LEWIS ADDED SSMI_F13-F15, SSMIS_F16-F20
!    WITH LVLS-DRIVEN CONTROL OF CHANNEL SELECTION
!    SSMI_F13 (L(1)-L(6) -> ID8: 176-181 -> 19H, 19V, 37H, 37V, 85H, 85V)
      DATA IFILV(800),AVBL(800),IQ(800),IS(800),AVBLGRB2(800)      &
     &                      /1,'F13 SSMI NON-NADIR  ',118,109,     &
     &                       'SSMI TB top_of_atmos  '/ !table 133

!    SSMI_F14 (L(1)-L(6) -> ID8: 182-187 -> 19H, 19V, 37H, 37V, 85H, 85V)
      DATA IFILV(806),AVBL(806),IQ(806),IS(806),AVBLGRB2(806)      &
     &                      /1,'F14 SSMI NON-NADIR  ',118,109,     &
     &                       'SSMI TB top_of_atmos  '/ !table 133

!    SSMI_F15 (L(1)-L(6) -> ID8: 188-193 -> 19H, 19V, 37H, 37V, 85H, 85V)
      DATA IFILV(812),AVBL(812),IQ(812),IS(812),AVBLGRB2(812)      &
     &                      /1,'F15 SSMI NON-NADIR  ',118,109,     &
     &                       'SSMI TB top_of_atmos  '/ !table 133

!    SSMIS_F16 (L(1)-L(7) -> ID8: 194-200 -> 183H, 19H, 19V, 37H, 37V, 85H, 85V)
      DATA IFILV(818),AVBL(818),IQ(818),IS(818),AVBLGRB2(818)      &
     &                      /1,'F16 SSMIS NON-NADIR ',118,109,     &
     &                       'SSMIS TB top_of_atmos '/ !table 133

!    SSMIS_F17 (L(1)-L(7) -> ID8: 201-207 -> 183H, 19H, 19V, 37H, 37V, 85H, 85V)
      DATA IFILV(825),AVBL(825),IQ(825),IS(825),AVBLGRB2(825)      &
     &                      /1,'F17 SSMIS NON-NADIR ',118,109,     &
     &                       'SSMIS TB top_of_atmos '/ !table 133

!    SSMIS_F18 (L(1)-L(7) -> ID8: 208-214 -> 183H, 19H, 19V, 37H, 37V, 85H, 85V)
      DATA IFILV(832),AVBL(832),IQ(832),IS(832),AVBLGRB2(832)      &
     &                      /1,'F18 SSMIS NON-NADIR ',118,109,     &
     &                       'SSMIS TB top_of_atmos '/ !table 133

!    SSMIS_F19 (L(1)-L(7) -> ID8: 215-221 -> 183H, 19H, 19V, 37H, 37V, 85H, 85V)
      DATA IFILV(839),AVBL(839),IQ(839),IS(839),AVBLGRB2(839)      &
     &                      /1,'F19 SSMIS NON-NADIR ',118,109,     &
     &                       'SSMIS TB top_of_atmos '/ !table 133

!    SSMIS_F20 (L(1)-L(7) -> ID8: 222-228 -> 183H, 19H, 19V, 37H, 37V, 85H, 85V)
      DATA IFILV(846),AVBL(846),IQ(846),IS(846),AVBLGRB2(846)      &
     &                      /1,'F20 SSMIS NON-NADIR ',118,109,     &
     &                       'SSMIS TB top_of_atmos '/ !table 133

! Apparent Temperature, 
! March 2013: use faked Grib1 and Grib2 IDs
! Sib will no longer support new Grib1 ID and
! is in the process of getting Grib2 ID from WMO.
      DATA IFILV(808),AVBL(808),IQ(808),IS(808),AVBLGRB2(808)      &
     &                      /1,'APPARENT TEMPERATURE',168,105,     &
     &                       'TIPD ON entire_atmos_single_lyr'/

<<<<<<< HEAD
!     2014-12-09 WM LEWIS MODIFIED MTSTAT-2 and MTSAT-1r to COMPLY WITH NEW
!     LVLS-DRIVEN CHANNEL SELECTION (L(1)-L(4)> CH1-CH4)
!     HWRF satellite additions: MTSAT-2 imager:
      DATA IFILV(860),AVBL(860),IQ(860),IS(860),AVBLGRB2(860)  &
     &                      /1,'MTSAT2 NON-NADIR    ',118,109, & !table 130
     &                       'MTSAT2 CH1 NON NAD top_of_atmos'/

!     LVLS-DRIVEN CHANNEL SELECTION (L(1)-L(4)> CH1-CH4)
!     HWRF satellite additions: MTSAT-1r imager (MTSAT-2 backup satellite):
      DATA IFILV(864),AVBL(864),IQ(864),IS(864),AVBLGRB2(864)  &
     &                      /1,'MTSAT1R NON-NADIR   ',118,109, & !table 130
     &                       'MTSAT1RCH1 NON NAD top_of_atmos'/

!     LVLS-DRIVEN CHANNEL SELECTION (L(1)-L(4)> IR CH1-CH4)
!     HWRF satellite additions: INSAT-3D imager
      DATA IFILV(865),AVBL(865),IQ(865),IS(865),AVBLGRB2(865)  &
     &                      /1,'INSAT 3D NON-NADIR  ',118,109, & !table 130
     &                       'INSAT 3D NON NAD top_of_atmos'/

!     2014-12-09 WM LEWIS ADDED GOES-13, GOES-15, MSG-10
!     GOES-13 imager (L(1)-L(4) -> ID8: 237-240 -> CH2, CH3, CH4, CH5)
      DATA IFILV(868),AVBL(868),IQ(868),IS(868),AVBLGRB2(868)      &
     &                      /1,'GOES-13 NON-NADIR   ',118,109,     &
     &                       'GOES-13 IMGR TB TOA   '/ !Table 130

!    GOES-15 imager (L(1)-L(4) -> ID8: 241-244 -> CH2, CH3, CH4, CH5)
      DATA IFILV(872),AVBL(872),IQ(872),IS(872),AVBLGRB2(872)      &
     &                      /1,'GOES-15 NON-NADIR   ',118,109,     &
     &                       'GOES-15 IMGR TB TOA   '/ !Table 130

!    MSG/SEVIRI imager (L(1)-L(7) -> ID8: 230-236 -> 
!    CH5, CH6, CH7, CH8, CH9, CH10, CH11)
      DATA IFILV(876),AVBL(876),IQ(876),IS(876),AVBLGRB2(876)      &
     &                      /1,'SEVIRI NON-NADIR    ',118,109,     &
     &                       'MSG/SEVIRI TB TOA     '/ !Table 130

=======
! HWRF satellite additions: MTSAT-2 imager:
      DATA IFILV(860),AVBL(860),IQ(860),IS(860),AVBLGRB2(807)  &
     &                      /1,'MTSAT2 CH1 NON NADIR',118,008, & !table 130
     &                       'MTSAT2 CH1 NON NAD top_of_atmos'/
      DATA IFILV(861),AVBL(861),IQ(861),IS(861),AVBLGRB2(807)  &
     &                      /1,'MTSAT2 CH2 NON NADIR',118,008, & !table 130
     &                       'MTSAT2 CH2 NON NAD top_of_atmos'/
      DATA IFILV(862),AVBL(862),IQ(862),IS(862),AVBLGRB2(807)  &
     &                      /1,'MTSAT2 CH3 NON NADIR',118,008, & !table 130
     &                       'MTSAT2 CH3 NON NAD top_of_atmos'/
      DATA IFILV(863),AVBL(863),IQ(863),IS(863),AVBLGRB2(807)  &
     &                      /1,'MTSAT2 CH4 NON NADIR',118,008, & !table 130
     &                       'MTSAT2 CH4 NON NAD top_of_atmos'/

!     HWRF satellite additions: MTSAT-1r imager (MTSAT-2 backup satellite):
      DATA IFILV(864),AVBL(864),IQ(864),IS(864),AVBLGRB2(807)  &
     &                      /1,'MTSAT1RCH1 NON NADIR',118,008, & !table 130
     &                       'MTSAT1RCH1 NON NAD top_of_atmos'/
      DATA IFILV(865),AVBL(865),IQ(865),IS(865),AVBLGRB2(807)  &
     &                      /1,'MTSAT1RCH2 NON NADIR',118,008, & !table 130
     &                       'MTSAT1RCH2 NON NAD top_of_atmos'/
      DATA IFILV(866),AVBL(866),IQ(866),IS(866),AVBLGRB2(807)  &
     &                      /1,'MTSAT1RCH3 NON NADIR',118,008, & !table 130
     &                       'MTSAT1RCH3 NON NAD top_of_atmos'/
      DATA IFILV(867),AVBL(867),IQ(867),IS(867),AVBLGRB2(807)  &
     &                      /1,'MTSAT1RCH4 NON NADIR',118,008, & !table 130
     &                       'MTSAT1RCH4 NON NAD top_of_atmos'/
>>>>>>> d01c704a

! HWRF additions (900-949)
      DATA IFILV(900),AVBL(900),IQ(900),IS(900),AVBLGRB2(900)      &
     &                      /1,'MODEL SFC U WIND STR',124,001,     &
     &                       'U_FLX ON surface' /
      DATA IFILV(901),AVBL(901),IQ(901),IS(901),AVBLGRB2(901)      &
     &                      /1,'MODEL SFC V WIND STR',125,001,     &
     &                       'V_FLX ON surface' /
      DATA IFILV(902),AVBL(902),IQ(902),IS(902),AVBLGRB2(902)      &
     &                      /1,'INSTN OUT TOA SW RAD',211,008,     &
     &                       'INST USWRF ON top_of_atmos'/
<<<<<<< HEAD
! HWRF reflectivity output from wrf
! Passed-through wrf derived variable, works for non-ferrier
! physics.
! Use Table 129 (PDS Octet 4 = 129)
      DATA IFILV(903),AVBL(903),IQ(903),IS(903),AVBLGRB2(903)      &
     &                      /1,'WRFOUT REFL 10CM MDL',211,109,     &
     &                       'WRFOUT REFL 10CM ON model '/
      DATA IFILV(904),AVBL(904),IQ(904),IS(904),AVBLGRB2(904)      &
     &                      /1,'WRFOUT COMP MAX REF ',212,200,     &
     &                       'WRFOUT COMP MAX REFLC'/
=======
>>>>>>> d01c704a
! Add Radiation variables output from RRTMG and CAM
! radiation schemes in wrf. (SWUPT,ACSWUPT,SWDNT,ACSWDNT)
      DATA IFILV(905),AVBL(905),IQ(905),IS(905),AVBLGRB2(905)      &
     &                      /1,'INST SW UP TOA RAD  ',211,008,     &
     &                       'INST SW UPWELL RAD top_of_atmos'/
      DATA IFILV(906),AVBL(906),IQ(906),IS(906),AVBLGRB2(906)      &
     &                      /1,'AVE SW UP TOA RAD   ',211,008,     &
     &                       'AVE SW UPWELL RAD top_of_atmos'/
      DATA IFILV(907),AVBL(907),IQ(907),IS(907),AVBLGRB2(907)      &
     &                      /1,'INST SW DOWN TOA RAD',204,008,     &
     &                       'INST SW DOWNWELL RAD top_of_atmos'/
      DATA IFILV(908),AVBL(908),IQ(908),IS(908),AVBLGRB2(908)      &
     &                      /1,'AVE SW DOWN TOA RAD ',204,008,     &
     &                       'AVE SW DOWNWELL RAD top_of_atmos'/
<<<<<<< HEAD
=======
      DATA IFILV(909),AVBL(909),IQ(909),IS(909),AVBLGRB2(909)      &
     &                      /1,'VTEMP ON MDL SFCS   ',012,109,     &
     &                       'VTMP ON hybrid_lvl'/
      DATA IFILV(910),AVBL(910),IQ(910),IS(910),AVBLGRB2(910)      &
     &                      /1,'VTEMP ON PRESS SFCS ',012,100,     &
     &                       'VTMP ON isobaric_sfc'/
      DATA IFILV(911),AVBL(911),IQ(911),IS(911),AVBLGRB2(911)      &
     &                      /1,'VTEMP AT FD HEIGHTS ',012,103,     &
     &                       'VTMP ON spec_alt_above_mean_sea_lvl'/
>>>>>>> d01c704a
!end initialization
!
   end module RQSTFLD_mod<|MERGE_RESOLUTION|>--- conflicted
+++ resolved
@@ -2073,7 +2073,6 @@
      &                      /1,'APPARENT TEMPERATURE',168,105,     &
      &                       'TIPD ON entire_atmos_single_lyr'/
 
-<<<<<<< HEAD
 !     2014-12-09 WM LEWIS MODIFIED MTSTAT-2 and MTSAT-1r to COMPLY WITH NEW
 !     LVLS-DRIVEN CHANNEL SELECTION (L(1)-L(4)> CH1-CH4)
 !     HWRF satellite additions: MTSAT-2 imager:
@@ -2109,36 +2108,6 @@
       DATA IFILV(876),AVBL(876),IQ(876),IS(876),AVBLGRB2(876)      &
      &                      /1,'SEVIRI NON-NADIR    ',118,109,     &
      &                       'MSG/SEVIRI TB TOA     '/ !Table 130
-
-=======
-! HWRF satellite additions: MTSAT-2 imager:
-      DATA IFILV(860),AVBL(860),IQ(860),IS(860),AVBLGRB2(807)  &
-     &                      /1,'MTSAT2 CH1 NON NADIR',118,008, & !table 130
-     &                       'MTSAT2 CH1 NON NAD top_of_atmos'/
-      DATA IFILV(861),AVBL(861),IQ(861),IS(861),AVBLGRB2(807)  &
-     &                      /1,'MTSAT2 CH2 NON NADIR',118,008, & !table 130
-     &                       'MTSAT2 CH2 NON NAD top_of_atmos'/
-      DATA IFILV(862),AVBL(862),IQ(862),IS(862),AVBLGRB2(807)  &
-     &                      /1,'MTSAT2 CH3 NON NADIR',118,008, & !table 130
-     &                       'MTSAT2 CH3 NON NAD top_of_atmos'/
-      DATA IFILV(863),AVBL(863),IQ(863),IS(863),AVBLGRB2(807)  &
-     &                      /1,'MTSAT2 CH4 NON NADIR',118,008, & !table 130
-     &                       'MTSAT2 CH4 NON NAD top_of_atmos'/
-
-!     HWRF satellite additions: MTSAT-1r imager (MTSAT-2 backup satellite):
-      DATA IFILV(864),AVBL(864),IQ(864),IS(864),AVBLGRB2(807)  &
-     &                      /1,'MTSAT1RCH1 NON NADIR',118,008, & !table 130
-     &                       'MTSAT1RCH1 NON NAD top_of_atmos'/
-      DATA IFILV(865),AVBL(865),IQ(865),IS(865),AVBLGRB2(807)  &
-     &                      /1,'MTSAT1RCH2 NON NADIR',118,008, & !table 130
-     &                       'MTSAT1RCH2 NON NAD top_of_atmos'/
-      DATA IFILV(866),AVBL(866),IQ(866),IS(866),AVBLGRB2(807)  &
-     &                      /1,'MTSAT1RCH3 NON NADIR',118,008, & !table 130
-     &                       'MTSAT1RCH3 NON NAD top_of_atmos'/
-      DATA IFILV(867),AVBL(867),IQ(867),IS(867),AVBLGRB2(807)  &
-     &                      /1,'MTSAT1RCH4 NON NADIR',118,008, & !table 130
-     &                       'MTSAT1RCH4 NON NAD top_of_atmos'/
->>>>>>> d01c704a
 
 ! HWRF additions (900-949)
       DATA IFILV(900),AVBL(900),IQ(900),IS(900),AVBLGRB2(900)      &
@@ -2150,7 +2119,6 @@
       DATA IFILV(902),AVBL(902),IQ(902),IS(902),AVBLGRB2(902)      &
      &                      /1,'INSTN OUT TOA SW RAD',211,008,     &
      &                       'INST USWRF ON top_of_atmos'/
-<<<<<<< HEAD
 ! HWRF reflectivity output from wrf
 ! Passed-through wrf derived variable, works for non-ferrier
 ! physics.
@@ -2161,8 +2129,6 @@
       DATA IFILV(904),AVBL(904),IQ(904),IS(904),AVBLGRB2(904)      &
      &                      /1,'WRFOUT COMP MAX REF ',212,200,     &
      &                       'WRFOUT COMP MAX REFLC'/
-=======
->>>>>>> d01c704a
 ! Add Radiation variables output from RRTMG and CAM
 ! radiation schemes in wrf. (SWUPT,ACSWUPT,SWDNT,ACSWDNT)
       DATA IFILV(905),AVBL(905),IQ(905),IS(905),AVBLGRB2(905)      &
@@ -2177,8 +2143,6 @@
       DATA IFILV(908),AVBL(908),IQ(908),IS(908),AVBLGRB2(908)      &
      &                      /1,'AVE SW DOWN TOA RAD ',204,008,     &
      &                       'AVE SW DOWNWELL RAD top_of_atmos'/
-<<<<<<< HEAD
-=======
       DATA IFILV(909),AVBL(909),IQ(909),IS(909),AVBLGRB2(909)      &
      &                      /1,'VTEMP ON MDL SFCS   ',012,109,     &
      &                       'VTMP ON hybrid_lvl'/
@@ -2188,7 +2152,6 @@
       DATA IFILV(911),AVBL(911),IQ(911),IS(911),AVBLGRB2(911)      &
      &                      /1,'VTEMP AT FD HEIGHTS ',012,103,     &
      &                       'VTMP ON spec_alt_above_mean_sea_lvl'/
->>>>>>> d01c704a
 !end initialization
 !
    end module RQSTFLD_mod