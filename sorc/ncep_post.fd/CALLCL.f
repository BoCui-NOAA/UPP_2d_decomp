--- conflicted
+++ resolved
@@ -1,53 +1,4 @@
 !> @file
-<<<<<<< HEAD
-!
-!> SUBPROGRAM:    CALLCL      COMPUTES LCL HEIGHTS AND PRESSURE
-!!   PRGRMMR: TREADON         ORG: W/NP2      DATE: 93-03-15
-!!     
-!! ABSTRACT:
-!!     THIS ROUTINE COMPUTES THE LIFTING CONDENSATION LEVEL 
-!!     PRESSURE AND HEIGHT IN EACH COLUMN AT MASS POINTS.
-!!     THE HEIGHT IS ABOVE GROUND LEVEL.  THE EQUATION USED
-!!     TO FIND THE LCL PRESSURE IS FROM BOLTAN (1980,MWR) 
-!!     AND IS THE SAME AS THAT USED IN SUBROUTINE CALCAPE.
-!!     
-!!     THIS ROUTINE IS A TEST VERSION.  STILL TO BE RESOLVED
-!!     IS THE "BEST" PARCEL TO LIFT.
-!!     
-!! PROGRAM HISTORY LOG:
-!!   93-03-15  RUSS TREADON
-!!   98-06-16  T BLACK - CONVERSION FROM 1-D TO 2-D
-!!   00-01-04  JIM TUCCILLO - MPI VERSION            
-!!   02-04-24  MIKE BALDWIN - WRF VERSION            
-!!   19-10-30  Bo CUI - REMOVE "GOTO" STATEMENT
-!!   21-07-28  W Meng - Restriction compuatation from undefined grids
-!!   21-09-02  Bo Cui - Decompose UPP in X direction
-!!     
-!! USAGE:    CALL CALLCL(P1D,T1D,Q1D,PLCL,ZLCL)
-!!   INPUT ARGUMENT LIST:
-!!     P1D      - ARRAY OF PARCEL PRESSURES (PA)
-!!     T1D      - ARRAY OF PARCEL TEMPERATURES (K)
-!!     Q1D      - ARRAY OF PARCEL SPECIFIC HUMIDITIES (KG/KG)
-!!
-!!   OUTPUT ARGUMENT LIST: 
-!!     PLCL     - PARCEL PRESSURE AT LCL (PA)
-!!     ZLCL     - PARCEL AGL HEIGHT AT LCL (M)
-!!     
-!!   OUTPUT FILES:
-!!     NONE
-!!     
-!!   SUBPROGRAMS CALLED:
-!!     UTILITIES:
-!!       NONE
-!!     LIBRARY:
-!!       COMMON   - LOOPS
-!!                  OPTIONS
-!!     
-!!   ATTRIBUTES:
-!!     LANGUAGE: FORTRAN 90
-!!     MACHINE : CRAY C-90
-!!
-=======
 !> @brief Subroutine that computes LCL heights and pressure.
 !>
 !> This routine computes the lifting condensation level
@@ -76,7 +27,6 @@
 !> 2021-07-28 | W Meng       | Restriction compuatation from undefined grids
 !>
 !> @author Russ Treadon W/NP2 @date 1993-03-15
->>>>>>> 37e7b1a5
       SUBROUTINE CALLCL(P1D,T1D,Q1D,PLCL,ZLCL)
 
 !     
