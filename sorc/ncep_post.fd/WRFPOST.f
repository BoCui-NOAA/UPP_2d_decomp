--- conflicted
+++ resolved
@@ -147,12 +147,8 @@
       use CTLBLK_mod,    only: filenameaer, me, num_procs, num_servers, mpi_comm_comp, datestr,      &
               mpi_comm_inter, filename, ioform, grib, idat, filenameflux, filenamed3d, gdsdegr,      &
               spldef, modelname, ihrst, lsmdef,vtimeunits, tprec, pthresh, datahandle, im, jm, lm,   &
-<<<<<<< HEAD
-              lp1, lm1, im_jm, isf_surface_physics, nsoil, spl, lsmp1, global,                       &
+              lp1, lm1, im_jm, isf_surface_physics, nsoil, spl, lsmp1, global, imp_physics,          &
               ista, iend, ista_m, iend_m, ista_2l, iend_2u,                                          &
-=======
-              lp1, lm1, im_jm, isf_surface_physics, nsoil, spl, lsmp1, global, imp_physics,          &
->>>>>>> 37e7b1a5
               jsta, jend, jsta_m, jend_m, jsta_2l, jend_2u, novegtype, icount_calmict, npset, datapd,&
               lsm, fld_info, etafld2_tim, eta2p_tim, mdl2sigma_tim, cldrad_tim, miscln_tim,          &
               mdl2agl_tim, mdl2std_tim, mdl2thandpv_tim, calrad_wcloud_tim,                          &
@@ -392,11 +388,7 @@
           PTHRESH = 0.000001
         end if  
 !Chuang: add dynamical allocation
-<<<<<<< HEAD
-        IF(TRIM(IOFORM) == 'netcdf') THEN
-=======
         if(TRIM(IOFORM) == 'netcdf' .OR. TRIM(IOFORM) == 'netcdfpara') THEN
->>>>>>> 37e7b1a5
          IF(MODELNAME == 'NCAR' .OR. MODELNAME == 'RAPR' .OR. MODELNAME == 'NMM') THEN
           call ext_ncd_ioinit(SysDepInfo,Status)
           print*,'called ioinit', Status
