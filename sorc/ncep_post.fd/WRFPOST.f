!> @file
!                .      .    .     
!> MAIN PROGRAM: WRFPOST
!!   PRGMMR: BALDWIN          ORG: NSSL/SPC    DATE: 2002-06-18
!!     
!! ABSTRACT:  
!!     THIS PROGRAM DRIVES THE EXTERNAL WRF POST PROCESSOR.
!!     
!! PROGRAM HISTORY LOG:
!!   92-12-24  RUSS TREADON - CODED ETAPOST AS STAND ALONE CODE
!!   98-05-29  BLACK - CONVERSION OF POST CODE FROM 1-D TO 2-D
!!   00-02-04  JIM TUCCILLO - PARALLEL VERSION VIA MPI
!!   01-02-15  JIM TUCCILLO - MANY COMMON BLOCKS REPLACED WITH MODULES
!!             TO SUPPORT FORTRAN "ALLOCATE"s FOR THE EXACT SIZE OF THE 
!!             ARRAYS NEEDED BASED ON THE NUMBER OF MPI TASKS.
!!             THIS WAS DONE TO REDUCE THE ADDRESS SPACE THAT THE LOADER SEES.
!!             THESE CHANGES WERE NECESSARY FOR RUNNING LARGER DOMAINS SUCH AS
!!             12 KMS
!!   01-06-15  JIM TUCCILLO - ADDED ASYNCRONOUS I/O CAPABILITY. IF THERE ARE MORE
!!             THAN ONE MPI TASK, THE IO WILL BE DONE AYNCHRONOUSLY BY THE LAST
!!             MPI TASK.
!!   02-06-17  MIKE BALDWIN - CONVERT ETAPOST TO WRFPOST.  INCLUDE WRF I/O API
!!             FOR INPUT OF MODEL DATA.  MODIFY CODE TO DEAL WITH C-GRID
!!             DATA.  STREAMLINE OUTPUT TO A CALL OF ONE SUBROUTINE INSTEAD OF THREE.
!!             REPLACE COMMON BLOCKS WITH A LIMITED NUMBER OF MODULES.
!!   04-01-01  H CHUANG - ADDED NMM IO MODULE AND BINARY OPTIONS
!!   05-07-08  Binbin Zhou: Aadded RSM model
!!   05-12-05  H CHUANG - ADDED CAPABILITY TO OUTPUT OFF-HOUR FORECAST WHICH HAS
!!               NO IMPACTS ON ON-HOUR FORECAST
!!   06-02-20  CHUANG, BLACK, AND ROGERS - FINALIZED COMPLETE LIST OF NAM
!!             OPERATIONAL PRODUCTS FROM WRF
!!   06-02-27  H CHUANG - MODIFIED TO POST MULTIPLE
!!             FORECAST HOURS IN ONE EXECUTION
!!   06-03-03  H CHUANG - ADDED PARRISH'S MPI BINARY IO TO READ BINARY
!!             WRF FILE AS RANDOM ASSCESS SO THAT VARIABLES IN WRF OUTPUT
!!             DON'T HAVE TO BE READ IN IN SPECIFIC ORDER 
!!   11-02-06  J WANG  - ADD GRIB2 OPTION
!!   11-12-14  SARAH LU - ADD THE OPTION TO READ NGAC AER FILE 
!!   12-01-28  J WANG  - Use post available fields in xml file for grib2
!!   13-06-25  S MOORTHI - add gocart_on logical option to save memory
!!   13-10-03  J WANG  - add option for po to be pascal, and 
!!                       add gocart_on,d3d_on and popascal to namelist
!!   20-03-25  J MENG  - remove grib1
!!   21-06-20  W Meng  - remove reading grib1 and gfsio lib
!!   21-07-07  J MENG  - 2D DECOMPOSITION
!!   21-10-22  KaYee Wong - created formal fortran namelist for itag
<<<<<<< HEAD
!!   21-10-28  W Meng  - Add numx in namelist reading
=======
!!   21-11-03  Tracy Hertneky - Removed SIGIO option
>>>>>>> 0dc3c0c1
!!  
!! USAGE:    WRFPOST
!!   INPUT ARGUMENT LIST:
!!     NONE     
!!
!!   OUTPUT ARGUMENT LIST: 
!!     NONE
!!     
!!   SUBPROGRAMS CALLED:
!!     UTILITIES:
!!       NONE
!!     LIBRARY:
!!       COMMON - CTLBLK
!!                RQSTFLD
!!     
!!   ATTRIBUTES:
!!     LANGUAGE: FORTRAN 90
!!     MACHINE : IBM RS/6000 SP
!!
      PROGRAM WRFPOST

!
!
!============================================================================================================
!
!     This is an MPI code. All array indexing is with respect to the global indices. Loop indices 
!     look as follows for N MPI tasks.
!
!
!
!  Original                                            New
!  Index                                               Index
!
!   JM ----------------------------------------------- JEND
! JM-1 -                                             - JEND_M
! JM-2 -               MPI TASK N-1                  - JEND_M2
!      -                                             -
!      -                                             -
!      ----------------------------------------------- JSTA, JSTA_M, JSTA_M2
!      ----------------------------------------------- JEND, JEND_M, JEND_M2
!      -                                             -
!      -               MPI TASK N-2                  -
!      -                                             -
!      -                                             -
!      ----------------------------------------------- JSTA, JSTA_M, JSTA_M2
!
!                           .
!                           .
!                           .
!
!      ----------------------------------------------- JEND, JEND_M, JEND_M2
!      -                                             -
!      -               MPI TASK 1                    -
!      -                                             -
!      -                                             -
!      ----------------------------------------------- JSTA, JSTA_M, JSTA_M2
!      ----------------------------------------------- JEND, JEND_M, JEND_M2
!      -                                             - 
!      -               MPI TASK 0                    - 
!    3 -                                             - JSTA_M2
!    2 -                                             - JSTA_M
!    1 ----------------------------------------------- JSTA
!
!     1                                              IM               
!
!
!     Jim Tuccillo
!     Jan 2000
!
!     README - Jim Tuccillo Feb 2001
! 
!     Many common blocks have been replaced by modules to support Fortran
!     "allocate" commands. Many of the 3-D arrays are now allocated to be the
!     exact size required based on the number of MPI tasks. The dimensioning will be 
!        x ( im,jsta_2l:jend_2u,lm)
!     Most 2-D arrays continue to be dimensioned (im,jm). This is fine but please be aware 
!     that the EXCH routine for arrays dimensioned (im,jm) is different than arrays dimensioned
!     (im,jsta_2l:jend_2u). Also, be careful about passing any arrays dimensioned
!     (im,jst_2l:jend_2u,lm). See examples in the code as to the correct calling sequence and
!     EXCH routine to use.
!
!
!     ASYNCHRONOUS I/O HAS BEEN ADDED. THE LAST MPI TASK DOES THE I/O. IF THERE IS
!     ONLY ONE MPI TASK THN TASK ) DOES THE I/O.
!     THE CODE HAS GOTTEN A LITTLE KLUDGY. BASICLY, IM, IMX and IMOUT MUST BE EQUAL
!     AND REPRESENT THE VALUE USED IN THE MODEL. THE SAME HOLDS FOR JM, JMX and JMOUT.
!
!     Jim Tuccillo June 2001
!
!
!===========================================================================================
!
      use netcdf
      use nemsio_module, only: nemsio_getheadvar, nemsio_gfile, nemsio_init, nemsio_open, &
                               nemsio_getfilehead,nemsio_close
      use CTLBLK_mod,    only: filenameaer, me, num_procs, num_servers, mpi_comm_comp, datestr,      &
              mpi_comm_inter, filename, ioform, grib, idat, filenameflux, filenamed3d, gdsdegr,      &
              spldef, modelname, ihrst, lsmdef,vtimeunits, tprec, pthresh, datahandle, im, jm, lm,   &
              lp1, lm1, im_jm, isf_surface_physics, nsoil, spl, lsmp1, global,                       &
              ista, iend, ista_m, iend_m, ista_2l, iend_2u,                                          &
              jsta, jend, jsta_m, jend_m, jsta_2l, jend_2u, novegtype, icount_calmict, npset, datapd,&
              lsm, fld_info, etafld2_tim, eta2p_tim, mdl2sigma_tim, cldrad_tim, miscln_tim,          &
              mdl2agl_tim, mdl2std_tim, mdl2thandpv_tim, calrad_wcloud_tim,                                 &
              fixed_tim, time_output, imin, surfce2_tim, komax, ivegsrc, d3d_on, gocart_on,rdaod,    &
              readxml_tim, spval, fullmodelname, submodelname, hyb_sigp, filenameflat, aqfcmaq_on,numx
      use grib2_module,   only: gribit2,num_pset,nrecout,first_grbtbl,grib_info_finalize
!- - - - - - - - - - - - - - - - - - - - - - - - - - - - - - - - - - - 
      implicit none
!
      type(nemsio_gfile) :: nfile,ffile,rfile
      INCLUDE "mpif.h"
!
!     DECLARE VARIABLES.
!     
!     SET HEADER WRITER FLAGS TO TRUE.
!
!temporary vars
!
      real(kind=8) :: time_initpost=0.,INITPOST_tim=0.,btim,bbtim
      real            rinc(5), untcnvt
      integer      :: status=0,iostatusD3D=0,iostatusFlux=0
      integer i,j,iii,l,k,ierr,nrec,ist,lusig,idrt,ncid3d,ncid2d,varid
      integer      :: PRNTSEC,iim,jjm,llm,ioutcount,itmp,iret,iunit,        &
                      iunitd3d,iyear,imn,iday,LCNTRL,ieof
      integer      :: iostatusAER
      logical      :: popascal
!
      integer      :: kpo,kth,kpv
      real,dimension(komax) :: po,th,pv
      namelist/nampgb/kpo,po,kth,th,kpv,pv,fileNameAER,d3d_on,gocart_on,popascal &
                     ,hyb_sigp,rdaod,aqfcmaq_on,vtimeunits,numx
      integer      :: itag_ierr
      namelist/model_inputs/fileName,IOFORM,grib,DateStr,MODELNAME,SUBMODELNAME &
                     ,fileNameFlux,fileNameFlat

      character startdate*19,SysDepInfo*80,IOWRFNAME*3,post_fname*255
      character cgar*1,cdum*4,line*10
!
!------------------------------------------------------------------------------
!     START HERE
!
      call start()
!
!     INITIALIZE MPI
      
      CALL SETUP_SERVERS(ME,                         &
     &                   NUM_PROCS,                  &
     &                   NUM_SERVERS,                &
     &                   MPI_COMM_COMP,              &
     &                   MPI_COMM_INTER)
!
!     ME IS THE RANK
!     NUM_PROCS IS THE NUMBER OF TASKS DOING POSTING
!     NUM_SERVERS IS ONE IF THERE ARE MORE THAN ONE TOTAL MPI TASKS, OTHERWISE ZERO
!     MPI_COMM_COMP IS THE INTRACOMMUNICATOR
!     MPI_COMM_INTER IS THE INTERCOMMUNICATOR FOR COMMUNCATION BETWEEN TASK 0 OF THE
!        TASKS DOING THE POSTING AND THE I/O SERVER
!
!
!     IF WE HAVE MORE THAN 1 MPI TASK THEN WE WILL FIRE UP THE IO SERVER
!     THE LAST TASK ( IN THE CONTEXT OF MPI_COMM_WORLD ) IS THE I/O SERVER
!
      print*,'ME,NUM_PROCS,NUM_SERVERS=',ME,NUM_PROCS,NUM_SERVERS

      if (me == 0) CALL W3TAGB('nems     ',0000,0000,0000,'np23   ')

      if ( me >= num_procs ) then
!
         call server
!
      else
        spval = 9.9e10
!
!**************************************************************************
!KaYee: Read itag in Fortran Namelist format
!Set default 
       SUBMODELNAME='NONE'
       numx=1
!open namelist
       open(5,file='itag')
       read(5,nml=model_inputs,iostat=itag_ierr,err=888)
       !print*,'itag_ierr=',itag_ierr
888    if (itag_ierr /= 0) then
       print*,'Incorrect namelist variable(s) found in the itag file,stopping!'
       stop
       endif
       if (me==0) print*,'fileName= ',fileName
         if (me==0) print*,'IOFORM= ',IOFORM
         !if (me==0) print*,'OUTFORM= ',grib
         if (me==0) print*,'OUTFORM= ',grib
         if (me==0) print*,'DateStr= ',DateStr
         if (me==0) print*,'MODELNAME= ',MODELNAME
         if (me==0) print*,'SUBMODELNAME= ',SUBMODELNAME
!         if (me==0) print*,'numx= ',numx
!       if(MODELNAME == 'NMM')then
!        read(5,1114) VTIMEUNITS
! 1114   format(a4)
!        if (me==0) print*,'VALID TIME UNITS = ', VTIMEUNITS
!       endif
!
 303  format('MODELNAME="',A,'" SUBMODELNAME="',A,'"')

       write(0,*)'MODELNAME: ', MODELNAME, SUBMODELNAME

      if (me==0) print 303,MODELNAME,SUBMODELNAME
! assume for now that the first date in the stdin file is the start date
        read(DateStr,300) iyear,imn,iday,ihrst,imin
        if (me==0) write(*,*) 'in WRFPOST iyear,imn,iday,ihrst,imin',                &
                    iyear,imn,iday,ihrst,imin
 300    format(i4,1x,i2,1x,i2,1x,i2,1x,i2)

        IDAT(1) = imn
        IDAT(2) = iday
        IDAT(3) = iyear
        IDAT(4) = ihrst
        IDAT(5) = imin

 111    format(a256)
 112    format(a19)
 113    format(a20)
 114    format(a8)
 120    format(a5)
 121    format(a4)

!KaYee: Read in GFS/FV3 runs in Fortran Namelist Format.
        if (me==0) print*,'MODELNAME= ',MODELNAME,'grib=',grib
        if(MODELNAME == 'GFS' .OR. MODELNAME == 'FV3R') then
          if (me == 0) print*,'first two file names in GFS or FV3= '  &
                               ,trim(fileName),trim(fileNameFlux)
        end if

!
! set ndegr
!      if(grib=='grib1') then
!        gdsdegr = 1000.
!      else if (grib=='grib2') then
      if(grib=='grib2') then
        gdsdegr = 1.d6
      endif
      if (me==0) print *,'gdsdegr=',gdsdegr
! 
! set default for kpo, kth, th, kpv, pv     
        kpo = 0
        po  = 0
        kth = 6
        th  = (/310.,320.,350.,450.,550.,650.,(0.,k=kth+1,komax)/) ! isentropic level to output
        kpv = 8
        pv  = (/0.5,-0.5,1.0,-1.0,1.5,-1.5,2.0,-2.0,(0.,k=kpv+1,komax)/)

        hyb_sigp    = .true.
        d3d_on      = .false.
        gocart_on   = .false.
        aqfcmaq_on  = .false.
        popascal    = .false.
        fileNameAER = ''
        rdaod       = .false.
!       gocart_on   = .true.
!       d3d_on      = .true.

!set control file name
        fileNameFlat='postxconfig-NT.txt'
!KaYee        if(MODELNAME == 'RAPR') then
!KaYee          read(5,*,iostat=iret,end=119) kpo
!KaYee        else
          read(5,nampgb,iostat=iret,end=119)
!KaYee        endif
!       if(kpo > komax)print*,'pressure levels cannot exceed ',komax; STOP
!       if(kth > komax)print*,'isent levels cannot exceed ',komax; STOP
!       if(kpv > komax)print*,'PV levels cannot exceed ',komax; STOP 
 119    continue
        if(me == 0) then
          print*,'komax,iret for nampgb= ',komax,iret 
          print*,'komax,kpo,kth,th,kpv,pv,fileNameAER,popascal= ',komax,kpo        &
     &           ,kth,th(1:kth),kpv,pv(1:kpv),trim(fileNameAER),popascal
          print*,'NUM_PROCS=',NUM_PROCS
          print*,'numx= ',numx
        endif

        IF(TRIM(IOFORM) /= 'netcdfpara') THEN
          numx=1
          if(me == 0) print*,'2D decomposition only supports netcdfpara IO.'
          if(me == 0) print*,'Reset numx= ',numx
        ENDIF

! set up pressure level from POSTGPVARS or DEFAULT
        if(kpo == 0) then
! use default pressure levels
          if(me == 0) then
            print*,'using default pressure levels,spldef=',(spldef(l),l=1,lsmdef)
          endif
          lsm = lsmdef
          do l=1,lsm
            spl(l) = spldef(l)
          end do
        else
! use POSTGPVARS
          if(me == 0) then
            print*,'using pressure levels from POSTGPVARS'
          endif
!KaYee          if(MODELNAME == 'RAPR')then
!KaYee            read(5,*) (po(l),l=1,kpo)
! CRA READ VALID TIME UNITS
!KaYee            read(5,121) VTIMEUNITS
!KaYee            if(me == 0) then
!KaYee              print*,'VALID TIME UNITS = ', VTIMEUNITS
!KaYee            endif
! CRA
!KaYee          endif
          lsm = kpo
          if( .not. popascal ) then
            untcnvt = 100.
          else
            untcnvt = 1.
          endif
          if(po(lsm) < po(1))then ! post logic assumes asscending
            do l=1,lsm
              spl(l) = po(lsm-l+1)*untcnvt 
            end do
          else
            do l=1,lsm
              spl(l) = po(l)*untcnvt
            end do
          end if
        end if
        LSMP1 = LSM+1
        if (me==0) print*,'LSM, SPL = ',lsm,spl(1:lsm)        
      
!Chuang, Jun and Binbin: If model is RSM, read in precip accumulation frequency (sec) from unit5
        if(MODELNAME == 'RSM') then
          read(5,115)PRNTSEC
          TPREC = PRNTSEC/3600.0
          print*,'TPREC in RSM= ',TPREC
        end if
 115    format(f7.1)
 116    continue
!KaYee        if(MODELNAME == 'GFS') then
!          read(5,*) line 
!KaYee          read(5,111,end=125) fileNameFlat
!KaYee 125    continue
!          if(len_trim(fileNameFlat)<5) fileNameFlat = 'postxconfig-NT.txt'
!KaYee          if (me == 0) print*,'Post flat name in GFS= ',trim(fileNameFlat)
!KaYee        endif
! set PTHRESH for different models
        if(MODELNAME == 'NMM')then
          PTHRESH = 0.000004
        else
          PTHRESH = 0.000001
        end if  
!Chuang: add dynamical allocation
        IF(TRIM(IOFORM) == 'netcdf') THEN
         IF(MODELNAME == 'NCAR' .OR. MODELNAME == 'RAPR' .OR. MODELNAME == 'NMM') THEN
          call ext_ncd_ioinit(SysDepInfo,Status)
          print*,'called ioinit', Status
          call ext_ncd_open_for_read( trim(fileName), 0, 0, " ",          &
            DataHandle, Status)
          print*,'called open for read', Status
          if ( Status /= 0 ) then
            print*,'error opening ',fileName, ' Status = ', Status ; stop
          endif
          call ext_ncd_get_dom_ti_integer(DataHandle                      &
            ,'WEST-EAST_GRID_DIMENSION',iim,1,ioutcount, status )
          im = iim-1
          call ext_ncd_get_dom_ti_integer(DataHandle                      &
             ,'SOUTH-NORTH_GRID_DIMENSION',jjm,1,ioutcount, status )
          jm = jjm-1
          call ext_ncd_get_dom_ti_integer(DataHandle                      &
            ,'BOTTOM-TOP_GRID_DIMENSION',llm,1,ioutcount, status )
          lm    = llm-1
          LP1   = LM+1
          LM1   = LM-1
          IM_JM = IM*JM
       
          print*,'im jm lm from wrfout= ',im,jm, lm
       
! Read and set global value for surface physics scheme
          call ext_ncd_get_dom_ti_integer(DataHandle                      &
            ,'SF_SURFACE_PHYSICS',itmp,1,ioutcount, status )
          iSF_SURFACE_PHYSICS = itmp
          print*,'SF_SURFACE_PHYSICS= ',iSF_SURFACE_PHYSICS
! set NSOIL to 4 as default for NOAH but change if using other
! SFC scheme
          NSOIL = 4
          IF(itmp      == 1) then !thermal diffusion scheme
            NSOIL = 5
          ELSE IF(itmp == 3) then ! RUC LSM
            NSOIL = 9
          ELSE IF(itmp == 7) then ! Pleim Xu
            NSOIL = 2
          END IF
          print*,'NSOIL from wrfout= ',NSOIL

          call ext_ncd_ioclose ( DataHandle, Status )
         ELSE
! use netcdf lib directly to read FV3 output in netCDF
          spval = 9.99e20
          Status = nf90_open(trim(fileName),NF90_NOWRITE, ncid3d)
          if ( Status /= 0 ) then
            print*,'error opening ',fileName, ' Status = ', Status 
            stop
          endif
          Status = nf90_open(trim(fileNameFlux),NF90_NOWRITE, ncid2d)
          if ( Status /= 0 ) then
            print*,'error opening ',fileNameFlux, ' Status = ', Status
            stop
          endif
! read in LSM index and nsoil here
          Status=nf90_get_att(ncid2d,nf90_global,'landsfcmdl', iSF_SURFACE_PHYSICS)
          if(Status/=0)then
            print*,'landsfcmdl not found; assigning to 2'
            iSF_SURFACE_PHYSICS=2 !set LSM physics to 2 for NOAH
          endif
          if(iSF_SURFACE_PHYSICS<2)then
            iSF_SURFACE_PHYSICS=2 !set LSM physics to 2 for NOAH
          endif
          Status=nf90_get_att(ncid2d,nf90_global,'nsoil', NSOIL)
          if(Status/=0)then
            print*,'nsoil not found; assigning to 4'
            NSOIL=4 !set nsoil to 4 for NOAH
          endif
          if(me==0)print*,'SF_SURFACE_PHYSICS= ',iSF_SURFACE_PHYSICS
          if(me==0)print*,'NSOIL= ',NSOIL
! get dimesions
          Status = nf90_inq_dimid(ncid3d,'grid_xt',varid)
          if ( Status /= 0 ) then
           print*,Status,varid
           STOP 1
          end if
          Status = nf90_inquire_dimension(ncid3d,varid,len=im)
          if ( Status /= 0 ) then
           print*,Status
           STOP 1      
          end if   
          Status = nf90_inq_dimid(ncid3d,'grid_yt',varid)
          if ( Status /= 0 ) then
           print*,Status,varid
           STOP 1
          end if
          Status = nf90_inquire_dimension(ncid3d,varid,len=jm)
          if ( Status /= 0 ) then
           print*,Status
           STOP 1
          end if
          Status = nf90_inq_dimid(ncid3d,'pfull',varid)
          if ( Status /= 0 ) then
           print*,Status,varid
           STOP 1
          end if
          Status = nf90_inquire_dimension(ncid3d,varid,len=lm)
          if ( Status /= 0 ) then
           print*,Status
           STOP 1
          end if
          LP1   = LM+1
          LM1   = LM-1
          IM_JM = IM*JM
! set NSOIL to 4 as default for NOAH but change if using other
! SFC scheme
!          NSOIL = 4

          print*,'im jm lm nsoil from fv3 output = ',im,jm,lm,nsoil 
         END IF 
! use netcdf_parallel lib directly to read FV3 output in netCDF
        ELSE IF(TRIM(IOFORM) == 'netcdfpara') THEN
          spval = 9.99e20
          Status = nf90_open(trim(fileName),ior(nf90_nowrite, nf90_mpiio), &
                             ncid3d, comm=mpi_comm_world, info=mpi_info_null)
          if ( Status /= 0 ) then
            print*,'error opening ',fileName, ' Status = ', Status
            stop
          endif
! get dimesions
          Status = nf90_inq_dimid(ncid3d,'grid_xt',varid)
          if ( Status /= 0 ) then
           print*,Status,varid
           STOP 1
          end if
          Status = nf90_inquire_dimension(ncid3d,varid,len=im)
          if ( Status /= 0 ) then
           print*,Status
           STOP 1
          end if
          Status = nf90_inq_dimid(ncid3d,'grid_yt',varid)
          if ( Status /= 0 ) then
           print*,Status,varid
           STOP 1
          end if
          Status = nf90_inquire_dimension(ncid3d,varid,len=jm)
          if ( Status /= 0 ) then
           print*,Status
           STOP 1
          end if
          Status = nf90_inq_dimid(ncid3d,'pfull',varid)
          if ( Status /= 0 ) then
           print*,Status,varid
           STOP 1
          end if
          Status = nf90_inquire_dimension(ncid3d,varid,len=lm)
          if ( Status /= 0 ) then
           print*,Status
           STOP 1
          end if
          LP1   = LM+1
          LM1   = LM-1
          IM_JM = IM*JM
! set NSOIL to 4 as default for NOAH but change if using other
! SFC scheme
          NSOIL = 4
          print*,'im jm lm nsoil from fv3 output = ',im,jm,lm,nsoil

        ELSE IF(TRIM(IOFORM) == 'binary'       .OR.                       &
                TRIM(IOFORM) == 'binarympiio' ) THEN
          print*,'WRF Binary format is no longer supported'
          STOP 9996
! NEMSIO format
        ELSE IF(TRIM(IOFORM) == 'binarynemsio' .or.                        &
          TRIM(IOFORM) == 'binarynemsiompiio' )THEN
      
          spval = 9.99e20
          IF(ME == 0)THEN
            call nemsio_init(iret=status)
            print *,'nemsio_init, iret=',status
            call nemsio_open(nfile,trim(filename),'read',iret=status)
            if ( Status /= 0 ) then
              print*,'error opening ',fileName, ' Status = ', Status ; stop
            endif
!---
            call nemsio_getfilehead(nfile,iret=status,nrec=nrec            &
                ,dimx=im,dimy=jm,dimz=lm,nsoil=nsoil)
            if ( Status /= 0 ) then
              print*,'error finding model dimensions '; stop
            endif
            call nemsio_getheadvar(nfile,'global',global,iret)
            if (iret /= 0)then 
              print*,"global not found in file-Assigned false"
              global = .FALSE.
            end if
            IF(MODELNAME == 'GFS') global = .TRUE.
! global NMMB has i=1 overlap with i=im so post will cut off i=im	     
            if(global .and. MODELNAME == 'NMM') im = im-1

          END IF

          CALL mpi_bcast(im,   1,MPI_INTEGER,0, mpi_comm_comp,status) 
          call mpi_bcast(jm,   1,MPI_INTEGER,0, mpi_comm_comp,status)
          call mpi_bcast(lm,   1,MPI_INTEGER,0, mpi_comm_comp,status)
          call mpi_bcast(nsoil,1,MPI_INTEGER,0, mpi_comm_comp,status)

          if (me == 0) print*,'im jm lm nsoil from NEMS= ',im,jm, lm ,nsoil
          call mpi_bcast(global,1,MPI_LOGICAL,0,mpi_comm_comp,status)
          if (me == 0) print*,'Is this a global run ',global
          LP1   = LM+1
          LM1   = LM-1
          IM_JM = IM*JM

! opening GFS flux file
          IF(MODELNAME == 'GFS') THEN
!	    iunit=33
            call nemsio_open(ffile,trim(fileNameFlux),'read',iret=iostatusFlux)
            if ( iostatusFlux /= 0 ) then
              print*,'error opening ',fileNameFlux, ' Status = ', iostatusFlux
            endif
            iostatusD3D = -1
            iunitd3d    = -1
!
! opening GFS aer file
            call nemsio_open(rfile,trim(fileNameAER),'read',iret=iostatusAER)
            if ( iostatusAER /= 0  .and.  me == 0) then
              print*,'error opening AER ',fileNameAER, ' Status = ', iostatusAER
            endif
!
!           print*,'iostatusD3D in WRFPOST= ',iostatusD3D

          END IF 

        ELSE
          PRINT*,'UNKNOWN MODEL OUTPUT FORMAT, STOPPING'
          STOP 9999
        END IF  


        CALL MPI_FIRST()
        print*,'jsta,jend,jsta_m,jend_m,jsta_2l,jend_2u,spval=',jsta,        &
                jend,jsta_m,jend_m, jsta_2l,jend_2u,spval
        CALL ALLOCATE_ALL()
     
!
!       INITIALIZE POST COMMON BLOCKS 
!
        LCNTRL = 14
        REWIND(LCNTRL)

! EXP. initialize netcdf here instead
        bbtim = mpi_wtime()
        btim = mpi_wtime()
! set default novegtype
        if(MODELNAME == 'GFS')THEN
          novegtype = 13 
          ivegsrc   = 2
        else if(MODELNAME=='NMM' .and. TRIM(IOFORM)=='binarynemsio')then
          novegtype = 20
          ivegsrc   = 1
        else if(MODELNAME=='RAPR')then
          novegtype = 20
          ivegsrc   = 1
        else ! USGS
          novegtype = 24
          ivegsrc   = 0
        end if
      
! Reading model output for different models and IO format     
 
        IF(TRIM(IOFORM) == 'netcdf') THEN
          IF(MODELNAME == 'NCAR' .OR. MODELNAME == 'RAPR') THEN
            print*,'CALLING INITPOST TO PROCESS NCAR NETCDF OUTPUT'
            CALL INITPOST
          ELSE IF(MODELNAME == 'NMM') THEN
            print*,'CALLING INITPOST_NMM TO PROCESS NMM NETCDF OUTPUT'
            CALL INITPOST_NMM
          ELSE IF (MODELNAME == 'FV3R') THEN
! use netcdf library to read output directly
            print*,'CALLING INITPOST_NETCDF'
            CALL INITPOST_NETCDF(ncid2d,ncid3d)
          ELSE IF (MODELNAME == 'GFS') THEN
            print*,'CALLING INITPOST_GFS_NETCDF'
            CALL INITPOST_GFS_NETCDF(ncid3d)
          ELSE
            PRINT*,'POST does not have netcdf option for model,',MODELNAME,' STOPPING,'
            STOP 9998
          END IF
! use netcdf_parallel library to read fv3 output
        ELSE IF(TRIM(IOFORM) == 'netcdfpara') THEN
          print*,'CALLING INITPOST_GFS_NETCDF_PARA'
          CALL INITPOST_GFS_NETCDF_PARA(ncid3d)
        ELSE IF(TRIM(IOFORM) == 'binarympiio') THEN 
          IF(MODELNAME == 'NCAR' .OR. MODELNAME == 'RAPR' .OR. MODELNAME == 'NMM') THEN
            print*,'WRF BINARY IO FORMAT IS NO LONGER SUPPORTED, STOPPING'
            STOP 9996
          ELSE IF(MODELNAME == 'RSM') THEN                            
            print*,'MPI BINARY IO IS NOT YET INSTALLED FOR RSM, STOPPING'
            STOP 9997
          ELSE
            PRINT*,'POST does not have mpiio option for this model, STOPPING'
            STOP 9998
          END IF
        ELSE IF(TRIM(IOFORM) == 'binarynemsio') THEN 
          IF(MODELNAME == 'NMM') THEN
            CALL INITPOST_NEMS(NREC,nfile)
          ELSE IF(MODELNAME == 'GFS') THEN
!           CALL INITPOST_GFS_NEMS(NREC,iostatusFlux,iostatusD3D,nfile,ffile)
!            CALL INITPOST_GFS_NEMS(NREC,iostatusFlux,iostatusD3D,iostatusAER, &
!                                   nfile,ffile,rfile)
          ELSE
            PRINT*,'POST does not have nemsio option for model,',MODELNAME,' STOPPING,'
            STOP 9998

          END IF
       
        ELSE IF(TRIM(IOFORM) == 'binarynemsiompiio')THEN
          IF(MODELNAME == 'NMM') THEN
! close nemsio file for serial read 
            call nemsio_close(nfile,iret=status)
            CALL INITPOST_NEMS_MPIIO()
          ELSE IF(MODELNAME == 'GFS') THEN
! close nemsio file for serial read
            call nemsio_close(nfile,iret=status)
            call nemsio_close(ffile,iret=status)
            call nemsio_close(rfile,iret=status)
            CALL INITPOST_GFS_NEMS_MPIIO(iostatusAER)
          ELSE
            PRINT*,'POST does not have nemsio mpi option for model,',MODELNAME, &
            'STOPPING,'
            STOP 9999

          END IF 

        ELSE
          PRINT*,'UNKNOWN MODEL OUTPUT FORMAT, STOPPING'
          STOP 9999
        END IF 
        INITPOST_tim  = INITPOST_tim +(mpi_wtime() - btim)
        IF(ME == 0)THEN
          WRITE(6,*)'WRFPOST:  INITIALIZED POST COMMON BLOCKS'
        ENDIF
!
!       IF GRIB2 read out post aviable fields xml file and post control file
!
        if(grib == "grib2") then
          btim=mpi_wtime()
          call READ_xml()
          READxml_tim = READxml_tim + (mpi_wtime() - btim)
        endif
! 
!     LOOP OVER THE OUTPUT GRID(S).  FIELD(S) AND  OUTPUT GRID(S) ARE SPECIFIED
!     IN THE CONTROL FILE.  WE PROCESS ONE GRID AND ITS FIELDS AT A TIME.
!     THAT'S WHAT THIS LOOP DOES.
!     
        icount_calmict = 0
        first_grbtbl   = .true.
        npset          = 0
!10   CONTINUE
!     
!        READ CONTROL FILE DIRECTING WHICH FIELDS ON WHICH
!        LEVELS AND TO WHICH GRID TO INTERPOLATE DATA TO.
!        VARIABLE IEOF/=0 WHEN THERE ARE NO MORE GRIDS TO PROCESS.
!
!                      --------    grib1 processing  ---------------
!                                 ------------------
!        if (grib == "grib1") then !DO NOT REVERT TO GRIB1. GRIB1 NOT SUPPORTED ANYMORE
!          IEOF = 0
!          do while (ieof == 0)
!            CALL READCNTRL(kth,IEOF)
!            IF(ME == 0)THEN
!              WRITE(6,*)'POST:  RETURN FROM READCNTRL.  ', 'IEOF=',IEOF
!            ENDIF
!
!           PROCESS SELECTED FIELDS.  FOR EACH SELECTED FIELD/LEVEL
!           WE GO THROUGH THE FOLLOWING STEPS:
!             (1) COMPUTE FIELD IF NEED BE
!             (2) WRITE FIELD TO OUTPUT FILE IN GRIB.
!
!            if (ieof == 0) then
!              CALL PROCESS(kth,kpv,th(1:kth),pv(1:kpv),iostatusD3D)
!              IF(ME == 0)THEN
!                WRITE(6,*)' '
!                WRITE(6,*)'WRFPOST:  PREPARE TO PROCESS NEXT GRID'
!              ENDIF
!            endif
!
!           PROCESS NEXT GRID.
!
!          enddo
!                      --------    grib2 processing  ---------------
!                                 ------------------
!        elseif (grib == "grib2") then
        if (me==0) write(0,*) ' in WRFPOST OUTFORM= ',grib
        if (me==0) write(0,*) '  GRIB1 IS NOT SUPPORTED ANYMORE'    
        if (grib == "grib2") then
          do while (npset < num_pset)
            npset = npset+1
            if (me==0) write(0,*)' in WRFPOST npset=',npset,' num_pset=',num_pset
            CALL SET_OUTFLDS(kth,th,kpv,pv)
            if (me==0) write(0,*)' in WRFPOST size datapd',size(datapd) 
            if(allocated(datapd)) deallocate(datapd)
!Jesse x-decomposition
!           allocate(datapd(im,1:jend-jsta+1,nrecout+100))
            allocate(datapd(1:iend-ista+1,1:jend-jsta+1,nrecout+100))
!$omp parallel do private(i,j,k)
            do k=1,nrecout+100
              do j=1,jend+1-jsta
!Jesse x-decomposition
!               do i=1,im
                do i =1,iend+1-ista
                  datapd(i,j,k) = 0.
                enddo
              enddo
            enddo
            call get_postfilename(post_fname)
            if (me==0) write(0,*)'post_fname=',trim(post_fname)
            if (me==0) write(0,*)'get_postfilename,post_fname=',trim(post_fname), &
                      'npset=',npset, 'num_pset=',num_pset,            &
                      'iSF_SURFACE_PHYSICS=',iSF_SURFACE_PHYSICS
!     
!           PROCESS SELECTED FIELDS.  FOR EACH SELECTED FIELD/LEVEL
!           WE GO THROUGH THE FOLLOWING STEPS:
!             (1) COMPUTE FIELD IF NEED BE
!             (2) WRITE FIELD TO OUTPUT FILE IN GRIB.
!
            CALL PROCESS(kth,kpv,th(1:kth),pv(1:kpv),iostatusD3D)
            IF(ME == 0) WRITE(6,*)'WRFPOST:  PREPARE TO PROCESS NEXT GRID'
!
!           write(0,*)'enter gribit2 before mpi_barrier'
            call mpi_barrier(mpi_comm_comp,ierr)

!           if(me==0)call w3tage('bf grb2  ')
!           write(0,*)'enter gribit2 after mpi barrier'
            call gribit2(post_fname)
            deallocate(datapd)
            deallocate(fld_info)
!
!           PROCESS NEXT GRID.
!
          enddo

        endif
!     
!-------
        call grib_info_finalize()
!
        IF(ME == 0) THEN
          WRITE(6,*)' '
          WRITE(6,*)'ALL GRIDS PROCESSED.'
          WRITE(6,*)' '
        ENDIF
!
        call DE_ALLOCATE

!       GO TO 98
 1000   CONTINUE
!exp      call ext_ncd_ioclose ( DataHandle, Status )
!
        IF(ME == 0) THEN
         print*, 'INITPOST_tim = ',  INITPOST_tim
         print*, 'MDLFLD_tim = ',  ETAFLD2_tim
         print*, 'MDL2P_tim =  ',ETA2P_tim 
         print*, 'MDL2SIGMA_tim =  ',MDL2SIGMA_tim 
         print*, 'MDL2AGL_tim =  ',MDL2AGL_tim 
         print*, 'SURFCE_tim =  ',SURFCE2_tim
         print*, 'CLDRAD_tim =  ',CLDRAD_tim 
         print*, 'MISCLN_tim = ',MISCLN_tim
         print*, 'MDL2STD_tim =  ',MDL2STD_tim    
         print*, 'FIXED_tim = ',FIXED_tim
         print*, 'MDL2THANDPV_tim =  ',MDL2THANDPV_tim
         print*, 'CALRAD_WCLOUD_tim = ',CALRAD_WCLOUD_tim    
         print*, 'Total time = ',(mpi_wtime() - bbtim)
         print*, 'Time for OUTPUT = ',time_output
         print*, 'Time for READxml = ',READxml_tim
        endif
!     
!       END OF PROGRAM.
!
!
!       MPI_LAST WILL SHUTDOWN THE IO SERVER, IF IT EXISTS
!
        CALL MPI_LAST
!
!
      end if
!
!
!
!      call summary()
      if (me == 0) CALL W3TAGE('UNIFIED_POST')
      CALL MPI_FINALIZE(IERR)


      STOP 0

      END
<|MERGE_RESOLUTION|>--- conflicted
+++ resolved
@@ -44,11 +44,8 @@
 !!   21-06-20  W Meng  - remove reading grib1 and gfsio lib
 !!   21-07-07  J MENG  - 2D DECOMPOSITION
 !!   21-10-22  KaYee Wong - created formal fortran namelist for itag
-<<<<<<< HEAD
 !!   21-10-28  W Meng  - Add numx in namelist reading
-=======
 !!   21-11-03  Tracy Hertneky - Removed SIGIO option
->>>>>>> 0dc3c0c1
 !!  
 !! USAGE:    WRFPOST
 !!   INPUT ARGUMENT LIST:
