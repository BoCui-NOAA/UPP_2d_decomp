--- conflicted
+++ resolved
@@ -3341,13 +3341,8 @@
 !
 
 	 DO J=JSTA,JEND
-<<<<<<< HEAD
 	 DO I=ista,iend
-	  IF(abs(vis(i,j))>24135.1)print*,'bad visbility'     &
-=======
-	 DO I=1,IM
 	  IF(vis(i,j)/=spval.and.abs(vis(i,j))>24135.1)print*,'bad visbility'     &
->>>>>>> 9e2e7584
        , i,j,Q1D(i,j),QW1(i,j),QR1(i,j),QI1(i,j)                 &
        , QS1(i,j),T1D(i,j),P1D(i,j),vis(i,j)
 
