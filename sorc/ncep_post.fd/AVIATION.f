!> @file
!> @brief Subroutines related to aviation.
!
!> Computes Low Level Wind Shear (0-2000feet) 
!>     
!> This program computes the low level wind shear(LLWS) over 0-2000 feet
!> (0-609.5m) layer. But because 10m wind represent sfc wind, 10-619.5 m
!> layer is used. (NOAA/NWS Instruction 10-813, 2004)
!>
<<<<<<< HEAD
!!                .      .    .     
!! SUBPROGRAM:    CALLLWS       COMPUTES Low Level Wind Shear (0-2000feet) 
!!   PRGRMMR: Binbin Zhou      /NCEP/EMC  DATE: 2005-08-16       
!!   19-10-30  Bo CUI          - REMOVE "GOTO" STATEMENT
!!   21-04-01  Jesse Meng      - computation on defined points only
!!   21-09-02  Bo Cui          - Decompose UPP in X direction
!!     
!! ABSTRACT:  
!!    This program computes the low level wind shear(LLWS) over 0-2000 feet (0-609.5m)
!!    layer. But because 10m wind represent sfc wind, 10-619.5 m layer
!!    is used. (NOAA/NWS Instruction 10-813, 2004)
!!
!!    Definition: LLWS(Z1,Z2) is vector difference of wind at z1 and z2
!!          where Z1 = 10m   + Surface height
!!                Z2 = 619.5 + Surface height
!!
!!    Algorithm: since Z2 is not defined in the model, so,
!!           first thing is searching Z2  to see which layers 
!!               it is located(ie between which two pressure levels), 
!!           then find the wind vector (U2,V2)at Z2 by interpolating with 
!!               the wind vectors of the at pressure levels above and below
!!           then compute the vector difference between Z2 and Z1 (ie U10,V10)
!!
!!
!!
!!<pre>                               
!!      ----------------------------------------- K2-1 ---------------------
!!                            ^
!!                            |
!!                            |
!!                            |            
!!                 ____       |  _____ Z2, U2=interpo[U(K2),U(K2-1)]
!!                  ^         |            V2=interpo[V(K2),V(K2-1)]
!!                  |         |                       
!!      ------------|---------|------------------ K2 ------------------------
!!                  |         |
!!                  |         |DH=SUM of all layers between K1-1 & K2-1 
!!                  |         |                                            .              
!!                  |609.5m   |                                            .
!!                  |(2000ft) |                                            .
!!                  |         v
!!      ------------|---------------------------------------------------- LSM-2
!!                  |               ^
!!                  |               |ZH1   
!!                  |               |
!!                 o-o 10m       ___v__ Z1,U10,V10                 
!!       FIS    ....|.....          ^
!!        ^   .            .        |
!!      --|-------------------------|------------ K1 -------------------- LSM-1
!!        | .                .      |
!!        |.                  .     |
!!       .|                    ...  |
!!      --|-------------------------|------------------------------------- LSM
!!      . |                         |
!!     ////////////////////////////////////////////////////////////////// Sea Level
!!</pre>                               
!!
!!
!! USAGE:    CALL CALLLWS(U,V,H,LLWS)
!!   INPUT ARGUMENT LIST:
!!     U     - U wind profile (m/s) (at pressure level)
!!     V     - V wind (m/s)         (at pressure level)
!!     H     - Height (m)           (at pressure level)
!!
!!   OUTPUT ARGUMENT LIST: 
!!     LLWS  - Low level wind shear (Knots/2000ft) 
!!     
!!   OUTPUT FILES:
!!     NONE
!!     
!!   SUBPROGRAMS CALLED:
!!     UTILITIES:
!!     LIBRARY:
!!       NONE
!!     
!!   ATTRIBUTES:
!!     LANGUAGE: FORTRAN 90/77
!!     MACHINE : BLUE AT NCEP
!!
=======
!> Definition: LLWS(Z1,Z2) is vector difference of wind at z1 and z2
!> where:
!> - Z1 = 10m   + Surface height                
!> - Z2 = 619.5 + Surface height
!>
!> Algorithm: since Z2 is not defined in the model, so, first thing is
!> searching Z2 to see which layers it is located(ie between which two
!> pressure levels), then find the wind vector (U2,V2)at Z2 by
!> interpolating with the wind vectors of the at pressure levels above
!> and below then compute the vector difference between Z2 and Z1 (ie
!> U10,V10)
!>
!><pre>                               
!>      ----------------------------------------- K2-1 ---------------------
!>                            ^
!>                            |
!>                            |
!>                            |            
!>                 ____       |  _____ Z2, U2=interpo[U(K2),U(K2-1)]
!>                  ^         |            V2=interpo[V(K2),V(K2-1)]
!>                  |         |                       
!>      ------------|---------|------------------ K2 ------------------------
!>                  |         |
!>                  |         |DH=SUM of all layers between K1-1 & K2-1 
!>                  |         |                                            .              
!>                  |609.5m   |                                            .
!>                  |(2000ft) |                                            .
!>                  |         v
!>      ------------|---------------------------------------------------- LSM-2
!>                  |               ^
!>                  |               |ZH1   
!>                  |               |
!>                 o-o 10m       ___v__ Z1,U10,V10                 
!>       FIS    ....|.....          ^
!>        ^   .            .        |
!>      --|-------------------------|------------ K1 -------------------- LSM-1
!>        | .                .      |
!>        |.                  .     |
!>       .|                    ...  |
!>      --|-------------------------|------------------------------------- LSM
!>      . |                         |
!>     ////////////////////////////////////////////////////////////////// Sea Level
!></pre>                               
!>
!>
!> @param[in] U U wind profile (m/s) (at pressure level).
!> @param[in] V V wind (m/s) (at pressure level).
!> @param[in] H Height (m) (at pressure level).
!> @param[out] LLWS Low level wind shear (Knots/2000ft).
!>
!> Program History      
!> - 19-10-30  Bo CUI - REMOVE "GOTO" STATEMENT
!> - 21-04-01  Jesse Meng - computation on defined points only
!>     
!> @author Binbin Zhou NCEP/EMC  @date 2005-08-16       
>>>>>>> 9f5f7886
      SUBROUTINE CALLLWS(U,V,H,LLWS)

!
      USE vrbls2d, only: fis, u10, v10
      use params_mod, only: gi
      use ctlblk_mod, only: jsta, jend, im, jm, lsm, spval, ista, iend
!- - - - - - - - - - - - - - - - - - - - - - - - - - - - - - - - - - - -
      implicit none
!
!     DECLARE VARIABLES.
!     
      REAL,DIMENSION(IM,JM,LSM),INTENT(IN)    :: U,V,H
      REAL,DIMENSION(IM,JM),INTENT(INOUT)     :: LLWS
      REAL    :: Z1,Z2,HZ1,DH,U2,V2,W2,RT 
      INTEGER :: K1,K2 
      integer I,J,LP

!***************************************************************
!
!

      DO 100 J=JSTA,JEND
        DO I=ISTA,IEND
 
          Z1 = 10.0 + FIS(I,J)*GI                              !Height of 10m levels geographic height (from sea level)
          
          IF(Z1<H(I,J,LSM)) THEN                            !First search location of 10m wind level
            K1 = LSM + 1                                       !to see it is in which pressure levels
          ELSE
            DO LP = LSM,2,-1                                   !If not found, keep searching upward                              
             IF(Z1>=H(I,J,LP).AND.Z1<H(I,J,LP-1)) THEN
               K1 = LP 
             END IF
            END DO
          END IF

          HZ1 = H(I,J,K1-1) - Z1                                !Distance between K1-1 and 10m level
 
          DH = 0.0

          IF((HZ1+10)>609.6) THEN                            !Then, search 2000ft(609.6m) location
            U2= U10(I,J) + (U(I,J,K1-1)-U10(I,J))*599.6/HZ1     !found it between K1-1 and K1, then linear
            V2= V10(I,J) + (V(I,J,K1-1)-V10(I,J))*599.6/HZ1     !interpolate to get wind at 2000ft U2,V2     
            Z2= FIS(I,J)*GI + 609.6
          ELSE                                                 !otherwise, keep on search upward
            DO LP = K1-1,2,-1
             DH=DH+(H(I,J,LP-1) - H(I,J,LP))
             IF((DH+HZ1+10)>609.6) THEN                      !found the 2000ft level 
               Z2=FIS(I,J)*GI+609.6   
               RT=(Z2-H(I,J,LP))/(H(I,J,LP-1)-H(I,J,LP))
               U2=U(I,J,LP)+RT*(U(I,J,LP-1)-U(I,J,LP))
               V2=V(I,J,LP)+RT*(V(I,J,LP-1)-V(I,J,LP))
               K2=LP
               exit
              END IF
             END DO
            END IF

!computer vector difference
         LLWS(I,J) = spval
         if(U10(I,J)<spval.and.V10(I,J)<spval)                   &
          LLWS(I,J)=SQRT((U2-U10(I,J))**2+(V2-V10(I,J))**2)/     &
                    609.6 * 1.943*609.6                         !unit: knot/2000ft
        ENDDO
 
100   CONTINUE     

      RETURN
      END

!> Computes In-Flight Icing.
!>     
!> This program computes the in-flight icing condition
!> with the T-RH-OMGA algorithm provided by S. Silberberg of
!> NCEP/AWC (improved new version).
!> 
!> According to S. Silberberg, Icing happens in following 
!> situation:
!> 1. -22C < T < 0C to      
!> 2.  RH > 70 %
!> 3. Ascent air, OMGA < 0 
!> 4. Equivalent Potential Vorticity (EPV) < 0
!> 5. Cloud water if SLD (supercooled large droplet)
!>
!> Current version dosn't consider SLD, so cloud water           
!> is not used. EPV computation is not available for current
!> NCEP/EMC models(NAM, WRF, RSM), so EPV is also not
!> used.
!>
!> @param[in] T1 TEMPERATURE (K)
!> @param[in] RH RELATIVE HUMIDITY  (DECIMAL FORM)
!> @param[in] OMGA Vertical velocity (Pa/sec)
!> @param[inout] ICING ICING CONDITION (1 or 0)
!>     
!> @author Binbin Zhou NCEP/EMC  @date 2005-08-16       
      SUBROUTINE CALICING (T1,RH,OMGA, ICING)
<<<<<<< HEAD
!$$$  SUBPROGRAM DOCUMENTATION BLOCK
!                .      .    .     
! SUBPROGRAM:    CALICING       COMPUTES In-Flight Icing
!   PRGRMMR: Binbin Zhou      /NCEP/EMC  DATE: 2005-08-16       
!     
! ABSTRACT:  
!    This program computes the in-flight icing condition
!    with the T-RH-OMGA algorithm provided by S. Silberberg of
!    NCEP/AWC (improved new version)
! 
!    According to S. Silberberg, Icing happens in following 
!    situation:
!       (1) -22C < T < 0C to      
!       (2)  RH > 70 %
!       (3) Ascent air, OMGA < 0 
!       (4) Equivalent Potential Vorticity (EPV) < 0
!       (5) Cloud water if SLD (supercooled large droplet)
!
!    Current version dosn't consider SLD, so cloud water           
!    is not used. EPV computation is not available for current
!    NCEP/EMC models(NAM, WRF, RSM), so EPV is also not
!    used
!
! USAGE:    CALL CALICING(T1,RH,OMGA,ICING)
!   INPUT ARGUMENT LIST:
!     T1     - TEMPERATURE (K)
!     RH     - RELATIVE HUMIDITY  (DECIMAL FORM)
!     OMGA   - Vertical velocity (Pa/sec)
!
!   OUTPUT ARGUMENT LIST: 
!     ICING     - ICING CONDITION (1 or 0)
!     
!   OUTPUT FILES:
!     NONE
!     
!   SUBPROGRAMS CALLED:
!     UTILITIES:
!     LIBRARY:
!       NONE
!     
!   ATTRIBUTES:
!     LANGUAGE: FORTRAN 90/77
!     MACHINE : BLUE AT NCEP
!$$$  
!
      use ctlblk_mod, only: jsta, jend, im, spval, ista, iend
=======
      use ctlblk_mod, only: jsta, jend, im, spval
>>>>>>> 9f5f7886
!- - - - - - - - - - - - - - - - - - - - - - - - - - - - - - - - - - - -
      implicit none
!     
!     DECLARE VARIABLES.
!     
      REAL, DIMENSION(ista:iend,jsta:jend), INTENT(IN)    :: T1,RH,OMGA
      REAL, DIMENSION(ista:iend,jsta:jend), INTENT(INOUT) :: ICING 
      integer I,J
!***************************************************************
!
!
      DO J=JSTA,JEND
        DO I=ISTA,IEND
        IF(OMGA(I,J)<SPVAL.AND.T1(I,J)<SPVAL.AND.RH(I,J)<SPVAL) THEN
         IF(OMGA(I,J) < 0.0 .AND.                       &
            (T1(I,J) <= 273.0 .AND. T1(I,J) >= 251.0)   &
              .AND. RH(I,J) >= 70.0) THEN

           ICING(I,J) = 1.0
         ELSE
           ICING(I,J) = 0.0
         END IF
        ELSE
           ICING(I,J) = SPVAL
        ENDIF
        ENDDO
      ENDDO

      RETURN
      END

!> Computes Clear Air Turbulence Index 
!>     
!> This program computes the Clear Air Turbulence condition which is
!> expressed as Index with Ellrod Algorithm (Gary P. Ellrod: Wea. and
!> Forecast,1992) and Ri number suggested by S. Silberberg of AWC. But Ri
!> number is still not classified into 3 level CAT, so current version
!> does not use Ri as suggested by S. Silberberg.
!>
!> PROGRAM HISTORY LOG:
!> - 05-09-19  H CHUANG - MODIFIED TO COMPUTE GRADIENTS FOR BOTH A AND E GRIDS
!>
!> According to Ellrod, the CAT is classied into 3 levels (index):
!> - Light:  CAT = 1     
!> - Middle: CAT = 2
!> - Severe: CAT = 3
!> - No CAT: CAT = 0 
!>
!> @param[in] U U wind profile (m/s) (at pressure level)
!> @param[in] V V wind (m/s) (at pressure level)
!> @param[in] H Height (m) (at pressure level)
!> @param[in] U_OLD U wind profile (m/s) (at pressure level)
!> @param[in] V_OLD V wind (m/s) (at pressure level)
!> @param[in] H_OLD Height (m) (at pressure level)
!> @param[inout] CAT CAT Index
!>     
!> @author Binbin Zhou NCEP/EMC @date 2005-08-16       
      SUBROUTINE CALCAT(U,V,H,U_OLD,V_OLD,H_OLD,CAT)
      use masks, only: dx, dy
      use ctlblk_mod, only: spval, jsta_2l, jend_2u, jsta_m, jend_m, &
              im, jm, ista_2l, iend_2u, ista_m, iend_m, ista, iend
      use gridspec_mod, only: gridtype
!
!- - - - - - - - - - - - - - - - - - - - - - - - - - - - - - - - - - - -
      implicit none

!     
!     DECLARE VARIABLES.
!     
      REAL,DIMENSION(ista_2l:iend_2u,jsta_2l:jend_2u),INTENT(IN)    :: U,V,H, &
                                                U_OLD,V_OLD,H_OLD
!      INTEGER,INTENT(IN)                      :: L
      REAL,DIMENSION(ista_2l:iend_2u,jsta_2l:jend_2u),INTENT(INOUT) :: CAT

      REAL  DSH, DST, DEF, CVG, VWS, TRBINDX
      INTEGER  IHE(JM),IHW(JM)
      integer I,J
      integer ISTART,ISTOP,JSTART,JSTOP
      real VWS1,VWS2,VWS3,VWS4

!***************************************************************
!
!
      CAT=SPVAL 
      DO J=JSTA_2L,JEND_2U
       IF(GRIDTYPE == 'A')THEN
        IHW(J)=-1
        IHE(J)=1 
	ISTART=ISTA_M
        ISTOP=IEND_M
        JSTART=JSTA_M
        JSTOP=JEND_M
       ELSE IF(GRIDTYPE=='E')THEN
        IHW(J)=-MOD(J,2)
        IHE(J)=IHW(J)+1
	ISTART=ISTA_M
        ISTOP=IEND_M
        JSTART=JSTA_M
        JSTOP=JEND_M
       ELSE IF(GRIDTYPE=='B')THEN
        IHW(J)=-1
        IHE(J)=0 
	ISTART=ISTA_M
        ISTOP=IEND_M
        JSTART=JSTA_M
        JSTOP=JEND_M
       ELSE	
        print*,'no gridtype specified, exit calcat comp'
	return	
       END IF	
      ENDDO

      call exch(U)
      call exch(V)
      call exch(U_OLD)
      call exch(V_OLD)
      call exch(H)
      call exch(H_OLD)

      DO 100 J=JSTART,JSTOP
        DO I=ISTART,ISTOP
!
          IF(GRIDTYPE=='B')THEN
           IF(U(I,J)<spval.and.U(I,J-1)<spval.and.U(I-1,J)<spval.and.U(I-1,J-1)<spval.and.&
              V(I,J)<spval.and.V(I,J-1)<spval.and.V(I-1,J)<spval.and.V(I-1,J-1)<spval)THEN
!dsh=dv/dx+du/dy 
           DSH=(0.5*(V(I,J)+V(I,J-1))-0.5*(V(I-1,J)+V(I-1,J-1)))*10000./DX(I,J) &
	      +(0.5*(U(I,J)+U(I-1,J))-0.5*(U(I,J-1)+U(I-1,J-1)))*10000./DY(I,J)
!dst=du/dx-dv/dy
           DST =(0.5*(U(I,J)+U(I,J-1))-0.5*(U(I-1,J)+U(I-1,J-1)))*10000./DX(I,J) &
	      -(0.5*(V(I,J)+V(I-1,J))-0.5*(V(I,J-1)+V(I-1,J-1)))*10000./DY(I,J)
           DEF = SQRT (DSH*DSH + DST*DST)

!cvg=-(du/dx+dv/dy)
           CVG = -((0.5*(U(I,J)+U(I,J-1))-0.5*(U(I-1,J)+U(I-1,J-1)))*10000./DX(I,J) &
                +(0.5*(V(I,J)+V(I-1,J))-0.5*(V(I,J-1)+V(I-1,J-1)))*10000./DY(I,J))	   
           ELSE
            DEF = SPVAL
            CVG = SPVAL
           ENDIF
          ELSE
           IF(U(I,J+1)<spval.and.U(I,J-1)<spval.and.U(I+IHE(J),J)<spval.and.U(I+IHW(J),J)<spval.and.&
              V(I,J+1)<spval.and.V(I,J-1)<spval.and.V(I+IHE(J),J)<spval.and.V(I+IHW(J),J)<spval)THEN
!dsh=dv/dx+du/dy           
           DSH = (V(I+IHE(J),J) - V(I+IHW(J),J))*10000./(2*DX(I,J))   &  
              + (U(I,J+1) - U(I,J-1))*10000./(2*DY(I,J))

!dst=du/dx-dv/dy
           DST = (U(I+IHE(J),J) - U(I+IHW(J),J))*10000./(2*DX(I,J))   & 
              - (V(I,J+1) - V(I,J-1))*10000./(2*DY(I,J))

           DEF = SQRT (DSH*DSH + DST*DST)

!cvg=-(du/dx+dv/dy)
           CVG = -( (U(I+IHE(J),J) - U(I+IHW(J),J))*10000./(2*DX(I,J)) &
                  +(V(I,J+1) - V(I,J-1))*10000./(2*DY(I,J)) )
           ELSE
            DEF = SPVAL
            CVG = SPVAL
           ENDIF
          END IF
	  
          IF(GRIDTYPE == 'A')THEN
!vws=d|U|/dz
           IF(U_OLD(I,J)<spval.and.U(I,J)<spval.and.&
              V_OLD(I,J)<spval.and.V(I,J)<spval.and.&
              H_OLD(I,J)<spval.and.H(I,J)<spval)THEN
           VWS = ( SQRT(U_OLD(I,J)**2+V_OLD(I,J)**2 ) -               &
                  SQRT(U(I,J)**2+V(I,J)**2 )   ) *                    &
                  1000.0/(H_OLD(I,J) - H(I,J))
           ELSE
            VWS = SPVAL
           ENDIF
          else IF(GRIDTYPE == 'E')THEN
!vws=d|U|/dz
           IF(U_OLD(I+IHE(J),J)<spval.and.U(I+IHE(J),J)<spval.and.&
              V_OLD(I+IHE(J),J)<spval.and.V(I+IHE(J),J)<spval)THEN
            
	   VWS1 = ( SQRT(U_OLD(I+IHE(J),J)**2+V_OLD(I+IHE(J),J)**2 ) -&
                  SQRT(U(I+IHE(J),J)**2+V(I+IHE(J),J)**2 )   ) 
           ELSE
            VWS1 = SPVAL
           ENDIF
!vws=d|U|/dz
           IF(U_OLD(I+IHW(J),J)<spval.and.U(I+IHW(J),J)<spval.and.&
              V_OLD(I+IHW(J),J)<spval.and.V(I+IHW(J),J)<spval)THEN
           VWS2 = ( SQRT(U_OLD(I+IHW(J),J)**2+V_OLD(I+IHW(J),J)**2 ) -&   
                  SQRT(U(I+IHW(J),J)**2+V(I+IHW(J),J)**2 )   ) 
           ELSE
            VWS2 = SPVAL
           ENDIF
!vws=d|U|/dz
           IF(U_OLD(I,J-1)<spval.and.U(I,J-1)<spval.and.&
              V_OLD(I,J-1)<spval.and.V(I,J-1)<spval)THEN
           VWS3 = ( SQRT(U_OLD(I,J-1)**2+V_OLD(I,J-1)**2 ) -          & 
                  SQRT(U(I,J-1)**2+V(I,J-1)**2 )   ) 
           ELSE
            VWS3 = SPVAL
           ENDIF
!vws=d|U|/dz
           IF(U_OLD(I,J+1)<spval.and.U(I,J+1)<spval.and.&
              V_OLD(I,J+1)<spval.and.V(I,J+1)<spval)THEN
           VWS4 = ( SQRT(U_OLD(I,J+1)**2+V_OLD(I,J+1)**2 ) -          & 
                  SQRT(U(I,J+1)**2+V(I,J+1)**2 )   ) 
           ELSE
            VWS4 = SPVAL
           ENDIF

           IF(VWS1<spval.and.VWS2<spval.and.VWS3<spval.and.VWS4<spval.and.&
              H_OLD(I,J)<spval.and.H(I,J)<spval)THEN
           VWS=1000.0*(VWS1+VWS2+VWS3+VWS4)/4.0/(H_OLD(I,J) - H(I,J))
           ELSE
            VWS = SPVAL
           ENDIF
	  ELSE IF(GRIDTYPE == 'B')THEN
           IF(U_OLD(I+IHE(J),J)<spval.and.U(I+IHE(J),J)<spval.and.&
              V_OLD(I+IHE(J),J)<spval.and.V(I+IHE(J),J)<spval)THEN
	   VWS1 = ( SQRT(U_OLD(I+IHE(J),J)**2+V_OLD(I+IHE(J),J)**2 ) -&
                  SQRT(U(I+IHE(J),J)**2+V(I+IHE(J),J)**2 )   ) 
           ELSE
            VWS1 = SPVAL
           ENDIF
!vws=d|U|/dz
           IF(U_OLD(I+IHW(J),J)<spval.and.U(I+IHW(J),J)<spval.and.&
              V_OLD(I+IHW(J),J)<spval.and.V(I+IHW(J),J)<spval)THEN
           VWS2 = ( SQRT(U_OLD(I+IHW(J),J)**2+V_OLD(I+IHW(J),J)**2 ) -&   
                  SQRT(U(I+IHW(J),J)**2+V(I+IHW(J),J)**2 )   ) 
           ELSE
            VWS2 = SPVAL
           ENDIF
!vws=d|U|/dz
           IF(U_OLD(I,J-1)<spval.and.U(I,J-1)<spval.and.&
              V_OLD(I,J-1)<spval.and.V(I,J-1)<spval)THEN
           VWS3 = ( SQRT(U_OLD(I,J-1)**2+V_OLD(I,J-1)**2 ) -          & 
                  SQRT(U(I,J-1)**2+V(I,J-1)**2 )   ) 
           ELSE
            VWS3 = SPVAL
           ENDIF
!vws=d|U|/dz
           IF(U_OLD(I-1,J-1)<spval.and.U(I-1,J-1)<spval.and.&
              V_OLD(I-1,J-1)<spval.and.V(I-1,J-1)<spval)THEN
           VWS4 = ( SQRT(U_OLD(I-1,J-1)**2+V_OLD(I-1,J-1)**2 ) -          & 
                  SQRT(U(I-1,J-1)**2+V(I-1,J-1)**2 )   ) 
           ELSE
            VWS4 = SPVAL
           ENDIF

           IF(VWS1<spval.and.VWS2<spval.and.VWS3<spval.and.VWS4<spval.and.&
              H_OLD(I,J)<spval.and.H(I,J)<spval)THEN
           VWS=1000.0*(VWS1+VWS2+VWS3+VWS4)/4.0/(H_OLD(I,J) - H(I,J)) 
           ELSE
            VWS=SPVAL
           ENDIF
	  END IF  
          
         IF(VWS<spval.and.DEF<spval.and.CVG<spval)THEN 
          TRBINDX = ABS(VWS)*(DEF + ABS(CVG))
	  
          IF(TRBINDX<=4.) THEN
            CAT(I,J) = 0.0
          ELSE IF(TRBINDX<=8.) THEN
            CAT(I,J)=1.0
          ELSE IF(TRBINDX<=12.) THEN
            CAT(I,J)=2.0
          ELSE
            CAT(I,J)=3.0
          END IF        
         ELSE
          CAT(I,J)=SPVAL
         ENDIF
        ENDDO
 
100   CONTINUE     

      RETURN
      END

!> Computes ceiling.
!>     
!> This program computes the ceiling.  Definition: Ceiling is the cloud
!> base height for cloud fraction > 50% The cloud base is from sea level
!> in the model, while ceiling is from surface. If no ceiling, set
!> ceiling height = 20000 m
!>
!> @param[in] CLDZ CLOUD BASE HEIGHT from sea level(M)
!> @param[in] TCLD TOTAL CLOUD FRACTION (%)
!> @param[inout] CEILING CEILING HEIGHT from surface (m)
!>     
!> @author Binbin Zhou NCEP/EMC  @date 2005-08-18       
      SUBROUTINE CALCEILING (CLDZ,TCLD,CEILING)
      USE vrbls2d, only: fis
      use params_mod, only: small, gi
      use ctlblk_mod, only: jsta, jend, spval, im, modelname, ista, iend
!- - - - - - - - - - - - - - - - - - - - - - - - - - - - - - - - - - - -
      implicit none
!     
!     DECLARE VARIABLES.
!     
      REAL, DIMENSION(ista:iend,jsta:jend), INTENT(IN)    :: CLDZ, TCLD
      REAL, DIMENSION(ista:iend,jsta:jend), INTENT(INOUT) :: CEILING
      integer I,J
!***************************************************************
!
!
      DO J=JSTA,JEND
        DO I=ISTA,IEND
          IF(ABS(TCLD(I,J)-SPVAL) <= SMALL) THEN
            CEILING(I,J)=SPVAL
          ELSE IF(TCLD(I,J) >= 50.) THEN
            if(MODELNAME == 'RAPR')then
              CEILING(I,J) = CLDZ(I,J) - FIS(I,J)*GI
            else
              CEILING(I,J) = CLDZ(I,J) ! for RAP/HRRR   - FIS(I,J)*GI
            endif
          ELSE
            CEILING(I,J) = 20000.0
          END IF

          IF(CEILING(I,J) < 0.0) CEILING(I,J)=20000.0

        ENDDO
      ENDDO

      RETURN
      END

!> Computes Ceiling.
!>     
!> This program computes the flight condition restriction 
!> which is defined as follow (NOAA/NWS/Instruction for TAF, 2004):
!>  
!> Ceiling(feet)| Visibility(miles) | FLTCND
!> -------------|-------------------|-------      
!> LIFR         | < 200 and/or < 1  |             1
!> IFR          | >= 500 to < 1000 and/or >=1 to <  3 |        2
!> MVFR         | >=1000 to <= 3000 and/or >=3 to <= 5|        3
!> VFR          | > 3000 > 5        |      5
!>
!> @param[in] CEILING - CEILING HEIGHT from surface (m) NOTE: VIS -
!> Visibility is passed through COMMON /VISB/
!> @param[inout] FLTCND - FLIGHT CONDITION CATERGORY
!>      
!> @author Binbin Zhou NCEP/EMC @date 2005-08-18       
      SUBROUTINE CALFLTCND (CEILING,FLTCND)
      use vrbls2d, only: vis
      use ctlblk_mod, only: jsta, jend, im, spval, ista, iend
!- - - - - - - - - - - - - - - - - - - - - - - - - - - - - - - - - - - -
      implicit none
!     
!     DECLARE VARIABLES.
!     
      REAL, DIMENSION(ista:iend,jsta:jend), INTENT(IN)    :: CEILING
      REAL, DIMENSION(ista:iend,jsta:jend), INTENT(INOUT) :: FLTCND
      REAL  CEIL,VISI
      integer I,J
!
!***************************************************************
!
!
      DO J=JSTA,JEND
        DO I=ISTA,IEND
 
        IF(CEILING(I,J)<spval.and.VIS(I,J)<spval)THEN
          CEIL = CEILING(I,J) * 3.2808               !from m -> feet
          VISI = VIS(I,J) / 1609.0                   !from m -> miles       

          IF(CEIL<500.0 .OR. VISI<1.0 ) THEN
             FLTCND(I,J) = 1.0

          ELSE IF( (CEIL>=500.AND.CEIL<1000.0) .OR.          &
                   (VISI>=1.0.AND.VISI<3.0) ) THEN
             FLTCND(I,J) = 2.0

          ELSE IF( (CEIL>=1000.AND.CEIL<=3000.0) .OR.         &
                   (VISI>=3.0.AND.VISI<=5.0) ) THEN
             FLTCND(I,J) = 3.0

          ELSE IF( CEIL>3000.0  .OR. VISI>5.0) THEN
             FLTCND(I,J) = 4.0

          END IF
        ELSE
          FLTCND(I,J) = SPVAL
        ENDIF
        ENDDO
      ENDDO

      RETURN
      END<|MERGE_RESOLUTION|>--- conflicted
+++ resolved
@@ -7,87 +7,6 @@
 !> (0-609.5m) layer. But because 10m wind represent sfc wind, 10-619.5 m
 !> layer is used. (NOAA/NWS Instruction 10-813, 2004)
 !>
-<<<<<<< HEAD
-!!                .      .    .     
-!! SUBPROGRAM:    CALLLWS       COMPUTES Low Level Wind Shear (0-2000feet) 
-!!   PRGRMMR: Binbin Zhou      /NCEP/EMC  DATE: 2005-08-16       
-!!   19-10-30  Bo CUI          - REMOVE "GOTO" STATEMENT
-!!   21-04-01  Jesse Meng      - computation on defined points only
-!!   21-09-02  Bo Cui          - Decompose UPP in X direction
-!!     
-!! ABSTRACT:  
-!!    This program computes the low level wind shear(LLWS) over 0-2000 feet (0-609.5m)
-!!    layer. But because 10m wind represent sfc wind, 10-619.5 m layer
-!!    is used. (NOAA/NWS Instruction 10-813, 2004)
-!!
-!!    Definition: LLWS(Z1,Z2) is vector difference of wind at z1 and z2
-!!          where Z1 = 10m   + Surface height
-!!                Z2 = 619.5 + Surface height
-!!
-!!    Algorithm: since Z2 is not defined in the model, so,
-!!           first thing is searching Z2  to see which layers 
-!!               it is located(ie between which two pressure levels), 
-!!           then find the wind vector (U2,V2)at Z2 by interpolating with 
-!!               the wind vectors of the at pressure levels above and below
-!!           then compute the vector difference between Z2 and Z1 (ie U10,V10)
-!!
-!!
-!!
-!!<pre>                               
-!!      ----------------------------------------- K2-1 ---------------------
-!!                            ^
-!!                            |
-!!                            |
-!!                            |            
-!!                 ____       |  _____ Z2, U2=interpo[U(K2),U(K2-1)]
-!!                  ^         |            V2=interpo[V(K2),V(K2-1)]
-!!                  |         |                       
-!!      ------------|---------|------------------ K2 ------------------------
-!!                  |         |
-!!                  |         |DH=SUM of all layers between K1-1 & K2-1 
-!!                  |         |                                            .              
-!!                  |609.5m   |                                            .
-!!                  |(2000ft) |                                            .
-!!                  |         v
-!!      ------------|---------------------------------------------------- LSM-2
-!!                  |               ^
-!!                  |               |ZH1   
-!!                  |               |
-!!                 o-o 10m       ___v__ Z1,U10,V10                 
-!!       FIS    ....|.....          ^
-!!        ^   .            .        |
-!!      --|-------------------------|------------ K1 -------------------- LSM-1
-!!        | .                .      |
-!!        |.                  .     |
-!!       .|                    ...  |
-!!      --|-------------------------|------------------------------------- LSM
-!!      . |                         |
-!!     ////////////////////////////////////////////////////////////////// Sea Level
-!!</pre>                               
-!!
-!!
-!! USAGE:    CALL CALLLWS(U,V,H,LLWS)
-!!   INPUT ARGUMENT LIST:
-!!     U     - U wind profile (m/s) (at pressure level)
-!!     V     - V wind (m/s)         (at pressure level)
-!!     H     - Height (m)           (at pressure level)
-!!
-!!   OUTPUT ARGUMENT LIST: 
-!!     LLWS  - Low level wind shear (Knots/2000ft) 
-!!     
-!!   OUTPUT FILES:
-!!     NONE
-!!     
-!!   SUBPROGRAMS CALLED:
-!!     UTILITIES:
-!!     LIBRARY:
-!!       NONE
-!!     
-!!   ATTRIBUTES:
-!!     LANGUAGE: FORTRAN 90/77
-!!     MACHINE : BLUE AT NCEP
-!!
-=======
 !> Definition: LLWS(Z1,Z2) is vector difference of wind at z1 and z2
 !> where:
 !> - Z1 = 10m   + Surface height                
@@ -143,7 +62,6 @@
 !> - 21-04-01  Jesse Meng - computation on defined points only
 !>     
 !> @author Binbin Zhou NCEP/EMC  @date 2005-08-16       
->>>>>>> 9f5f7886
       SUBROUTINE CALLLWS(U,V,H,LLWS)
 
 !
@@ -240,7 +158,6 @@
 !>     
 !> @author Binbin Zhou NCEP/EMC  @date 2005-08-16       
       SUBROUTINE CALICING (T1,RH,OMGA, ICING)
-<<<<<<< HEAD
 !$$$  SUBPROGRAM DOCUMENTATION BLOCK
 !                .      .    .     
 ! SUBPROGRAM:    CALICING       COMPUTES In-Flight Icing
@@ -287,9 +204,6 @@
 !$$$  
 !
       use ctlblk_mod, only: jsta, jend, im, spval, ista, iend
-=======
-      use ctlblk_mod, only: jsta, jend, im, spval
->>>>>>> 9f5f7886
 !- - - - - - - - - - - - - - - - - - - - - - - - - - - - - - - - - - - -
       implicit none
 !     
