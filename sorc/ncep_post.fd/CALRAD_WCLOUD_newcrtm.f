!> @file
<<<<<<< HEAD
!
!> THIS ROUTINE COMPUTES MODEL DERIVED BRIGHTNESS TEMPERATURE
!! USING CRTM. IT IS PATTERNED AFTER GSI SETUPRAD WITH TREADON'S HELP     
!!     
!! PROGRAM HISTORY LOG:
!! -  11-02-06 Jun WANG   - addgrib2 option 
!! -  14-12-09 WM LEWIS ADDED:
!!            FUNCTION EFFR TO COMPUTE EFFECTIVE PARTICLE RADII 
!!            CHANNEL SELECTION USING LVLS FROM WRF_CNTRL.PARM
!! -  19-04-01 Sharon NEBUDA - Added output option for GOES-16 & GOES-17 ABI IR Channels 7-16
!! -  20-04-09 Tracy Hertneky - Added Himawari-8 AHI CH7-CH16
!! -  21-01-10 Web Meng - Added checking points for skiping grids with filling value spval
!! -  21-03-11 Bo Cui - improve local arrays memory
!! -  21-08-31 Lin Zhu - added ssmis-f17 channels 15-18 grib2 output 
!! -  21-09-02 Bo Cui - Decompose UPP in X direction
!!
!!   OUTPUT FILES:
!!     NONE
!!     
!!   SUBPROGRAMS CALLED:
!!     UTILITIES:
!!
!!     LIBRARY:
!!     /nwprod/lib/sorc/crtm2
!!
!! @author CHUANG @date 07-01-17       
!!     
=======
!> @brief Subroutine that computes model derived brightness temperature.
!>
!> This routine computes model derived brightness temperature
!> using CRTM. It is patterned after GSI setuprad with Treadon's help.
!>     
!> ### Program history log:
!> Date | Programmer | Comments
!> -----|------------|---------
!> 2007-01-17 | H Chuang       | Initial
!> 2011-02-06 | Jun Wang       | add grib2 option
!> 2014-12-09 | WM Lewis       | added function EFFR to compute effective particle radii channel selection using LVLS from WRF_CNTRL.PARM
!> 2019-04-01 | Sharon Nebuda  | Added output option for GOES-16 & GOES-17 ABI IR Channels 7-16
!> 2020-04-09 | Tracy Hertneky | Added Himawari-8 AHI CH7-CH16
!> 2021-01-10 | Wen Meng       | Added checking points for skiping grids with filling value spval
!> 2021-03-11 | Bo Cui         | improve local arrays memory
!> 2021-08-31 | Lin Zhu        | added ssmis-f17 channels 15-18 grib2 output 
!>
!> @author Chuang @date 2007-01-17       
>>>>>>> 37e7b1a5
      SUBROUTINE CALRAD_WCLOUD

  use vrbls3d, only: o3, pint, pmid, t, q, qqw, qqi, qqr, f_rimef, nlice, nrain, qqs, qqg, &
                     qqnr, qqni, qqnw
  use vrbls2d, only: czen, ivgtyp, sno, pctsno, ths, vegfrc, si, u10h, v10h, u10,&
       v10, smstot, hbot, htop, cnvcfr
  use masks, only: gdlat, gdlon, sm, lmh, sice
  use soil, only:
  use gridspec_mod, only: gridtype
  use cmassi_mod, only: TRAD_ice
  use kinds, only: r_kind,r_single,r_double,i_kind
  use crtm_module, only: crtm_atmosphere_type,crtm_surface_type,crtm_geometry_type, &
       crtm_surface_create,o3_id,co2_id,crtm_forward,mass_mixing_ratio_units, &
       crtm_atmosphere_create, &
       crtm_options_type,crtm_destroy,crtm_init,SPECIFIC_AMOUNT_UNITS, &
       success,crtm_options_destroy,crtm_options_create, crtm_options_associated
       
  use crtm_rtsolution_define, only: crtm_rtsolution_type, crtm_rtsolution_create, &
       crtm_rtsolution_destroy, crtm_rtsolution_associated 
  use crtm_spccoeff, only: sc
  use crtm_atmosphere_define, only:h2o_id,crtm_atmosphere_associated, &
       crtm_atmosphere_destroy,volume_mixing_ratio_units,crtm_atmosphere_zero
  use crtm_surface_define, only: crtm_surface_destroy, crtm_surface_associated, &
       crtm_surface_zero
  use crtm_channelinfo_define, only: crtm_channelinfo_type
!  use crtm_channelinfo_define, only: crtm_channelinfo_type, AntCorr_type
  use crtm_parameters, only: limit_exp,toa_pressure,max_n_layers,MAX_SENSOR_SCAN_ANGLE
  use crtm_cloud_define, only:  water_cloud,ice_cloud,rain_cloud,snow_cloud,graupel_cloud,hail_cloud
  use message_handler, only: success,warning, display_message

  use params_mod, only: pi, rtd, p1000, capa, h1000, h1, g, rd, d608, qconv, small
  use rqstfld_mod, only: iget, id, lvls, iavblfld
  use ctlblk_mod, only: modelname, ivegsrc, novegtype, imp_physics, lm, spval, icu_physics,&
              grib, cfld, fld_info, datapd, idat, im, jsta, jend, jm, me, ista, iend
!     
  implicit none

  !     DECLARE VARIABLES.
  !     
  ! Mapping land surface type of GFS to CRTM
  !  Note: index 0 is water, and index 13 is ice. The two indices are not
  !        used and just assigned to COMPACTED_SOIL.
  !integer, parameter, dimension(0:13) :: gfs_to_crtm=(/COMPACTED_SOIL,     &
  !       BROADLEAF_FOREST, BROADLEAF_FOREST, BROADLEAF_PINE_FOREST, PINE_FOREST, &
  !       PINE_FOREST, BROADLEAF_BRUSH, SCRUB, SCRUB, SCRUB_SOIL, TUNDRA,         &
  !       COMPACTED_SOIL, TILLED_SOIL, COMPACTED_SOIL/)

  ! Mapping land surface type of NMM to CRTM
  !  Note: index 16 is water, and index 24 is ice. The two indices are not
  !        used and just assigned to COMPACTED_SOIL.
  !       integer, parameter, dimension(24) :: nmm_to_crtm=(/URBAN_CONCRETE,       &
  !      &   COMPACTED_SOIL, IRRIGATED_LOW_VEGETATION, GRASS_SOIL, MEADOW_GRASS,   &
  !      &   MEADOW_GRASS, MEADOW_GRASS, SCRUB, GRASS_SCRUB, MEADOW_GRASS,         &
  !      &   BROADLEAF_FOREST, PINE_FOREST, BROADLEAF_FOREST, PINE_FOREST,         &
  !      &   BROADLEAF_PINE_FOREST, COMPACTED_SOIL, WET_SOIL, WET_SOIL,            &
  !      &   IRRIGATED_LOW_VEGETATION, TUNDRA, TUNDRA, TUNDRA, TUNDRA,             &
  !      &   COMPACTED_SOIL/)

  ! For land, the land types
  !INTEGER, PARAMETER :: N_VALID_LAND_TYPES = 20
  INTEGER, PARAMETER :: INVALID_LAND             =  0
  INTEGER, PARAMETER :: COMPACTED_SOIL           =  1
  INTEGER, PARAMETER :: TILLED_SOIL              =  2
  INTEGER, PARAMETER :: SAND                     =  3
  INTEGER, PARAMETER :: ROCK                     =  4
  INTEGER, PARAMETER :: IRRIGATED_LOW_VEGETATION =  5
  INTEGER, PARAMETER :: MEADOW_GRASS             =  6
  INTEGER, PARAMETER :: SCRUB                    =  7
  INTEGER, PARAMETER :: BROADLEAF_FOREST         =  8
  INTEGER, PARAMETER :: PINE_FOREST              =  9
  INTEGER, PARAMETER :: TUNDRA                   = 10
  INTEGER, PARAMETER :: GRASS_SOIL               = 11
  INTEGER, PARAMETER :: BROADLEAF_PINE_FOREST    = 12
  INTEGER, PARAMETER :: GRASS_SCRUB              = 13
  INTEGER, PARAMETER :: SOIL_GRASS_SCRUB         = 14
  INTEGER, PARAMETER :: URBAN_CONCRETE           = 15
  INTEGER, PARAMETER :: PINE_BRUSH               = 16
  INTEGER, PARAMETER :: BROADLEAF_BRUSH          = 17
  INTEGER, PARAMETER :: WET_SOIL                 = 18
  INTEGER, PARAMETER :: SCRUB_SOIL               = 19
  INTEGER, PARAMETER :: BROADLEAF70_PINE30       = 20
 

  integer, allocatable:: model_to_crtm(:)
  integer, parameter:: ndat=100
  ! CRTM structure variable declarations.
  integer,parameter::  n_absorbers = 2
  !      integer,parameter::  n_clouds = 4 
  integer,parameter::  n_aerosols = 0
  ! Add your sensors here
  integer(i_kind),parameter:: n_sensors=22
  character(len=20),parameter,dimension(1:n_sensors):: sensorlist= &
      (/'imgr_g15            ', &
        'imgr_g13            ', &
        'imgr_g12            ', &
        'imgr_g11            ', &
        'amsre_aqua          ', &
        'tmi_trmm            ', &
        'ssmi_f13            ', &
        'ssmi_f14            ', &
        'ssmi_f15            ', &
        'ssmis_f16           ', &
        'ssmis_f17           ', &
        'ssmis_f18           ', &
        'ssmis_f19           ', &
        'ssmis_f20           ', &
        'seviri_m10          ', &
        'imgr_mt2            ', &
        'imgr_mt1r           ', &
        'imgr_insat3d        ', &
        'abi_gr              ', &
        'abi_g16             ', &
        'abi_g17             ', &
        'ahi_himawari8       '/)
  character(len=13),parameter,dimension(1:n_sensors):: obslist=  &
      (/'goes_img     ', &
        'goes_img     ', &
        'goes_img     ', &
        'goes_img     ', &
        'amsre        ', &
        'tmi          ', &
        'ssmi         ', &
        'ssmi         ', &
        'ssmi         ', &
        'ssmis        ', &
        'ssmis        ', &
        'ssmis        ', &
        'ssmis        ', &
        'ssmis        ', &
        'seviri       ', &
        'imgr_mt2     ', &
        'imgr_mt1r    ', &
        'imgr_insat3d ', &
        'abi          ', &
        'abi          ', &
        'abi          ', &
        'ahi_himawari8'/)
  character(len=20),dimension(1:n_sensors):: sensorlist_local
!
  integer(i_kind) sensorindex
  integer(i_kind) lunin,nobs,nchanl,nreal
  integer(i_kind) error_status,itype
  integer(i_kind) err1,err2,err3,err4
  integer(i_kind) i,j,k,msig
  integer(i_kind) lcbot,lctop   !bsf
  integer jdn,ichan,ixchan,igot
  integer isat
 
! Wm Lewis: added 
  real :: EFFR 
 
  real(r_kind),parameter:: r100=100.0_r_kind
  real,parameter:: ozsmall = 1.e-10 ! to convert to mass mixing ratio
  real(r_kind) tsfc 
  real(r_double),dimension(4):: sfcpct
  real(r_kind) snodepth,vegcover
  real snoeqv
  real snofrac
  real(r_kind),dimension(ista:iend,jsta:jend):: tb1,tb2,tb3,tb4
  real(r_kind),allocatable :: tb(:,:,:)
  real,dimension(im,jm):: grid1
  real sun_zenith,sun_azimuth, dpovg, sun_zenith_rad
  real sat_zenith
  real q_conv   !bsf
  real,parameter:: constoz = 604229.0_r_kind 
  real sublat,sublon
  real RHO,RHOX
  character(13)::obstype
  character(20)::isis
  character(20)::isis_local

  logical hirs2,msu,goessndr,hirs3,hirs4,hirs,amsua,amsub,airs,hsb  &
            ,goes_img,abi,seviri, mhs,insat3d
  logical avhrr,avhrr_navy,lextra,ssu
  logical ssmi,ssmis,amsre,amsre_low,amsre_mid,amsre_hig,change
  logical ssmis_las,ssmis_uas,ssmis_env,ssmis_img
  logical sea,mixed,land,ice,snow,toss
  logical micrim,microwave
  logical post_abig16, post_abig17, post_abigr ! if true, user requested at least one abi channel
  logical fix_abig16, fix_abig17   ! if true, abi_g16, abi_g17 fix files are available
  logical post_ahi8 ! if true, user requested at least on ahi channel (himawari8)
  logical post_ssmis17 ! if true, user requested at least on ssmis_f17 channel
  !  logical,dimension(nobs):: luse
  logical, parameter :: debugprint = .false.
  type(crtm_atmosphere_type),dimension(1):: atmosphere
  type(crtm_surface_type),dimension(1) :: surface
  type(crtm_geometry_type),dimension(1) :: geometryinfo
  type(crtm_options_type),dimension(1)      :: options

  type(crtm_rtsolution_type),allocatable,dimension(:,:):: rtsolution
  type(crtm_channelinfo_type),allocatable,dimension(:) :: channelinfo
!     
  integer ii,jj,n_clouds,n,nc
  integer,external :: iw3jdn
  !

  !*****************************************************************************
  ! This code and sensorlist_local, isis_local can be modified/removed when the 
  ! linked CRTM version is updated with fix files abi_g16 & abi_g17
   fix_abig16 = .False.
   fix_abig17 = .False.
   do n=1, n_sensors
     sensorlist_local(n) = sensorlist(n)
     if (sensorlist(n) == 'abi_g16') then  ! check if fix file is available
       inquire(file='abi_g16.SpcCoeff.bin',exist=fix_abig16)
       if (.not.fix_abig16) sensorlist_local(n) = 'abi_gr              '
     endif
     if (sensorlist(n) == 'abi_g17') then
       inquire(file='abi_g17.SpcCoeff.bin',exist=fix_abig17)
       if (.not.fix_abig17) sensorlist_local(n) = 'abi_gr              '
     endif
   enddo
  

  ! Mapping land surface type of NMM to CRTM
  !if(MODELNAME == 'NMM' .OR. MODELNAME == 'NCAR' .OR. MODELNAME == 'RAPR')then 
   if(ivegsrc==1)then  !IGBP veg type
      allocate(model_to_crtm(novegtype) )
      model_to_crtm=(/PINE_FOREST, BROADLEAF_FOREST, PINE_FOREST,       &
           BROADLEAF_FOREST,BROADLEAF_PINE_FOREST, SCRUB, SCRUB_SOIL, &
           BROADLEAF_BRUSH,BROADLEAF_BRUSH, SCRUB, BROADLEAF_BRUSH,   &
           TILLED_SOIL, URBAN_CONCRETE,TILLED_SOIL, INVALID_LAND,     &
           COMPACTED_SOIL, INVALID_LAND, TUNDRA,TUNDRA, TUNDRA/)
   else if(ivegsrc==0)then ! USGS veg type
      allocate(model_to_crtm(novegtype) )
      model_to_crtm=(/URBAN_CONCRETE,       &
           COMPACTED_SOIL, IRRIGATED_LOW_VEGETATION, GRASS_SOIL, MEADOW_GRASS,   &
           MEADOW_GRASS, MEADOW_GRASS, SCRUB, GRASS_SCRUB, MEADOW_GRASS,         &
           BROADLEAF_FOREST, PINE_FOREST, BROADLEAF_FOREST, PINE_FOREST,         &
           BROADLEAF_PINE_FOREST, COMPACTED_SOIL, WET_SOIL, WET_SOIL,            &
           IRRIGATED_LOW_VEGETATION, TUNDRA, TUNDRA, TUNDRA, TUNDRA,             &
           COMPACTED_SOIL/)
   else if(ivegsrc==2)then ! old GFS veg type
      allocate(model_to_crtm(0:novegtype) )
      model_to_crtm=(/COMPACTED_SOIL,     &
         BROADLEAF_FOREST, BROADLEAF_FOREST, BROADLEAF_PINE_FOREST, &
         PINE_FOREST, PINE_FOREST, BROADLEAF_BRUSH, SCRUB, SCRUB, SCRUB_SOIL, &
         TUNDRA, COMPACTED_SOIL, TILLED_SOIL, COMPACTED_SOIL/)
   else
      print*,'novegtype=',novegtype
      print*,'model veg type not supported by post in calling crtm ' 
      print*,'skipping generation of simulated radiance' 
      return
   end if 
  !end if 

  !10 channels, easier to set a logical
  post_abig16=.false.
  do n = 927, 927+9  ! 927 set in RQSTFLD.f
    if (iget(n) > 0) post_abig16=.true.
  enddo
  post_abig17=.false.
  do n = 937, 937+9  ! 937 set in RQSTFLD.f
    if (iget(n) > 0) post_abig17=.true.
  enddo
  post_abigr=.false.
  do n = 958, 958+9  ! 958 set in RQSTFLD.f
    if (iget(n) > 0) post_abigr=.true.
  enddo
  post_ahi8=.false.
  do n = 969, 969+9  ! 969 set in RQSTFLD.f
    if (iget(n) > 0) post_ahi8=.true.
  enddo
  post_ssmis17=.false.
  do n = 825, 825+3  ! 825 set in RQSTFLD.f
    if (iget(n) > 0) post_ssmis17=.true.
  enddo

  !     DO NOT FORGET TO ADD YOUR NEW IGET HERE (IF YOU'VE ADDED ONE)      
  !     START SUBROUTINE CALRAD.
  ifactive: if (iget(327) > 0 .or. iget(328) > 0 .or. iget(329) > 0       &
       .or. iget(330) > 0 .or. iget(446) > 0 .or. iget(447) > 0  & 
       .or. iget(448) > 0 .or. iget(449) > 0 .or. iget(456) > 0  &
       .or. iget(457) > 0 .or. iget(458) > 0 .or. iget(459) > 0  &
       .or. iget(460) > 0 .or. iget(461) > 0 .or. iget(462) > 0  &
       .or. iget(463) > 0 .or. iget(483) > 0 .or. iget(484) > 0  &
       .or. iget(485) > 0 .or. iget(486) > 0 .or. iget(488) > 0  &
       .or. iget(489) > 0 .or. iget(490) > 0 .or. iget(491) > 0  &
       .or. iget(492) > 0 .or. iget(493) > 0 .or. iget(494) > 0  &
       .or. iget(495) > 0 .or. iget(496) > 0 .or. iget(497) > 0  &
       .or. iget(498) > 0 .or. iget(499) > 0 .or. iget(800) > 0  &
       .or. iget(801) > 0 .or. iget(802) > 0 .or. iget(803) > 0  &
       .or. iget(804) > 0 .or. iget(805) > 0 .or. iget(806) > 0  &
       .or. iget(807) > 0 .or. iget(809) > 0                     &
       .or. iget(810) > 0 .or. iget(811) > 0 .or. iget(812) > 0  &
       .or. iget(813) > 0 .or. iget(814) > 0 .or. iget(815) > 0  &
       .or. iget(816) > 0 .or. iget(817) > 0 .or. iget(818) > 0  &
       .or. iget(819) > 0 .or. iget(820) > 0 .or. iget(821) > 0  &
       .or. iget(822) > 0 .or. iget(823) > 0 .or. iget(824) > 0  &
       .or. iget(825) > 0 .or. iget(826) > 0 .or. iget(827) > 0  &
       .or. iget(828) > 0 .or. iget(829) > 0 .or. iget(830) > 0  &
       .or. iget(831) > 0 .or. iget(832) > 0 .or. iget(833) > 0  &
       .or. iget(834) > 0 .or. iget(835) > 0 .or. iget(836) > 0  &
       .or. iget(837) > 0 .or. iget(838) > 0 .or. iget(839) > 0  &
       .or. iget(840) > 0 .or. iget(841) > 0 .or. iget(842) > 0  &
       .or. iget(843) > 0 .or. iget(844) > 0 .or. iget(845) > 0  &
       .or. iget(846) > 0 .or. iget(847) > 0 .or. iget(848) > 0  &
       .or. iget(849) > 0 .or. iget(850) > 0 .or. iget(851) > 0  &
       .or. iget(852) > 0 .or. iget(856) > 0 .or. iget(857) > 0  &
       .or. iget(860) > 0 .or. iget(861) > 0  &
       .or. iget(862) > 0 .or. iget(863) > 0 .or. iget(864) > 0  &
       .or. iget(865) > 0 .or. iget(866) > 0 .or. iget(867) > 0  &
       .or. iget(868) > 0 .or. iget(869) > 0 .or. iget(870) > 0  &
       .or. iget(871) > 0 .or. iget(872) > 0 .or. iget(873) > 0  &
       .or. iget(874) > 0 .or. iget(875) > 0 .or. iget(876) > 0  &
       .or. iget(877) > 0 .or. iget(878) > 0 .or. iget(879) > 0  &
       .or. iget(880) > 0 .or. iget(881) > 0 .or. iget(882) > 0  &
       .or. post_ahi8 .or. post_ssmis17 & 
       .or. post_abig16 .or. post_abig17 .or. post_abigr ) then

     ! specify numbers of cloud species    
     ! Thompson==8, Ferrier==5,95, WSM6==6, Lin==2
     if(imp_physics==99 .or. imp_physics==98)then ! Zhao Scheme
        n_clouds=2 ! GFS uses Zhao scheme
     else if(imp_physics==5 .or. imp_physics==85 .or. imp_physics==95)then
        n_clouds=6  ! change to 6 cloud types because microwave is sensitive to density
     else if(imp_physics==8 .or. imp_physics==6 .or. imp_physics==2 &
        .or. imp_physics==28 .or. imp_physics==11)then
        n_clouds=5
     else
        n_clouds=0
        print*,'Warning: number of cloud species (n_clouds) being set to zero for imp_physics=',imp_physics
     end if

     ! Initialize debug print gridpoint index to middle of tile:
     ii=im/2
     jj=(jsta+jend)/2

     ! Initialize ozone to zeros for WRF NMM and ARW for now
     if (MODELNAME == 'NMM' .OR. MODELNAME == 'NCAR' .OR. MODELNAME == 'RAPR' &
      )o3=0.0
     ! Compute solar zenith angle for GFS, ARW now computes czen in INITPOST
!     if (MODELNAME == 'GFS')then
        jdn=iw3jdn(idat(3),idat(1),idat(2))
	do j=jsta,jend
	   do i=ista,iend
	      call zensun(jdn,float(idat(4)),gdlat(i,j),gdlon(i,j)       &
      	                  ,pi,sun_zenith,sun_azimuth)
              sun_zenith_rad=sun_zenith/rtd              
              czen(i,j)=cos(sun_zenith_rad)
	   end do
	end do
        if(jj>=jsta .and. jj<=jend.and.debugprint)                   &
            print*,'sample GFS zenith angle=',acos(czen(ii,jj))*rtd   
!     end if	       
     ! Initialize CRTM.  Load satellite sensor array.
     ! The optional arguments Process_ID and Output_Process_ID limit
     ! generation of runtime informative output to mpi task
     ! Output_Process_ID (which here is set to be task 0)
     if(me==0)print*,'success in CALRAD= ',success
     allocate( channelinfo(n_sensors))

     error_status = crtm_init(sensorlist_local,channelinfo,   &
          Process_ID=0,Output_Process_ID=0 )
     if(me==0)print*, 'channelinfo after init= ',channelinfo(1)%sensor_id, &
              channelinfo(2)%sensor_id
     if (error_status /= 0_i_kind)                                  &
         write(6,*)'ERROR*** crtm_init error_status=',error_status

     ! Restrict channel list to those which are selected for simulation 
     ! in the LVLS filed of wrf_cntrl.parm (does not currently apply 
     ! to all sensors / channels).

     ! GOES-13
     if(iget(868)>0)then
     call select_channels_L(channelinfo(2),4,(/ 1,2,3,4 /),lvls(1:4,iget(868)),iget(868))
     endif
     ! GOES-15
     if(iget(872)>0)then
     call select_channels_L(channelinfo(1),4,(/ 1,2,3,4 /),lvls(1:4,iget(872)),iget(872))
     endif
     ! GOES-16 
     if(post_abig16)then
       nchanl=0
       do n = 927, 927+9  ! 927 set in RQSTFLD.f
         if (iget(n) > 0) then
           nchanl = nchanl+1
         endif
       enddo
       if (nchanl > 0 .and. nchanl <10) then 
         do n = 927, 927+9  ! 927 set in RQSTFLD.f
           if (iget(n) == 0) channelinfo(19)%Process_Channel(n-927+1)=.False.  !  turn off channel processing
         enddo
       endif
     endif
     ! GOES-17 
     if(post_abig17)then
       nchanl=0
       do n = 937, 937+9  ! 937 set in RQSTFLD.f
         if (iget(n) > 0) then
           nchanl = nchanl+1
         endif
       enddo
       if (nchanl > 0 .and. nchanl <10) then 
         do n = 937, 937+9  ! 927 set in RQSTFLD.f
           if (iget(n) == 0) channelinfo(20)%Process_Channel(n-937+1)=.False.  !  turn off channel processing
         enddo
       endif
     endif
     ! GOES-R for NADIR output 
     if(post_abigr)then
       nchanl=0
       do n = 958, 958+9  ! 958 set in RQSTFLD.f
         if (iget(n) > 0) then
           nchanl = nchanl+1
         endif
       enddo
       if (nchanl > 0 .and. nchanl <10) then 
         do n = 958, 958+9  ! 958 set in RQSTFLD.f
           if (iget(n) == 0) channelinfo(20)%Process_Channel(n-958+1)=.False.  !  turn off channel processing
         enddo
       endif
     endif

     ! Himawari-8 AHI infrared 
     if(post_ahi8)then
       nchanl=0
       do n = 969, 969+9  ! 969 set in RQSTFLD.f
         if (iget(n) > 0) then
           nchanl = nchanl+1
         endif
       enddo
       if (nchanl > 0 .and. nchanl <10) then 
         do n = 969, 969+9  ! 969 set in RQSTFLD.f
           if (iget(n) == 0) channelinfo(22)%Process_Channel(n-969+1)=.False.  !  turn off channel processing
         enddo
       endif
     endif
    
     ! SSMIS F17 (37H, 37V, 91H, 91V)
     if(post_ssmis17)then
       nchanl=14
       do n = 825, 825+3  ! 825 set in RQSTFLD.f
         if (iget(n) > 0) then
           nchanl = nchanl+1
         endif
       enddo
       if (nchanl > 14 .and. nchanl < 19) then
         do n = 825, 825+3  ! 825 set in RQSTFLD.f
           if (iget(n) == 0) channelinfo(11)%Process_Channel(n-825+15)=.False.  !  turn off channel processing
         enddo
       endif
     endif

     ! SSMI, F13-F15 (19H,19V,??H,37H,37V,85H,85V)
     if(iget(800)>0)then
     call select_channels_L(channelinfo(7),7,(/ 1,2,3,4,5,6,7 /),lvls(1:7,iget(800)),iget(800))
     endif
     if(iget(806)>0)then
     call select_channels_L(channelinfo(8),7,(/ 1,2,3,4,5,6,7 /),lvls(1:7,iget(806)),iget(806))
     endif
     if(iget(812)>0)then
     call select_channels_L(channelinfo(9),7,(/ 1,2,3,4,5,6,7 /),lvls(1:7,iget(812)),iget(812))
     endif
     ! SSMIS, F16-F20 (183H,19H,19V,37H,37V,91H,91V)
     if(iget(818)>0)then
     call select_channels_L(channelinfo(10),24,(/ 1,2,3,4,5,6,7,8,9,10,11,12,13,14,15,16,17,18,19,20,21,22,23,24 /),lvls(1:24,iget(818)),iget(818))
     endif
!     if(iget(825)>0)then
!     call select_channels_L(channelinfo(11),24,(/ 1,2,3,4,5,6,7,8,9,10,11,12,13,14,15,16,17,18,19,20,21,22,23,24 /),lvls(1:24,iget(825)),iget(825))
!     endif
     if(iget(832)>0)then
     call select_channels_L(channelinfo(12),24,(/ 1,2,3,4,5,6,7,8,9,10,11,12,13,14,15,16,17,18,19,20,21,22,23,24 /),lvls(1:24,iget(832)),iget(832))
     endif
     if(iget(839)>0)then
     call select_channels_L(channelinfo(13),24,(/ 1,2,3,4,5,6,7,8,9,10,11,12,13,14,15,16,17,18,19,20,21,22,23,24 /),lvls(1:24,iget(839)),iget(839))
     endif
     if(iget(846)>0)then
     call select_channels_L(channelinfo(14),24,(/ 1,2,3,4,5,6,7,8,9,10,11,12,13,14,15,16,17,18,19,20,21,22,23,24 /),lvls(1:24,iget(846)),iget(846))
     endif
     ! SEVIRI
     if(iget(876)>0)then
     call select_channels_L(channelinfo(15),8,(/ 1,2,3,4,5,6,7,8 /),lvls(1:8,iget(876)),iget(876))
     endif
     ! MT2
     if(iget(860)>0)then
     call select_channels_L(channelinfo(16),4,(/ 1,2,3,4 /),lvls(1:4,iget(860)),iget(860))
     endif
     ! MT1R
     if(iget(864)>0)then
     call select_channels_L(channelinfo(17),4,(/ 1,2,3,4 /),lvls(1:4,iget(864)),iget(864))
     endif
     ! INSAT 3D (Kalpana)
     if(iget(865)>0)then
     call select_channels_L(channelinfo(18),4,(/ 1,2,3,4 /),lvls(1:4,iget(865)),iget(865))
     endif

     ! Loop over data types to process    
     sensordo: do isat=1,n_sensors

        if(me==0)print*,'n_sensor,obstype,isis',isat,obslist(isat),sensorlist(isat)

        obstype=obslist(isat) 
        isis=trim(sensorlist(isat))

        sensor_avail: if( &
             (isis=='imgr_g12' .and. (iget(327) > 0 .or. iget(328) > 0 &
             .or. iget(329) > 0 .or. iget(330) > 0 .or. iget(456) > 0   &
             .or. iget(457) > 0 .or. iget(458) > 0 .or. iget(459) > 0 )) .OR. &
             (isis=='imgr_g11' .and. (iget(446) > 0 .or. iget(447) > 0 &
             .or. iget(448) > 0 .or. iget(449) > 0 .or. iget(460) > 0   &
             .or. iget(461) > 0 .or. iget(462) > 0 .or. iget(463) > 0)) .OR. &
             (isis=='amsre_aqua' .and. (iget(483) > 0 .or. iget(484) > 0  &
             .or. iget(485) > 0 .or. iget(486) > 0)) .OR. &
             (isis=='tmi_trmm' .and. (iget(488) > 0 .or. iget(489) > 0  &
             .or. iget(490) > 0 .or. iget(491) > 0)) .OR. &
             (isis=='ssmi_f13' .and. iget(800) > 0 ) .OR. &
             (isis=='ssmi_f14' .and. iget(806) > 0 ) .OR. &
             (isis=='ssmi_f15' .and. iget(812) > 0 ) .OR. &
             (isis=='ssmis_f16' .and. iget(818) > 0) .OR. &
             (isis=='ssmis_f17' .and. post_ssmis17) .OR. &
             (isis=='ssmis_f18' .and. iget(832) > 0) .OR. &
             (isis=='ssmis_f19' .and. iget(839) > 0) .OR. &
             (isis=='ssmis_f20' .and. iget(846) > 0) .OR. &
             (isis=='imgr_mt2' .and. iget(860)>0) .OR. &
             (isis=='imgr_mt1r' .and. iget(864)>0) .OR. &
             (isis=='imgr_insat3d' .and. iget(865)>0) .OR. &
             (isis=='imgr_g13' .and. iget(868)>0) .OR. &
             (isis=='imgr_g15' .and. iget(872)>0) .OR. &
             (isis=='abi_g16'  .and. post_abig16) .OR. &
             (isis=='abi_g17'  .and. post_abig17) .OR. &
             (isis=='abi_gr'   .and. post_abigr) .OR. &
             (isis=='seviri_m10' .and. iget(876)>0) .OR. &
             (isis=='ahi_himawari8' .and. post_ahi8) )then
           if(me==0)print*,'obstype, isis= ',obstype,isis
           !       isis='amsua_n15'

           ! Initialize logical flags for satellite platform

           hirs2      = obstype == 'hirs2'
           hirs3      = obstype == 'hirs3'
           hirs4      = obstype == 'hirs4'
           hirs       = hirs2 .or. hirs3 .or. hirs4
           msu        = obstype == 'msu'
           ssu        = obstype == 'ssu'
           goessndr   = obstype == 'sndr'  .or. obstype == 'sndrd1' .or.    &
                          obstype == 'sndrd2'.or. obstype == 'sndrd3' .or.  &
                          obstype == 'sndrd4'
           amsua      = obstype == 'amsua'
           amsub      = obstype == 'amsub'
           mhs        = obstype == 'mhs'
           airs       = obstype == 'airs'
           hsb        = obstype == 'hsb'
           goes_img   = obstype == 'goes_img'
           abi        = obstype == 'abi'
           seviri     = obstype == 'seviri'
           insat3d    = obstype == 'imgr_insat3d'
           avhrr      = obstype == 'avhrr'
           avhrr_navy = obstype == 'avhrr_navy'
           ssmi       = obstype == 'ssmi'
           amsre_low  = obstype == 'amsre_low'
           amsre_mid  = obstype == 'amsre_mid'
           amsre_hig  = obstype == 'amsre_hig'
           amsre      = amsre_low .or. amsre_mid .or. amsre_hig
           ssmis      = obstype == 'ssmis'
           ssmis_las  = obstype == 'ssmis_las'
           ssmis_uas  = obstype == 'ssmis_uas'
           ssmis_img  = obstype == 'ssmis_img'
           ssmis_env  = obstype == 'ssmis_env'

           ssmis=ssmis_las.or.ssmis_uas.or.ssmis_img.or.ssmis_env.or.ssmis

           micrim=ssmi .or. ssmis .or. amsre   ! only used for MW-imager-QC and id_qc(ch)

           microwave=amsua .or. amsub .or. mhs .or. msu .or. hsb .or. micrim
           ! check sensor list
           sensorindex = 0
           sensor_search: do j = 1, n_sensors
              isis_local = isis  ! allows abi_g16 & abi_g17 output using abi_gr fix files
              if (isis=='abi_g16' .and. .not.fix_abig16) then
                isis_local='abi_gr              '
              endif
              if (isis=='abi_g17' .and. .not.fix_abig17) then
                isis_local='abi_gr              '
              endif
              if (channelinfo(j)%sensor_id == isis_local ) then
                 sensorindex = j
                 exit sensor_search
              endif
           end do sensor_search
           if (sensorindex == 0 ) then
              write(6,*)'SETUPRAD:  ***WARNING*** problem with sensorindex=',isis,&
                   ' --> CAN NOT PROCESS isis=',isis,'   TERMINATE PROGRAM EXECUTION'
              stop 19
           endif

!          set Satellite IDs for F19 and F20 to valid values since CRTM will not
!          simulate an instrument w/o a WMO ID:
           if(isis=='ssmis_f19')channelinfo(sensorindex)%WMO_Satellite_Id=287
           if(isis=='ssmis_f20')channelinfo(sensorindex)%WMO_Satellite_Id=289
!          quiet verbose output warning messages
           if(isis=='abi_g16')channelinfo(sensorindex)%WMO_Satellite_Id=270
           if(isis=='abi_g16')channelinfo(sensorindex)%WMO_Sensor_Id=617
           if(isis=='abi_g17')channelinfo(sensorindex)%WMO_Satellite_Id=271
           if(isis=='abi_g17')channelinfo(sensorindex)%WMO_Sensor_Id=617
           if(isis=='abi_gr')channelinfo(sensorindex)%WMO_Satellite_Id=270
           if(isis=='abi_gr')channelinfo(sensorindex)%WMO_Sensor_Id=617

           allocate(rtsolution  (channelinfo(sensorindex)%n_channels,1))
           allocate(tb(ista:iend,jsta:jend,channelinfo(sensorindex)%n_channels))
           err1=0; err2=0; err3=0; err4=0
           if(lm > max_n_layers)then
              write(6,*) 'CALRAD: lm > max_n_layers - '//                 &
      	                 'increase crtm max_n_layers ',                   & 
                         lm,max_n_layers
              stop 2
           end if

           CALL crtm_atmosphere_create(atmosphere(1),lm,n_absorbers,n_clouds &
                        ,n_aerosols)
           CALL crtm_surface_create(surface(1),channelinfo(sensorindex)%n_channels)
           CALL crtm_rtsolution_create(rtsolution,lm)
           if (.NOT.(crtm_atmosphere_associated(atmosphere(1)))) &
               write(6,*)' ***ERROR** creating atmosphere.'
           if (.NOT.(crtm_surface_associated(surface(1)))) &
               write(6,*)' ***ERROR** creating surface.'
           if (.NOT.(ANY(crtm_rtsolution_associated(rtsolution)))) &
               write(6,*)' ***ERROR** creating rtsolution.'

           atmosphere(1)%n_layers = lm
           !      atmosphere(1)%level_temperature_input = 0
                  atmosphere(1)%absorber_id(1) = H2O_ID
                  atmosphere(1)%absorber_id(2) = O3_ID
                  atmosphere(1)%absorber_units(1) = MASS_MIXING_RATIO_UNITS
                  atmosphere(1)%absorber_units(2) = VOLUME_MIXING_RATIO_UNITS
           !       atmosphere(1)%absorber_units(2) = MASS_MIXING_RATIO_UNITS ! Use mass mixing ratio
                  atmosphere(1)%level_pressure(0) = TOA_PRESSURE
           ! Define Clouds
           if(imp_physics==99 .or. imp_physics==98)then
              atmosphere(1)%cloud(1)%n_layers = lm
              atmosphere(1)%cloud(1)%Type = WATER_CLOUD
              atmosphere(1)%cloud(2)%n_layers = lm
              atmosphere(1)%cloud(2)%Type = ICE_CLOUD
           else if(imp_physics==5 .or. imp_physics==85 .or. imp_physics==95)then
              atmosphere(1)%cloud(1)%n_layers = lm
              atmosphere(1)%cloud(1)%Type = WATER_CLOUD
              atmosphere(1)%cloud(2)%n_layers = lm
              atmosphere(1)%cloud(2)%Type = ICE_CLOUD
              atmosphere(1)%cloud(3)%n_layers = lm
              atmosphere(1)%cloud(3)%Type = RAIN_CLOUD
              atmosphere(1)%cloud(4)%n_layers = lm
              atmosphere(1)%cloud(4)%Type = SNOW_CLOUD
              atmosphere(1)%cloud(5)%n_layers = lm
              atmosphere(1)%cloud(5)%Type = GRAUPEL_CLOUD
      	      atmosphere(1)%cloud(6)%n_layers = lm
              atmosphere(1)%cloud(6)%Type = HAIL_CLOUD
           else if(imp_physics==8 .or. imp_physics==6 .or. imp_physics==2 .or. imp_physics==28 &
            .or. imp_physics==11)then
              atmosphere(1)%cloud(1)%n_layers = lm
              atmosphere(1)%cloud(1)%Type = WATER_CLOUD
              atmosphere(1)%cloud(2)%n_layers = lm
              atmosphere(1)%cloud(2)%Type = ICE_CLOUD
              atmosphere(1)%cloud(3)%n_layers = lm
              atmosphere(1)%cloud(3)%Type = RAIN_CLOUD
              atmosphere(1)%cloud(4)%n_layers = lm
              atmosphere(1)%cloud(4)%Type = SNOW_CLOUD
              atmosphere(1)%cloud(5)%n_layers = lm
              atmosphere(1)%cloud(5)%Type = GRAUPEL_CLOUD
           end if        

           !    if(nchanl /= channelinfo(sensorindex)%n_channels) write(6,*)'***ERROR** nchanl,n_channels ', &
           !           nchanl,channelinfo(sensorindex)%n_channels

           ! Load surface sensor data structure
           surface(1)%sensordata%n_channels = channelinfo(sensorindex)%n_channels
           surface(1)%sensordata%sensor_id  = channelinfo(sensorindex)%sensor_id
           surface(1)%sensordata%WMO_sensor_id = channelinfo(sensorindex)%WMO_sensor_id
           surface(1)%sensordata%WMO_Satellite_id = channelinfo(sensorindex)%WMO_Satellite_id
           surface(1)%sensordata%sensor_channel = channelinfo(sensorindex)%sensor_channel

           ! run crtm for nadir instruments / channels
           nadir: if ( (isis=='imgr_g12' .and. (iget(327)>0 .or. &
                       iget(328)>0 .or. iget(329)>0 .or. iget(330)>0)) .or. &
                       (isis=='imgr_g11' .and. (iget(446)>0 .or. &
                       iget(447)>0 .or. iget(448)>0 .or. iget(449)>0)) .or. &
                       (isis=='amsre_aqua' .and. (iget(483) > 0 .or. iget(484) > 0  &
                       .or. iget(485) > 0 .or. iget(486) > 0)) .OR. &
                       (isis=='tmi_trmm' .and. (iget(488) > 0 .or. iget(489) > 0  &
                       .or. iget(490) > 0 .or. iget(491) > 0)) .OR. &
                        (isis=='abi_gr'  .and. post_abigr) )then

              do j=jsta,jend
                 loopi1:do i=ista,iend

                    ! Skiping the grids with filling value spval
                    do k=1,lm
                      if(abs(pmid(i,j,k)-spval)<=small .or. &
                         abs(t(i,j,k)-spval)<=small) then
                         do n=1,channelinfo(sensorindex)%n_channels
                           tb(i,j,n)=spval
                         enddo
                         cycle loopi1
                      endif
                    enddo

                    !    Load geometry structure
                    !    geometryinfo(1)%sensor_zenith_angle = zasat*rtd  ! local zenith angle ???????
                    geometryinfo(1)%sensor_zenith_angle=0.
                    geometryinfo(1)%sensor_scan_angle=0.

                    !only call crtm if we have right satellite zenith angle
                    IF(geometryinfo(1)%sensor_zenith_angle <= MAX_SENSOR_SCAN_ANGLE &
                         .and. geometryinfo(1)%sensor_zenith_angle >= 0.0_r_kind)THEN
                       geometryinfo(1)%source_zenith_angle = acos(czen(i,j))*rtd ! solar zenith angle
                       geometryinfo(1)%sensor_scan_angle   = 0. ! scan angle, assuming nadir
                       if(i==ii.and.j==jj.and.debugprint)print*,'sample geometry ',                   &
                               geometryinfo(1)%sensor_zenith_angle                     &
                              ,geometryinfo(1)%source_zenith_angle                     &
                              ,czen(i,j)*rtd 
                       !  Set land/sea, snow, ice percentages and flags
                       if(MODELNAME == 'NCAR' .OR. MODELNAME == 'RAPR')then
                          sfcpct(4)=pctsno(i,j)
                       else if(ivegsrc==1)then
                          itype=IVGTYP(I,J)
                          IF(itype == 0)itype=8
                          if(sno(i,j)<spval)then
                             snoeqv=sno(i,j)
                          else
                             snoeqv=0.
                          end if
                          CALL SNFRAC (snoeqv,IVGTYP(I,J),snofrac)
                          sfcpct(4)=snofrac
                       else if(ivegsrc==2)then
                          itype=IVGTYP(I,J)
                          itype = min(max(0,ivgtyp(i,j)),13)
                          if(sno(i,j)<spval)then
                             snoeqv=sno(i,j)
                          else
                             snoeqv=0.
                          end if
                          if(i==ii.and.j==jj.and.debugprint)print*,'sno,itype,ivgtyp B cing snfrc = ',  &
                                                     snoeqv,itype,IVGTYP(I,J)
                          if(sm(i,j) > 0.1)then
                             sfcpct(4)=0.
                          else
                             call snfrac_gfs(SNOeqv,IVGTYP(I,J),snofrac)
                             sfcpct(4)=snofrac
                          end if
                       end if

!                       if (MODELNAME == 'GFS')then ! GFS uses 13 veg types
!                          itype=IVGTYP(I,J)
!                          itype = min(max(0,ivgtyp(i,j)),13)
!                          !         IF(itype <= 0 .or. itype > 13)itype=7 !use scrub for ocean point
!                          if(sno(i,j)/=spval)then
!                             snoeqv=sno(i,j)
!                          else
!                             snoeqv=0.
!                          end if
!                          if(i==ii.and.j==jj)print*,'sno,itype,ivgtyp B cing snfrc = ',  &
!                                                     snoeqv,itype,IVGTYP(I,J)
!                          if(sm(i,j) > 0.1)then
!                             sfcpct(4)=0.
!                          else 
!                             call snfrac_gfs(SNOeqv,IVGTYP(I,J),snofrac)
!                             sfcpct(4)=snofrac
!                          end if
!                          if(i==ii.and.j==jj)print*,'sno,itype,ivgtyp,sfcpct(4) = ',     &
!                                                     snoeqv,itype,IVGTYP(I,J),sfcpct(4)
!                       else if(MODELNAME == 'NCAR' .OR. MODELNAME == 'RAPR')then
!                          sfcpct(4)=pctsno(i,j)
!                       else          
!                          itype=IVGTYP(I,J)
!                          IF(itype == 0)itype=8
!                          CALL SNFRAC (SNO(I,J),IVGTYP(I,J),snofrac)
!	                  sfcpct(4)=snofrac
!                       end if 
                       !	CALL SNFRAC (SNO(I,J),IVGTYP(I,J),snofrac)
                       !	sfcpct(4)=snofrac
	               if(sm(i,j) > 0.1)then ! water
                          !  	 tsfc=sst(i,j)
                          tsfc = ths(i,j)*(pint(i,j,nint(lmh(i,j))+1)/p1000)**capa
                          vegcover=0.0
	                  if(sfcpct(4) > 0.0_r_kind)then ! snow and water
                             sfcpct(1) = 1.0_r_kind-sfcpct(4)
                             sfcpct(2) = 0.0_r_kind
	                     sfcpct(3) = 0.0_r_kind
	                  else ! pure water
	                     sfcpct(1) = 1.0_r_kind
                             sfcpct(2) = 0.0_r_kind
	                     sfcpct(3) = 0.0_r_kind
	                  end if  
                       else ! land and sea ice
	                  tsfc = ths(i,j)*(pint(i,j,nint(lmh(i,j))+1)/p1000)**capa
                          vegcover=vegfrc(i,j)
	                  if(sice(i,j) > 0.1)then ! sea ice
	                     if(sfcpct(4) > 0.0_r_kind)then ! sea ice and snow
	                        sfcpct(3) = 1.0_r_kind-sfcpct(4)
	                        sfcpct(1) = 0.0_r_kind
                                sfcpct(2) = 0.0_r_kind
	                     else ! pure sea ice
	                        sfcpct(3)= 1.0_r_kind
	                        sfcpct(1) = 0.0_r_kind
                                sfcpct(2) = 0.0_r_kind
	                     end if
	                  else ! land
	                     if(sfcpct(4) > 0.0_r_kind)then ! land and snow
	                        sfcpct(2)= 1.0_r_kind-sfcpct(4)
                                sfcpct(1) = 0.0_r_kind
                                sfcpct(3) = 0.0_r_kind
	                     else ! pure land
	                        sfcpct(2)= 1.0_r_kind
                                sfcpct(1) = 0.0_r_kind
                                sfcpct(3) = 0.0_r_kind
	                     end if  
                          end if
	               end if 
                       if(si(i,j)/=spval)then 	
	                  snodepth = si(i,j)
                       else
                          snodepth = 0.
                       end if
                       ! Chuang: for igbp type 15 (snow/ice), the main type needs to be set to ice or snow
                       ! to prevent crtm forward model from failing	
                       if(ivegsrc==1 .and. itype==15 .and. sfcpct(4)<1.0_r_kind)then
                          if(debugprint)print*,'changing land type for veg type 15',i,j,itype,sfcpct(1:4)
	                  sfcpct(1)=0.0_r_kind
	                  sfcpct(2)=0.0_r_kind
	                  sfcpct(3)=0.0_r_kind
	                  sfcpct(4)=1.0_r_kind
                          !print*,'change main land type to snow for veg type 15 ',i,j
	               end if 

                       sea  = sfcpct(1)  >= 0.99_r_kind
                       land = sfcpct(2)  >= 0.99_r_kind
                       ice  = sfcpct(3)  >= 0.99_r_kind
                       snow = sfcpct(4)  >= 0.99_r_kind
                       mixed = .not. sea  .and. .not. ice .and.     &
                                .not. land .and. .not. snow
                       if((sfcpct(1)+sfcpct(2)+sfcpct(3)+sfcpct(4)) >1._r_kind) &
                           print*,'ERROR sfcpct ',i,j,sfcpct(1)  &
                              ,sfcpct(2),sfcpct(3),sfcpct(4)
                       !    Load surface structure

                       !    Define land characteristics

                       !    **NOTE:  The model surface type --> CRTM surface type
                       !             mapping below is specific to the versions NCEP
                       !             GFS and NNM as of September 2005
                       !    itype = ivgtyp(i,j)
                       if(ivegsrc==0)then
                         itype = min(max(0,ivgtyp(i,j)),novegtype)
                       else
                         itype = min(max(1,ivgtyp(i,j)),novegtype)
                       end if
                       surface(1)%land_type = model_to_crtm(itype)
                       
                       if(gridtype=='B' .or. gridtype=='E')then
                          surface(1)%wind_speed         = sqrt(u10h(i,j)*u10h(i,j)   &
                                                              +v10h(i,j)*v10h(i,j))
                       else
                          surface(1)%wind_speed         = sqrt(u10(i,j)*u10(i,j)   &
                                                              +v10(i,j)*v10(i,j))
                       end if
                       surface(1)%water_coverage        = sfcpct(1)
                       surface(1)%land_coverage         = sfcpct(2)
                       surface(1)%ice_coverage          = sfcpct(3)
                       surface(1)%snow_coverage         = sfcpct(4)
       
                       surface(1)%land_temperature      = tsfc
                       surface(1)%snow_temperature      = min(tsfc,280._r_kind)
                       surface(1)%water_temperature     = max(tsfc,270._r_kind)
                       surface(1)%ice_temperature       = min(tsfc,280._r_kind)
                       if(smstot(i,j)/=spval)then
                          surface(1)%soil_moisture_content = smstot(i,j)/10. !convert to cgs !???
                       else
                          surface(1)%soil_moisture_content = 0.05 ! default crtm value
                       end if
                       surface(1)%vegetation_fraction   = vegcover
                       !       surface(1)%vegetation_fraction   = vegfrc(i,j)
                       surface(1)%soil_temperature      = 283.
                       !       surface(1)%soil_temperature      = stc(i,j,1)
                       surface(1)%snow_depth            = snodepth ! in mm
                       ! Debug print
                       if(debugprint)then       
                          if(surface(1)%wind_speed<0. .or. surface(1)%wind_speed>200.)  &
                             print*,'bad 10 m wind'
                          if(surface(1)%water_coverage<0. .or. surface(1)%water_coverage>1.) &
                             print*,'bad water coverage'
                          if(surface(1)%land_coverage<0. .or. surface(1)%land_coverage>1.)  &
                             print*,'bad land coverage'
                          if(surface(1)%ice_coverage<0. .or. surface(1)%ice_coverage>1.)  &
                             print*,'bad ice coverage'
                          if(surface(1)%snow_coverage<0. .or. surface(1)%snow_coverage>1.)  &
                             print*,'bad snow coverage'
                          if(surface(1)%land_temperature<0. .or. surface(1)%land_temperature>350.)  &
                             print*,'bad land T'
                          if(surface(1)%soil_moisture_content<0. .or. surface(1)%soil_moisture_content>600.) &
                             print*,'bad soil_moisture_content'
                          if(surface(1)%vegetation_fraction<0. .or. surface(1)%vegetation_fraction>1.) &
                             print*,'bad vegetation cover'
                          if(surface(1)%snow_depth<0. .or.  surface(1)%snow_depth>10000.) &
                             print*,'bad snow_depth'
                       end if
                       if(i==ii.and.j==jj.and.debugprint)print*,'sample surface in CALRAD=', &
                             i,j,surface(1)%wind_speed,surface(1)%water_coverage,       &
                             surface(1)%land_coverage,surface(1)%ice_coverage,          &
                             surface(1)%snow_coverage,surface(1)%land_temperature,      &
                             surface(1)%snow_temperature,surface(1)%water_temperature,  &
                             surface(1)%ice_temperature,surface(1)%vegetation_fraction, &
                             surface(1)%soil_temperature,surface(1)%snow_depth,         &
                             surface(1)%land_type,sm(i,j)

                       !       Load profiles into model layers

                       !       Load atmosphere profiles into RTM model layers
                       !       CRTM counts from top down just as post does
                       if(i==ii.and.j==jj.and.debugprint)print*,'TOA= ',atmosphere(1)%level_pressure(0)
                       do k = 1,lm
                          atmosphere(1)%level_pressure(k) = pint(i,j,k+1)/r100
                          atmosphere(1)%pressure(k)       = pmid(i,j,k)/r100
                          atmosphere(1)%temperature(k)    = t(i,j,k)
                          atmosphere(1)%absorber(k,1)     = max(0.  &
                                          ,q(i,j,k)*h1000/(h1-q(i,j,k))) ! use mixing ratio like GSI
                          atmosphere(1)%absorber(k,2)     = max(ozsmall,o3(i,j,k)*constoz)
                          !        atmosphere(1)%absorber(k,2)     = max(ozsmall,o3(i,j,k)*h1000) ! convert to g/kg
                          ! fill in cloud mixing ratio later  
                          if(debugprint)then
                             if(atmosphere(1)%level_pressure(k)<0. .or. atmosphere(1)%level_pressure(k)>1060.) &
                                   &      print*,'bad atmosphere(1)%level_pressure'  &
                                   &      ,i,j,k,atmosphere(1)%level_pressure(k)     
                             if(atmosphere(1)%pressure(k)<0. .or.   &
                                   &      atmosphere(1)%pressure(k)>1060.)  &
                                   &      print*,'bad atmosphere(1)%pressure'  &
                                   &      ,i,j,k,atmosphere(1)%pressure(k) 
                             if(atmosphere(1)%temperature(k)<0. .or.   &
                                   &      atmosphere(1)%temperature(k)>400.)  &
                                   &      print*,'bad atmosphere(1)%temperature'
                             !        if(atmosphere(1)%absorber(k,1)<0. .or.   &
                             !     &      atmosphere(1)%absorber(k,1)>1.)  &
                             !     &      print*,'bad atmosphere water vapor'
                             !        if(atmosphere(1)%absorber(k,2)<0. .or.   &
                             !     &      atmosphere(1)%absorber(k,1)>1.)  &
                             !     &      print*,'bad atmosphere o3'
                          end if
                          if(i==ii.and.j==jj.and.debugprint)print*,'sample atmosphere in CALRAD=',  &
   	                        i,j,k,atmosphere(1)%level_pressure(k),atmosphere(1)%pressure(k),  &
                                atmosphere(1)%temperature(k),atmosphere(1)%absorber(k,1),  &
                                atmosphere(1)%absorber(k,2)
                          ! Specify clouds
                          dpovg=(pint(i,j,k+1)-pint(i,j,k))/g !crtm uses column integrated field
                          if(imp_physics==99 .or. imp_physics==98)then
                             atmosphere(1)%cloud(1)%effective_radius(k) = 10.
	                        atmosphere(1)%cloud(1)%water_content(k) = max(0.,qqw(i,j,k)*dpovg)
                             ! GFS uses temperature and ice concentration dependency formulation to 
                             ! determine effetive radis for cloud ice
                             ! since GFS does not output ice concentration yet, use default 50 um
	                        atmosphere(1)%cloud(2)%effective_radius(k) = 50.	 
	                        atmosphere(1)%cloud(2)%water_content(k) = max(0.,qqi(i,j,k)*dpovg)
                             if(debugprint)then
                                if(atmosphere(1)%cloud(1)%water_content(k)<0. .or.   &
                                        atmosphere(1)%cloud(1)%water_content(k)>1.)  &
                                   print*,'bad atmosphere cloud water'
                                if(atmosphere(1)%cloud(2)%water_content(k)<0. .or.   &
                                        atmosphere(1)%cloud(2)%water_content(k)>1.)  &
                                   print*,'bad atmosphere cloud ice'
                             end if
                          else if(imp_physics==5 .or. imp_physics==85 .or. imp_physics==95)then
                             atmosphere(1)%cloud(1)%effective_radius(k) = 10.
                             atmosphere(1)%cloud(1)%water_content(k) = max(0.,qqw(i,j,k)*dpovg)
                             atmosphere(1)%cloud(2)%effective_radius(k) = 75.
                             atmosphere(1)%cloud(2)%water_content(k) = max(0.,qqi(i,j,k)*dpovg)
                             RHOX=1000.
                             RHO=pmid(i,j,k)/(RD*T(I,J,K)*(1.+D608*Q(I,J,K)))
                             atmosphere(1)%cloud(3)%effective_radius(k) = 0.
                             if(NRAIN(I,J,K)>0.) &
                                   atmosphere(1)%cloud(3)%effective_radius(k) =   &
                                   1.0E6*1.5*(RHO*qqr(i,j,k)/(PI*RHOX*NRAIN(I,J,K)))**(1./3.)
                             atmosphere(1)%cloud(3)%water_content(k) = max(0.,qqr(i,j,k)*dpovg)
                             if(F_RimeF(i,j,k)<=5.0)then
                                RHOX=100
                                if(NLICE(I,J,K)>0.) &
                                   atmosphere(1)%cloud(4)%effective_radius(k) =   &
                                   1.0E6*1.5*(RHO*qqs(i,j,k)/(PI*RHOX*NLICE(I,J,K)))**(1./3.) !convert to microns
                                atmosphere(1)%cloud(4)%water_content(k) = max(0.,qqs(i,j,k)*dpovg)
                                atmosphere(1)%cloud(5)%effective_radius(k) = 0.
                                atmosphere(1)%cloud(5)%water_content(k) =0.
                                atmosphere(1)%cloud(6)%effective_radius(k) = 0.
                                atmosphere(1)%cloud(6)%water_content(k) =0.
                             else if(F_RimeF(i,j,k)<=20.0)then
                                atmosphere(1)%cloud(4)%effective_radius(k) = 0.
                                atmosphere(1)%cloud(4)%water_content(k) =0.
                                RHOX=400.
                                if(NLICE(I,J,K)>0.) &
                                   atmosphere(1)%cloud(5)%effective_radius(k) =   &
                                         1.0E6*1.5*(RHO*qqs(i,j,k)/(PI*RHOX*NLICE(I,J,K)))**(1./3.)
                                atmosphere(1)%cloud(5)%water_content(k) =max(0.,qqs(i,j,k)*dpovg)
                                atmosphere(1)%cloud(6)%effective_radius(k) = 0.
                                atmosphere(1)%cloud(6)%water_content(k) =0.
                             else
                                atmosphere(1)%cloud(4)%effective_radius(k) = 0.
                                atmosphere(1)%cloud(4)%water_content(k) =0.
                                atmosphere(1)%cloud(5)%effective_radius(k) = 0.
                                atmosphere(1)%cloud(5)%water_content(k) =0.
                                RHOX=900.
                                if(NLICE(I,J,K)>0.) &
                                   atmosphere(1)%cloud(6)%effective_radius(k) =  &
                                       1.0E6*1.5*(RHO*qqs(i,j,k)/(PI*RHOX*NLICE(I,J,K)))**(1./3.)
                                   atmosphere(1)%cloud(6)%water_content(k) =max(0.,qqs(i,j,k)*dpovg)
                             end if
                             if(debugprint .and. i==im/2 .and. j==jsta)   &
                                print*,'sample precip ice radius= ',i,j,k, F_RimeF(i,j,k), &
                                atmosphere(1)%cloud(4)%effective_radius(k), atmosphere(1)%cloud(4)%water_content(k), &
                                atmosphere(1)%cloud(5)%effective_radius(k), atmosphere(1)%cloud(5)%water_content(k), &
                                atmosphere(1)%cloud(6)%effective_radius(k), atmosphere(1)%cloud(6)%water_content(k)

                          else if(imp_physics==8 .or. imp_physics==6 .or. imp_physics==2 .or. & 
                                  imp_physics==28 .or. imp_physics==11)then
                             atmosphere(1)%cloud(1)%water_content(k)=max(0.,qqw(i,j,k)*dpovg)
                             atmosphere(1)%cloud(2)%water_content(k)=max(0.,qqi(i,j,k)*dpovg)
                             atmosphere(1)%cloud(3)%water_content(k)=max(0.,qqr(i,j,k)*dpovg)
                             atmosphere(1)%cloud(4)%water_content(k)=max(0.,qqs(i,j,k)*dpovg)
                             atmosphere(1)%cloud(5)%water_content(k)=max(0.,qqg(i,j,k)*dpovg)
                             atmosphere(1)%cloud(1)%effective_radius(k)=effr(pmid(i,j,k),t(i,j,k), &
                             q(i,j,k),qqw(i,j,k),qqi(i,j,k),qqr(i,j,k),f_rimef(i,j,k),nlice(i,j,k), &
                             nrain(i,j,k),qqs(i,j,k),qqg(i,j,k),qqnr(i,j,k),qqni(i,j,k),qqnw(i,j,k),imp_physics,'C')
                             atmosphere(1)%cloud(2)%effective_radius(k)=effr(pmid(i,j,k),t(i,j,k), &
                             q(i,j,k),qqw(i,j,k),qqi(i,j,k),qqr(i,j,k),f_rimef(i,j,k),nlice(i,j,k), &
                             nrain(i,j,k),qqs(i,j,k),qqg(i,j,k),qqnr(i,j,k),qqni(i,j,k),qqnw(i,j,k),imp_physics,'I')
                             atmosphere(1)%cloud(3)%effective_radius(k)=effr(pmid(i,j,k),t(i,j,k), &
                             q(i,j,k),qqw(i,j,k),qqi(i,j,k),qqr(i,j,k),f_rimef(i,j,k),nlice(i,j,k), &
                             nrain(i,j,k),qqs(i,j,k),qqg(i,j,k),qqnr(i,j,k),qqni(i,j,k),qqnw(i,j,k),imp_physics,'R')
                             atmosphere(1)%cloud(4)%effective_radius(k)=effr(pmid(i,j,k),t(i,j,k), &
                             q(i,j,k),qqw(i,j,k),qqi(i,j,k),qqr(i,j,k),f_rimef(i,j,k),nlice(i,j,k), &
                             nrain(i,j,k),qqs(i,j,k),qqg(i,j,k),qqnr(i,j,k),qqni(i,j,k),qqnw(i,j,k),imp_physics,'S')
                             atmosphere(1)%cloud(5)%effective_radius(k)=effr(pmid(i,j,k),t(i,j,k), &
                             q(i,j,k),qqw(i,j,k),qqi(i,j,k),qqr(i,j,k),f_rimef(i,j,k),nlice(i,j,k), &
                             nrain(i,j,k),qqs(i,j,k),qqg(i,j,k),qqnr(i,j,k),qqni(i,j,k),qqnw(i,j,k),imp_physics,'G')
                          end if 
                       end do
!Meng 09/2018 modify two model layer having identical pressure
                       do k = 1,lm-1
                          if (abs(atmosphere(1)%pressure(k)-atmosphere(1)%pressure(k+1)) &
                              < 0.005) then
                             atmosphere(1)%pressure(k)=atmosphere(1)%pressure(k)+0.005
                          endif
                       enddo

                       !bsf - start
                       !-- Add subgrid-scale convective clouds for WRF runs
                       if(icu_physics==2) then
                          lcbot=nint(hbot(i,j))
                          lctop=nint(htop(i,j))
                          if (lcbot-lctop > 1) then
                             !-- q_conv = assumed grid-averaged cloud water/ice condensate from conimp_physics,vection (Cu)
                             !   In "params" Qconv=0.1e-3 and TRAD_ice=253.15; cnvcfr is the Cu cloud fraction
                             !   calculated as a function of Cu rain rate (Slingo, 1987) in subroutine MDLFLD
                             q_conv = cnvcfr(i,j)*Qconv
                             do k = lctop,lcbot
                                dpovg=(pint(i,j,k+1)-pint(i,j,k))/g
                                if (t(i,j,k) < TRAD_ice) then
                                   atmosphere(1)%cloud(2)%water_content(k) =   &
                                   atmosphere(1)%cloud(2)%water_content(k) + dpovg*q_conv
                                else
                                   atmosphere(1)%cloud(1)%water_content(k) =   &
                                   atmosphere(1)%cloud(1)%water_content(k) + dpovg*q_conv
                                endif
                             end do   !-- do k = lctop,lcbot
                          endif      !-- if (lcbot-lctop > 1) then
                       endif        !-- if (MODELNAME == 'NMM' .OR. MODELNAME == 'NCAR') then
                       !bsf - end

                       !     call crtm forward model
                       error_status = crtm_forward(atmosphere,surface,                    &
                                      geometryinfo,channelinfo(sensorindex:sensorindex),  &
                                      rtsolution)
                       if (error_status /=0) then
                          print*,'***ERROR*** during crtm_forward call ', error_status
                          do n=1,channelinfo(sensorindex)%n_channels
                             tb(i,j,n)=spval
                          end do 
                          !         tb2(i,j)=spval
                          !         tb3(i,j)=spval
                          !         tb4(i,j)=spval
                       else 	 
                          do n=1,channelinfo(sensorindex)%n_channels
                             tb(i,j,n)=rtsolution(n,1)%brightness_temperature
                          end do 
                          !        tb1(i,j)=rtsolution(1,1)%brightness_temperature
                          !        tb2(i,j)=rtsolution(2,1)%brightness_temperature
                          !        tb3(i,j)=rtsolution(3,1)%brightness_temperature	 
                          !        tb4(i,j)=rtsolution(4,1)%brightness_temperature
                          if(i==ii.and.j==jj) then
                             do n=1,channelinfo(sensorindex)%n_channels
 3301                           format('Sample rtsolution(',I0,',',I0,') in CALRAD = ',F0.3)
                                print 3301,n,1,rtsolution(n,1)%brightness_temperature
                             enddo
                             do n=1,channelinfo(sensorindex)%n_channels
 3302                           format('Sample tb(',I0,',',I0,',',I0,') in CALRAD = ',F0.3)
                                print 3302,ii,jj,n,tb(ii,jj,n)
                             enddo
                          endif
                          !        if(tb1(i,j) < 400. )  &
                          !     &        print*,'good tb1 ',i,j,tb1(i,j),gdlat(i,j),gdlon(i,j)
                          !        if(tb2(i,j) > 400.)print*,'bad tb2 ',i,j,tb2(i,j)
                          !        if(tb3(i,j) > 400.)print*,'bad tb3 ',i,j,tb3(i,j)
                          !        if(tb4(i,j) > 400.)print*,'bad tb4 ',i,j,tb4(i,j)
                       end if
                    else
                       do n=1,channelinfo(sensorindex)%n_channels
                          tb(i,j,n)=spval
                       end do
                       !       tb1(i,j)=spval
                       !       tb2(i,j)=spval
                       !       tb3(i,j)=spval
                       !       tb4(i,j)=spval
                    END IF ! endif block for allowable satellite zenith angle 
                 end do loopi1 ! end loop for i
              end do ! end loop for j 
  
              !      error_status = crtm_destroy(channelinfo)
              !      if (error_status /= success) &
              !     &   print*,'ERROR*** crtm_destroy error_status=',error_status

              if (isis=='amsre_aqua')then  ! writing amsre to grib (37 & 89 GHz)
                 do ixchan=1,4
                    ichan=8+ixchan
                    igot=iget(482+ixchan)
                    if(igot>0) then
                       do j=jsta,jend
                          do i=ista,iend
                             grid1(i,j)=tb(i,j,ichan)
                          enddo
                       enddo
                       if (grib=="grib2") then
                          cfld=cfld+1
                          fld_info(cfld)%ifld=IAVBLFLD(igot)
                          datapd(1:iend-ista+1,1:jend-jsta+1,cfld)=grid1(ista:iend,jsta:jend)
                       endif
                    endif
                 enddo
              end if  ! end of outputting amsre
              if (isis=='tmi_trmm')then  ! writing trmm to grib (37 & 85.5 GHz)
                 do ixchan=1,4
                    ichan=5+ixchan
                    igot=iget(487+ixchan)
                    if(igot>0) then
                       do j=jsta,jend
                          do i=ista,iend
                             grid1(i,j) = tb(i,j,ichan)
                          enddo
                       enddo
                       if (grib=="grib2") then
                          cfld=cfld+1
                          fld_info(cfld)%ifld=IAVBLFLD(igot)
                          datapd(1:iend-ista+1,1:jend-jsta+1,cfld)=grid1(ista:iend,jsta:jend)
                       endif
                    endif
                 enddo
              end if  ! end of outputting trmm

              if (isis=='imgr_g11')then  ! writing goes 11 to grib
                 do ixchan=1,4
                    ichan=ixchan
                    igot=445+ixchan
                    if(igot>0) then
                       do j=jsta,jend
                          do i=ista,iend
                             grid1(i,j) = tb(i,j,ichan)
                          enddo
                       enddo
                       if (grib=="grib2") then
                          cfld=cfld+1
                          fld_info(cfld)%ifld=IAVBLFLD(igot)
                          datapd(1:iend-ista+1,1:jend-jsta+1,cfld)=grid1(ista:iend,jsta:jend)
                       endif
                    endif ! IGOT
                 enddo
              end if  ! end of outputting goes 11

              if (isis=='imgr_g12')then  ! writing goes 12 to grib
                 do ixchan=1,4   ! write brightness temperatures
                    ichan=ixchan
                    igot=iget(326+ixchan)
                    if(igot>0) then
                       do j=jsta,jend
                          do i=ista,iend
                             grid1(i,j)=tb(i,j,ichan)
                           enddo
                        enddo
                        if (grib=="grib2") then
                           cfld=cfld+1
                           fld_info(cfld)%ifld=IAVBLFLD(igot)
                           datapd(1:iend-ista+1,1:jend-jsta+1,cfld)=grid1(ista:iend,jsta:jend)
                        endif
                    endif
                 enddo
               endif ! end of outputting goes 12
              if (isis=='abi_gr')then  ! writing goes-r nadir to grib2
                 nc=0
                 do ixchan=1,10
                   ichan=ixchan
                   igot=iget(957+ixchan)
                   if(igot>0)then
                    do j=jsta,jend
                     do i=ista,iend
                      grid1(i,j)=tb(i,j,ichan)
                     enddo
                    enddo
                    if(grib=="grib2" )then
                     cfld=cfld+1
                     fld_info(cfld)%ifld=IAVBLFLD(igot)
                     datapd(1:iend-ista+1,1:jend-jsta+1,cfld)=grid1(ista:iend,jsta:jend)
                    endif
                   endif
                 enddo ! channel loop
              end if  ! end of outputting goes-r nadir


           end if nadir ! end if for computing nadir simulated radiance    

           ! run crtm for non-nadir instruments / channels 

           nonnadir: if((isis=='ssmi_f13' .and. iget(800) > 0 ) .OR. &
                        (isis=='ssmi_f14' .and. iget(806) > 0 ) .OR. &
                        (isis=='ssmi_f15' .and. iget(812) > 0 ) .OR. &
                        (isis=='ssmis_f16' .and. iget(818) > 0) .OR. &
                        (isis=='ssmis_f17' .and. post_ssmis17) .OR. &
                        (isis=='ssmis_f18' .and. iget(832) > 0) .OR. &
                        (isis=='ssmis_f19' .and. iget(839) > 0) .OR. &
                        (isis=='ssmis_f20' .and. iget(846) > 0) .OR. &
                        (isis=='imgr_mt2' .and. iget(860)>0) .OR. &
                        (isis=='imgr_mt1r' .and. iget(864)>0) .OR. &
                        (isis=='imgr_insat3d' .and. iget(865)>0) .OR. &
                        (isis=='imgr_g13' .and. iget(868)>0) .OR. &
                        (isis=='imgr_g15' .and. iget(872)>0) .OR. &
                        (isis=='abi_g16'  .and. post_abig16) .OR. &
                        (isis=='abi_g17'  .and. post_abig17) .OR. &
                        (isis=='seviri_m10' .and. iget(876)>0) .OR. &
                        (isis=='ahi_himawari8' .and. post_ahi8) .OR. &
                        (isis=='imgr_g12' .and. (iget(456)>0 .or. &
                        iget(457)>0 .or. iget(458)>0 .or. iget(459)>0)) .or. &
                        (isis=='imgr_g11' .and. (iget(460)>0 .or. &
                        iget(461)>0 .or. iget(462)>0 .or. iget(463)>0)))then

              do j=jsta,jend
                 loopi2:do i=ista,iend

                    ! Skiping the grids with filling value spval
                    do k=1,lm
                      if(abs(pmid(i,j,k)-spval)<=small .or. &
                         abs(t(i,j,k)-spval)<=small) then
                         do n=1,channelinfo(sensorindex)%n_channels
                           tb(i,j,n)=spval
                         enddo
                         cycle loopi2
                      endif
                    enddo

                    !    Load geometry structure
                    !    geometryinfo(1)%sensor_zenith_angle = zasat*rtd  ! local zenith angle ???????
                    ! compute satellite zenith angle
                    if(isis=='imgr_g12')then
                       sublat=0.0
                       sublon=-75.0
                    else if(isis=='seviri_m10')then
                       sublat=0.0
                       sublon=0.0
                    else if(isis=='imgr_g13')then
                       sublat=0.0
                       sublon=-75.0
                    else if(isis=='imgr_g15')then
                       sublat=0.0
                       sublon=-135.0
                    else if(isis=='abi_g16')then  ! positions should be controlled by runtime setting or fix file
                       sublat=0.0
                       sublon=-75.2
                    else if(isis=='abi_g17')then
                       sublat=0.0
                       sublon=-137.2
                    else if(isis=='imgr_g11')then
                       sublat=0.0
                       sublon=-135.0
                    else if(isis=='imgr_mt2') then
                       sublat=0.0
                       sublon=145.0
                    else if(isis=='imgr_mt1r') then
                       sublat=0.0
                       sublon=140.0
                    else if(isis=='imgr_insat3d') then
                       sublat=0.0
                       sublon=74.0
                    else if(isis=='ahi_himawari8') then
                       sublat=0.0
                       sublon=140.7
                    end if

!                   use zenith angle = 53.1 for SSMI and SSMIS:
                    if(isis=='ssmis_f16'.or.isis=='ssmis_f17'.or.isis=='ssmis_f18'.or. &
                       isis=='ssmis_f19'.or.isis=='ssmis_f20'.or.isis=='ssmi_f13'.or. &
                       isis=='ssmi_f14'.or.isis=='ssmi_f15')then
                       sat_zenith=53.1
                    else
                       ! For other imagers (GOES-11 and 12), calculate based on satellite location:
                       call GEO_ZENITH_ANGLE(i,j,gdlat(i,j),gdlon(i,j)  &
                            ,sublat,sublon,sat_zenith)
                    endif

                    geometryinfo(1)%sensor_zenith_angle=sat_zenith
	            geometryinfo(1)%sensor_scan_angle=sat_zenith

                    if(i==ii .and. j==jj) then
                       print *,'zenith info: zenith=',sat_zenith,' scan=',sat_zenith, &
                             ' MAX_SENSOR_SCAN_ANGLE=',MAX_SENSOR_SCAN_ANGLE
                    endif
                    !        geometryinfo(1)%sensor_zenith_angle = 0. ! 44.
                    !only call crtm if we have right satellite zenith angle
                    IF(geometryinfo(1)%sensor_zenith_angle <= MAX_SENSOR_SCAN_ANGLE &
                         .and. geometryinfo(1)%sensor_zenith_angle >= 0.0_r_kind)THEN
                       geometryinfo(1)%source_zenith_angle = acos(czen(i,j))*rtd ! solar zenith angle
                       geometryinfo(1)%sensor_scan_angle   = 0. ! scan angle, assuming nadir
                       if(i==ii.and.j==jj)print*,'sample geometry ',                   &
                          geometryinfo(1)%sensor_zenith_angle                          &
                          ,geometryinfo(1)%source_zenith_angle                         &
                          ,czen(i,j)*rtd 
                       !  Set land/sea, snow, ice percentages and flags

                       if(MODELNAME == 'NCAR' .OR. MODELNAME == 'RAPR')then
                          sfcpct(4)=pctsno(i,j)
                       else if(ivegsrc==1)then
                          itype=IVGTYP(I,J)
                          IF(itype == 0)itype=8
                          if(sno(i,j)<spval)then
                             snoeqv=sno(i,j)
                          else
                             snoeqv=0.
                          end if
                          CALL SNFRAC (SNOeqv,IVGTYP(I,J),snofrac)
                          sfcpct(4)=snofrac
                       else if(ivegsrc==2)then
                          itype=IVGTYP(I,J)
                          itype = min(max(0,ivgtyp(i,j)),13)
                          if(sno(i,j)<spval)then
                             snoeqv=sno(i,j)
                          else
                             snoeqv=0.
                          end if
                          if(i==ii.and.j==jj)print*,'sno,itype,ivgtyp B cing snfrc = ',  &
                                                     snoeqv,itype,IVGTYP(I,J)
                          if(sm(i,j) > 0.1)then
                             sfcpct(4)=0.
                          else
                             call snfrac_gfs(SNOeqv,IVGTYP(I,J),snofrac)
                             sfcpct(4)=snofrac
                          end if
                       end if
                       
                       !	CALL SNFRAC (SNO(I,J),IVGTYP(I,J),snofrac)
                       !	sfcpct(4)=snofrac
                       if(sm(i,j) > 0.1)then ! water
                          !	 tsfc=sst(i,j)
                          tsfc = ths(i,j)*(pint(i,j,nint(lmh(i,j))+1)/p1000)**capa
                          vegcover=0.0
                          if(sfcpct(4) > 0.0_r_kind)then ! snow and water
                             sfcpct(1) = 1.0_r_kind-sfcpct(4)
                             sfcpct(2) = 0.0_r_kind
	                     sfcpct(3) = 0.0_r_kind
	                  else ! pure water
	                     sfcpct(1) = 1.0_r_kind
                             sfcpct(2) = 0.0_r_kind
	                     sfcpct(3) = 0.0_r_kind
	                  end if
                       else ! land and sea ice
	                  tsfc = ths(i,j)*(pint(i,j,nint(lmh(i,j))+1)/p1000)**capa
                          vegcover=vegfrc(i,j)
	                  if(sice(i,j) > 0.1)then ! sea ice
	                     if(sfcpct(4) > 0.0_r_kind)then ! sea ice and snow
	                        sfcpct(3) = 1.0_r_kind-sfcpct(4)
	                        sfcpct(1) = 0.0_r_kind
                                sfcpct(2) = 0.0_r_kind
                             else ! pure sea ice
	                        sfcpct(3)= 1.0_r_kind
                                sfcpct(1) = 0.0_r_kind
                                sfcpct(2) = 0.0_r_kind
	                     end if
	                  else ! land
	                     if(sfcpct(4) > 0.0_r_kind)then ! land and snow
	                        sfcpct(2)= 1.0_r_kind-sfcpct(4)
                                sfcpct(1) = 0.0_r_kind
                                sfcpct(3) = 0.0_r_kind
	                     else ! pure land
	                        sfcpct(2)= 1.0_r_kind
                                sfcpct(1) = 0.0_r_kind
                                sfcpct(3) = 0.0_r_kind
	                     end if
                          end if
	               end if 
                       if(si(i,j)/=spval)then 	
	                  snodepth = si(i,j)
                       else
                          snodepth = 0.
                       end if
                       !DTC added based on nadir section
                       ! Chuang: for igbp type 15 (snow/ice), the main type
                       ! needs to be set to ice or snow
                       ! to prevent crtm forward model from failing
                       if(novegtype==20 .and. itype==15 .and.sfcpct(4)<1.0_r_kind)then
                          if(debugprint)print*,'changing land type for veg type 15',i,j,itype,sfcpct(1:4)
                         sfcpct(1)=0.0_r_kind
                         sfcpct(2)=0.0_r_kind
                         sfcpct(3)=0.0_r_kind
                         sfcpct(4)=1.0_r_kind
                          !print*,'change main land type to snow for veg type 15
                          !',i,j
                       end if

                       sea  = sfcpct(1)  >= 0.99_r_kind
                       land = sfcpct(2)  >= 0.99_r_kind
                       ice  = sfcpct(3)  >= 0.99_r_kind
                       snow = sfcpct(4)  >= 0.99_r_kind
                       mixed = .not. sea  .and. .not. ice .and.     &
                               .not. land .and. .not. snow
                       if((sfcpct(1)+sfcpct(2)+sfcpct(3)+sfcpct(4)) >1._r_kind)  &
                          print*,'ERROR sfcpct ',i,j,sfcpct(1)  &
                                 ,sfcpct(2),sfcpct(3),sfcpct(4)
                       !    Load surface structure

                       !    Define land characteristics

                       !    **NOTE:  The model surface type --> CRTM surface type
                       !             mapping below is specific to the versions NCEP
                       !             GFS and NNM as of September 2005
                       !    itype = ivgtyp(i,j)
                       if(ivegsrc==0)then
                         itype = min(max(0,ivgtyp(i,j)),novegtype)
                       else
                         itype = min(max(1,ivgtyp(i,j)),novegtype)
                       end if
                       surface(1)%land_type = model_to_crtm(itype)

                       if(gridtype=='B' .or. gridtype=='E')then
                          surface(1)%wind_speed            = sqrt(u10h(i,j)*u10h(i,j)   &
                                                                  +v10h(i,j)*v10h(i,j))
                       else
                          surface(1)%wind_speed            = sqrt(u10(i,j)*u10(i,j)   &
                                                                  +v10(i,j)*v10(i,j))
                       end if

                       surface(1)%water_coverage        = sfcpct(1)
                       surface(1)%land_coverage         = sfcpct(2)
                       surface(1)%ice_coverage          = sfcpct(3)
                       surface(1)%snow_coverage         = sfcpct(4)
                       surface(1)%land_temperature      = tsfc
                       surface(1)%snow_temperature      = min(tsfc,280._r_kind)
                       surface(1)%water_temperature     = max(tsfc,270._r_kind)
                       surface(1)%ice_temperature       = min(tsfc,280._r_kind)
                       if(smstot(i,j)/=spval)then
                          surface(1)%soil_moisture_content = smstot(i,j)/10. !convert to cgs !???
                       else
                          surface(1)%soil_moisture_content = 0.05 ! default crtm value
                       end if		
                       surface(1)%vegetation_fraction   = vegcover
                       !       surface(1)%vegetation_fraction   = vegfrc(i,j)
                       surface(1)%soil_temperature      = 283.
                       !       surface(1)%soil_temperature      = stc(i,j,1)
                       surface(1)%snow_depth            = snodepth ! in mm
                       ! Debug print
                       if(debugprint)then       
                          if(surface(1)%wind_speed<0. .or. surface(1)%wind_speed>200.)  &
                             print*,'bad 10 m wind'
                          if(surface(1)%water_coverage<0. .or. surface(1)%water_coverage>1.) &
                             print*,'bad water coverage'
                          if(surface(1)%land_coverage<0. .or. surface(1)%land_coverage>1.)  &
                             print*,'bad land coverage'
                          if(surface(1)%ice_coverage<0. .or. surface(1)%ice_coverage>1.)  &
                             print*,'bad ice coverage'
                          if(surface(1)%snow_coverage<0. .or. surface(1)%snow_coverage>1.)  &
                             print*,'bad snow coverage'
                          if(surface(1)%land_temperature<0. .or. surface(1)%land_temperature>350.)  &
                             print*,'bad land T'
                          if(surface(1)%soil_moisture_content<0. .or. surface(1)%soil_moisture_content>600.) &
                             print*,'bad soil_moisture_content'
                          if(surface(1)%vegetation_fraction<0. .or. surface(1)%vegetation_fraction>1.) &
                             print*,'bad vegetation cover'
                          if(surface(1)%snow_depth<0. .or.  surface(1)%snow_depth>10000.) &
                             print*,'bad snow_depth'
                       end if
       
                       if(i==ii.and.j==jj)print*,'sample surface in CALRAD=',           &
                             i,j,surface(1)%wind_speed,surface(1)%water_coverage,       &
                             surface(1)%land_coverage,surface(1)%ice_coverage,          &
                             surface(1)%snow_coverage,surface(1)%land_temperature,      &
                             surface(1)%snow_temperature,surface(1)%water_temperature,  &
                             surface(1)%ice_temperature,surface(1)%vegetation_fraction, &
                             surface(1)%soil_temperature,surface(1)%snow_depth,         &
                             surface(1)%land_type,sm(i,j)

                       !       Load profiles into model layers

                       !       Load atmosphere profiles into RTM model layers
                       !       CRTM counts from top down just as post does
                       if(i==ii.and.j==jj)print*,'TOA= ',atmosphere(1)%level_pressure(0)
                       do k = 1,lm
                          atmosphere(1)%level_pressure(k) = pint(i,j,k+1)/r100
                          atmosphere(1)%pressure(k)       = pmid(i,j,k)/r100
                          atmosphere(1)%temperature(k)    = t(i,j,k)
	                  atmosphere(1)%absorber(k,1)     = max(0.  &
                                                              ,q(i,j,k)*h1000/(h1-q(i,j,k))) ! use mixing ratio like GSI
                          atmosphere(1)%absorber(k,2)     = max(ozsmall,o3(i,j,k)*constoz)
                          !        atmosphere(1)%absorber(k,2)     = max(ozsmall,o3(i,j,k)*h1000) ! convert to g/kg
                          ! fill in cloud mixing ratio later  
                          if(debugprint)then
                             if(atmosphere(1)%level_pressure(k)<0. .or. atmosphere(1)%level_pressure(k)>1060.) &
                                print*,'bad atmosphere(1)%level_pressure'  &
                                       ,i,j,k,atmosphere(1)%level_pressure(k)     
                             if(atmosphere(1)%pressure(k)<0. .or.   &
                                              atmosphere(1)%pressure(k)>1060.)  &
                                print*,'bad atmosphere(1)%pressure'  &
                                       ,i,j,k,atmosphere(1)%pressure(k) 
                             if(atmosphere(1)%temperature(k)<0. .or.   &
                                              atmosphere(1)%temperature(k)>400.)  &
                                print*,'bad atmosphere(1)%temperature'
                             !        if(atmosphere(1)%absorber(k,1)<0. .or.   &
                             !     &      atmosphere(1)%absorber(k,1)>1.)  &
                             !     &      print*,'bad atmosphere water vapor'
                             !        if(atmosphere(1)%absorber(k,2)<0. .or.   &
                             !     &      atmosphere(1)%absorber(k,1)>1.)  &
                             !     &      print*,'bad atmosphere o3'
                          end if
                          if(i==ii.and.j==jj)print*,'sample atmosphere in CALRAD=',  &
      	                           i,j,k,atmosphere(1)%level_pressure(k),atmosphere(1)%pressure(k),  &
                                   atmosphere(1)%temperature(k),atmosphere(1)%absorber(k,1),  &
                                   atmosphere(1)%absorber(k,2)
                          ! Specify clouds
                          dpovg=(pint(i,j,k+1)-pint(i,j,k))/g !crtm uses column integrated field
                          if(imp_physics==99 .or. imp_physics==98)then
                             atmosphere(1)%cloud(1)%effective_radius(k) = 10.
	                     atmosphere(1)%cloud(1)%water_content(k) = max(0.,qqw(i,j,k)*dpovg)
                             ! GFS uses temperature and ice concentration dependency formulation to determine 
                             ! effetive radis for cloud ice since GFS does not output ice concentration yet, 
                             !use default 50 um
	                     atmosphere(1)%cloud(2)%effective_radius(k) = 50.	 
                             atmosphere(1)%cloud(2)%water_content(k) = max(0.,qqi(i,j,k)*dpovg)
                             if(debugprint)then
                                if(atmosphere(1)%cloud(1)%water_content(k)<0. .or.   &
                                        atmosphere(1)%cloud(1)%water_content(k)>1.)  &
                                   print*,'bad atmosphere cloud water'
                                if(atmosphere(1)%cloud(2)%water_content(k)<0. .or.   &
                                        atmosphere(1)%cloud(2)%water_content(k)>1.)  &
                                   print*,'bad atmosphere cloud ice'
                             end if
                          else if(imp_physics==5 .or. imp_physics==85 .or. imp_physics==95)then
                             atmosphere(1)%cloud(1)%effective_radius(k) = 10.
                             atmosphere(1)%cloud(1)%water_content(k) = max(0.,qqw(i,j,k)*dpovg)
                             atmosphere(1)%cloud(2)%effective_radius(k) = 75.
                             atmosphere(1)%cloud(2)%water_content(k) = max(0.,qqi(i,j,k)*dpovg)
                             RHOX=1000.
                             RHO=pmid(i,j,k)/(RD*T(I,J,K)*(1.+D608*Q(I,J,K)))
                             atmosphere(1)%cloud(3)%effective_radius(k) = 0.
                             if(NRAIN(I,J,K)>0.) &
                                   atmosphere(1)%cloud(3)%effective_radius(k) =   &
                                   1.0E6*1.5*(RHO*qqr(i,j,k)/(PI*RHOX*NRAIN(I,J,K)))**(1./3.)
                             atmosphere(1)%cloud(3)%water_content(k) = max(0.,qqr(i,j,k)*dpovg)
                             if(F_RimeF(i,j,k)<=5.0)then
                                RHOX=100
                                if(NLICE(I,J,K)>0.) &
                                   atmosphere(1)%cloud(4)%effective_radius(k) =   &
                                   1.0E6*1.5*(RHO*qqs(i,j,k)/(PI*RHOX*NLICE(I,J,K)))**(1./3.) !convert to microns
                                atmosphere(1)%cloud(4)%water_content(k) = max(0.,qqs(i,j,k)*dpovg)
                                atmosphere(1)%cloud(5)%effective_radius(k) = 0.
                                atmosphere(1)%cloud(5)%water_content(k) =0.
                                atmosphere(1)%cloud(6)%effective_radius(k) = 0.
                                atmosphere(1)%cloud(6)%water_content(k) =0.
                             else if(F_RimeF(i,j,k)<=20.0)then
                                atmosphere(1)%cloud(4)%effective_radius(k) = 0.
                                atmosphere(1)%cloud(4)%water_content(k) =0.
                                RHOX=400.
                                if(NLICE(I,J,K)>0.) &
                                   atmosphere(1)%cloud(5)%effective_radius(k) =   &
                                         1.0E6*1.5*(RHO*qqs(i,j,k)/(PI*RHOX*NLICE(I,J,K)))**(1./3.)
                                atmosphere(1)%cloud(5)%water_content(k) =max(0.,qqs(i,j,k)*dpovg)
                                atmosphere(1)%cloud(6)%effective_radius(k) = 0.
                                atmosphere(1)%cloud(6)%water_content(k) =0.
                             else
                                atmosphere(1)%cloud(4)%effective_radius(k) = 0.
                                atmosphere(1)%cloud(4)%water_content(k) =0.
                                atmosphere(1)%cloud(5)%effective_radius(k) = 0.
                                atmosphere(1)%cloud(5)%water_content(k) =0.
                                RHOX=900.
                                if(NLICE(I,J,K)>0.) &
                                   atmosphere(1)%cloud(6)%effective_radius(k) =  &
                                       1.0E6*1.5*(RHO*qqs(i,j,k)/(PI*RHOX*NLICE(I,J,K)))**(1./3.)
                                   atmosphere(1)%cloud(6)%water_content(k) =max(0.,qqs(i,j,k)*dpovg)
                             end if
                             if(debugprint .and. i==im/2 .and. j==jsta)   &
                                print*,'sample precip ice radius= ',i,j,k, F_RimeF(i,j,k), &
                                atmosphere(1)%cloud(4)%effective_radius(k), atmosphere(1)%cloud(4)%water_content(k), &
                                atmosphere(1)%cloud(5)%effective_radius(k), atmosphere(1)%cloud(5)%water_content(k), &
                                atmosphere(1)%cloud(6)%effective_radius(k), atmosphere(1)%cloud(6)%water_content(k)

                          else if(imp_physics==8 .or. imp_physics==6 .or. imp_physics==2 .or. &
                                  imp_physics==28 .or.  imp_physics==11)then
                             atmosphere(1)%cloud(1)%water_content(k)=max(0.,qqw(i,j,k)*dpovg)
                             atmosphere(1)%cloud(2)%water_content(k)=max(0.,qqi(i,j,k)*dpovg)
                             atmosphere(1)%cloud(3)%water_content(k)=max(0.,qqr(i,j,k)*dpovg)
                             atmosphere(1)%cloud(4)%water_content(k)=max(0.,qqs(i,j,k)*dpovg)
                             atmosphere(1)%cloud(5)%water_content(k)=max(0.,qqg(i,j,k)*dpovg)
                             atmosphere(1)%cloud(1)%effective_radius(k)=effr(pmid(i,j,k),t(i,j,k), &
                             q(i,j,k),qqw(i,j,k),qqi(i,j,k),qqr(i,j,k),f_rimef(i,j,k),nlice(i,j,k), &
                             nrain(i,j,k),qqs(i,j,k),qqg(i,j,k),qqnr(i,j,k),qqni(i,j,k),qqnw(i,j,k),imp_physics,'C')
                             atmosphere(1)%cloud(2)%effective_radius(k)=effr(pmid(i,j,k),t(i,j,k), &
                             q(i,j,k),qqw(i,j,k),qqi(i,j,k),qqr(i,j,k),f_rimef(i,j,k),nlice(i,j,k), &
                             nrain(i,j,k),qqs(i,j,k),qqg(i,j,k),qqnr(i,j,k),qqni(i,j,k),qqnw(i,j,k),imp_physics,'I')
                             atmosphere(1)%cloud(3)%effective_radius(k)=effr(pmid(i,j,k),t(i,j,k), &
                             q(i,j,k),qqw(i,j,k),qqi(i,j,k),qqr(i,j,k),f_rimef(i,j,k),nlice(i,j,k), &
                             nrain(i,j,k),qqs(i,j,k),qqg(i,j,k),qqnr(i,j,k),qqni(i,j,k),qqnw(i,j,k),imp_physics,'R')
                             atmosphere(1)%cloud(4)%effective_radius(k)=effr(pmid(i,j,k),t(i,j,k), &
                             q(i,j,k),qqw(i,j,k),qqi(i,j,k),qqr(i,j,k),f_rimef(i,j,k),nlice(i,j,k), &
                             nrain(i,j,k),qqs(i,j,k),qqg(i,j,k),qqnr(i,j,k),qqni(i,j,k),qqnw(i,j,k),imp_physics,'S')
                             atmosphere(1)%cloud(5)%effective_radius(k)=effr(pmid(i,j,k),t(i,j,k), &
                             q(i,j,k),qqw(i,j,k),qqi(i,j,k),qqr(i,j,k),f_rimef(i,j,k),nlice(i,j,k), &
                             nrain(i,j,k),qqs(i,j,k),qqg(i,j,k),qqnr(i,j,k),qqni(i,j,k),qqnw(i,j,k),imp_physics,'G')
                          end if 
                       end do
!Meng 09/2018 modify two model layer having identical pressure
                       do k = 1,lm-1
                          if (abs(atmosphere(1)%pressure(k)-atmosphere(1)%pressure(k+1)) &
                              < 0.005) then
                             atmosphere(1)%pressure(k)=atmosphere(1)%pressure(k)+0.005
                          endif
                       enddo
                       !bsf - start
                       !-- Add subgrid-scale convective clouds for WRF runs
                       if(icu_physics==2) then
                          lcbot=nint(hbot(i,j))
                          lctop=nint(htop(i,j))
                          if (lcbot-lctop > 1) then
                             !-- q_conv = assumed grid-averaged cloud water/ice condensate from convection (Cu)
                             !   In "params" Qconv=0.1e-3 and TRAD_ice=253.15; cnvcfr is the Cu cloud fraction
                             !   calculated as a function of Cu rain rate (Slingo, 1987) in subroutine MDLFLD
                             q_conv = cnvcfr(i,j)*Qconv
                             do k = lctop,lcbot
                                dpovg=(pint(i,j,k+1)-pint(i,j,k))/g
                                if (t(i,j,k) < TRAD_ice) then
	                           atmosphere(1)%cloud(2)%water_content(k) =   &
                                             atmosphere(1)%cloud(2)%water_content(k) + dpovg*q_conv
                                else
	                           atmosphere(1)%cloud(1)%water_content(k) =   &
                                              atmosphere(1)%cloud(1)%water_content(k) + dpovg*q_conv
                                endif
                             end do   !-- do k = lctop,lcbot
                          endif      !-- if (lcbot-lctop > 1) then
                       endif        !-- if (MODELNAME == 'NMM' .OR. MODELNAME == 'NCAR') then
                       !bsf - end

                       !     call crtm forward model
                       error_status = crtm_forward(atmosphere,surface,                    &
                                      geometryinfo,channelinfo(sensorindex:sensorindex),  &
                                      rtsolution)
                       if (error_status /=0) then
                          print*,'***ERROR*** during crtm_forward call ',  &
                                 error_status
                          do n=1,channelinfo(sensorindex)%n_channels
                             tb(i,j,n)=spval
                          end do
                       else
                          do n=1,channelinfo(sensorindex)%n_channels
                             tb(i,j,n)=rtsolution(n,1)%brightness_temperature
                          end do
                          if(i==ii.and.j==jj) then
                             do n=1,channelinfo(sensorindex)%n_channels
 3303                           format('Sample rtsolution(',I0,',',I0,') in CALRAD = ',F0.3)
                                print 3303,n,1,rtsolution(n,1)%brightness_temperature
                             enddo
                             do n=1,channelinfo(sensorindex)%n_channels
 3304                           format('Sample tb(',I0,',',I0,',',I0,') in CALRAD = ',F0.3)
                                print 3304,i,j,n,tb(i,j,n)
                             enddo
                          endif
                          !        if(tb1(i,j) < 400. )  &
                          !     &        print*,'good tb1 ',i,j,tb1(i,j),gdlat(i,j),gdlon(i,j)
                          !        if(tb2(i,j) > 400.)print*,'bad tb2 ',i,j,tb2(i,j)
                          !        if(tb3(i,j) > 400.)print*,'bad tb3 ',i,j,tb3(i,j)
                          !        if(tb4(i,j) > 400.)print*,'bad tb4 ',i,j,tb4(i,j)
                       end if
                    else
                       do n=1,channelinfo(sensorindex)%n_channels
                          tb(i,j,n)=spval
                       end do
                    END IF ! endif block for allowable satellite zenith angle 
                 end do loopi2 ! end loop for i
              end do ! end loop for j 

               !      error_status = crtm_destroy(channelinfo)
               !      if (error_status /= success) &
               !     &   print*,'ERROR*** crtm_destroy error_status=',error_status

              if (isis=='ssmi_f13')then  ! writing ssmi to grib (37 & 85 GHz)
              nc=0
              do ixchan=1,7
                ichan=ixchan
                igot=iget(800)
                if(igot>0) then
                if(lvls(ixchan,igot)==1)then
                  nc=nc+1
                  do j=jsta,jend
                    do i=ista,iend
                      grid1(i,j)=tb(i,j,nc)
                    enddo
                  enddo
                  if (grib=="grib2") then
                          cfld=cfld+1
                          fld_info(cfld)%ifld=IAVBLFLD(igot)
                          datapd(1:iend-ista+1,1:jend-jsta+1,cfld)=grid1(ista:iend,jsta:jend)
                  endif
                 endif
                endif
              enddo
              end if  ! end of outputting ssmi f13
              if (isis=='ssmi_f14')then  ! writing ssmi to grib (19,37 & 85 GHz)
              nc=0
              do ixchan=1,7
                ichan=ixchan
                igot=iget(806)
                if(igot>0) then
                if(lvls(ixchan,igot)==1)then
                  nc=nc+1
                  do j=jsta,jend
                    do i=ista,iend
                      grid1(i,j)=tb(i,j,nc)
                    enddo
                  enddo
                  if (grib=="grib2") then
                          cfld=cfld+1
                          fld_info(cfld)%ifld=IAVBLFLD(igot)
                          datapd(1:iend-ista+1,1:jend-jsta+1,cfld)=grid1(ista:iend,jsta:jend)
                  endif
                 endif
                endif
              enddo
              end if  ! end of outputting ssmi f14
              if (isis=='ssmi_f15')then  ! writing ssmi to grib (19,37 & 85 GHz)
              nc=0
              do ixchan=1,7
                ichan=ixchan
                igot=iget(812)
                if(igot>0) then
                if(lvls(ixchan,igot)==1)then
                  nc=nc+1
                  do j=jsta,jend
                    do i=ista,iend
                      grid1(i,j)=tb(i,j,nc)
                    enddo
                  enddo
                  if (grib=="grib2") then
                          cfld=cfld+1
                          fld_info(cfld)%ifld=IAVBLFLD(igot)
                          datapd(1:iend-ista+1,1:jend-jsta+1,cfld)=grid1(ista:iend,jsta:jend)
                  endif
                 endif
                endif
              enddo
              end if  ! end of outputting ssmi f15
              if (isis=='ssmis_f16')then  ! writing ssmis to grib (183,19,37 & 85GHz)
              nc=0
              do ixchan=1,24
                ichan=ixchan
                igot=iget(818)
                if(igot>0) then
                print*,'ixchan,lvls=',ixchan,lvls(ixchan,igot)
                if(lvls(ixchan,igot)==1)then
                  nc=nc+1
                  do j=jsta,jend
                    do i=ista,iend
                      grid1(i,j)=tb(i,j,nc)
                    enddo
                  enddo
                  if (grib=="grib2") then
                          cfld=cfld+1
                          fld_info(cfld)%ifld=IAVBLFLD(igot)
                          datapd(1:iend-ista+1,1:jend-jsta+1,cfld)=grid1(ista:iend,jsta:jend)
                  endif
                 endif
                endif
              enddo
              end if  ! end of outputting ssmis f16
              if(isis=='ssmis_f17') then ! writing ssmis f17 to grib (37, 91GHz)
                 do ixchan=1,4
                    ichan=14+ixchan
                    igot=iget(824+ixchan)
                      if(igot>0)then
                       do j=jsta,jend
                          do i=ista,iend
                             grid1(i,j)=tb(i,j,ichan)
                          enddo
                       enddo
                       if(grib=="grib2" )then
                        cfld=cfld+1
                        fld_info(cfld)%ifld=IAVBLFLD(igot)
                        datapd(1:iend-ista+1,1:jend-jsta+1,cfld)=grid1(ista:iend,jsta:jend)
                       endif
                    endif
                 enddo
              endif ! end of outputting ssmis f17
              if (isis=='ssmis_f18')then  ! writing ssmis to grib (183,19,37 &85GHz)
              nc=0
              do ixchan=1,24
                ichan=ixchan
                igot=iget(832)
                if(igot>0) then
                if(lvls(ixchan,igot)==1)then
                  nc=nc+1
                  do j=jsta,jend
                    do i=ista,iend
                      grid1(i,j)=tb(i,j,nc)
                    enddo
                  enddo
                  if (grib=="grib2") then
                          cfld=cfld+1
                          fld_info(cfld)%ifld=IAVBLFLD(igot)
                          datapd(1:iend-ista+1,1:jend-jsta+1,cfld)=grid1(ista:iend,jsta:jend)
                  endif
                 endif
                endif
              enddo
              end if  ! end of outputting ssmis f18
              if (isis=='ssmis_f19')then  ! writing ssmis to grib (183,19,37 &85GHz)
              nc=0
              do ixchan=1,24
                ichan=ixchan
                igot=iget(839)
                if(igot>0) then
                if(lvls(ixchan,igot)==1)then
                  nc=nc+1
                  do j=jsta,jend
                    do i=ista,iend
                      grid1(i,j)=tb(i,j,nc)
                    enddo
                  enddo
                  if (grib=="grib2") then
                          cfld=cfld+1
                          fld_info(cfld)%ifld=IAVBLFLD(igot)
                          datapd(1:iend-ista+1,1:jend-jsta+1,cfld)=grid1(ista:iend,jsta:jend)
                  endif
                 endif
                endif
              enddo
              end if  ! end of outputting ssmis f19
              if (isis=='ssmis_f20')then  ! writing ssmis to grib (183,19,37 &85GHz)
              nc=0
              do ixchan=1,24
                ichan=ixchan
                igot=iget(846)
                if(igot>0) then
                if(lvls(ixchan,igot)==1)then
                  nc=nc+1
                  do j=jsta,jend
                    do i=ista,iend
                      grid1(i,j)=tb(i,j,nc)
                    enddo
                  enddo
                  if (grib=="grib2") then
                          cfld=cfld+1
                          fld_info(cfld)%ifld=IAVBLFLD(igot)
                          datapd(1:iend-ista+1,1:jend-jsta+1,cfld)=grid1(ista:iend,jsta:jend)
                  endif
                 endif
                endif
              enddo
              end if  ! end of outputting ssmis f20
              if(isis=='imgr_mt2') then ! writing MTSAT-2 to grib
                 nc=0
                 do ichan=1,4
                    igot=iget(860)
                      if(lvls(ichan,igot)==1)then
                       nc=nc+1
                       do j=jsta,jend
                          do i=ista,iend
                             grid1(i,j)=tb(i,j,nc)
                          enddo
                       enddo
                       if(grib=="grib2") then
                          cfld=cfld+1
                          fld_info(cfld)%ifld=IAVBLFLD(igot)
                          datapd(1:iend-ista+1,1:jend-jsta+1,cfld)=grid1(ista:iend,jsta:jend)
                       endif
                    endif
                 enddo
              endif
              if(isis=='imgr_mt1r') then ! writing MTSAT-1r to grib
                 nc=0
                 do ichan=1,4
                    igot=iget(864) 
                      if(lvls(ichan,igot)==1)then
                       nc=nc+1
                       do j=jsta,jend
                          do i=ista,iend
                             grid1(i,j)=tb(i,j,nc)
                          enddo
                       enddo
                       if(grib=="grib2" )then
                          cfld=cfld+1
                          fld_info(cfld)%ifld=IAVBLFLD(igot)
                          datapd(1:iend-ista+1,1:jend-jsta+1,cfld)=grid1(ista:iend,jsta:jend)
                       endif
                    endif
                 enddo
              endif
              if_insat3d: if(isis=='imgr_insat3d') then ! writing MTSAT-1r to grib
                 nc=0
                 do ichan=1,4
                    igot=iget(865) 
                      if(lvls(ichan,igot)==1)then
                       nc=nc+1
                       do j=jsta,jend
                          do i=ista,iend
                             grid1(i,j)=tb(i,j,nc)
                          enddo
                       enddo
                       if(grib=="grib2" )then
                          cfld=cfld+1
                          fld_info(cfld)%ifld=IAVBLFLD(igot)
                          datapd(1:iend-ista+1,1:jend-jsta+1,cfld)=grid1(ista:iend,jsta:jend)
                       endif
                    endif
                 enddo
              endif if_insat3d
              if (isis=='imgr_g11')then  ! writing goes 11 to grib
                 do ixchan=1,4
                    ichan=ixchan
                    igot=iget(459+ixchan)
                    if(igot>0) then
                       do j=jsta,jend
                          do i=ista,iend
                             grid1(i,j)=tb(i,j,ichan)
                          enddo
                       enddo
                       if(grib=="grib2" )then
                          cfld=cfld+1
                          fld_info(cfld)%ifld=IAVBLFLD(igot)
                          datapd(1:iend-ista+1,1:jend-jsta+1,cfld)=grid1(ista:iend,jsta:jend)
                       endif
                    endif
                enddo
              endif ! end of outputting goes 11
              if (isis=='imgr_g12')then  ! writing goes 12 to grib
                 do ixchan=1,4
                    ichan=ixchan
                    igot=iget(455+ixchan)
                    if(igot>0) then
                       do j=jsta,jend
                          do i=ista,iend
                             grid1(i,j)=tb(i,j,ichan)
                          enddo
                       enddo
                       if(grib=="grib2" )then
                          cfld=cfld+1
                          fld_info(cfld)%ifld=IAVBLFLD(igot)
                          datapd(1:iend-ista+1,1:jend-jsta+1,cfld)=grid1(ista:iend,jsta:jend)
                       endif
                    endif
                 enddo
              end if  ! end of outputting goes 12
              if (isis=='seviri_m10')then  ! writing msg/severi 10
                 nc=0
                 do ixchan=1,8
                   ichan=ixchan
                   igot=iget(876)
                   if(igot>0) then
                   if(lvls(ixchan,igot)==1)then
                    nc=nc+1
                    do j=jsta,jend
                     do i=ista,iend
                      grid1(i,j)=tb(i,j,nc)
                     enddo
                    enddo
                    if (grib=="grib2") then
                          cfld=cfld+1
                          fld_info(cfld)%ifld=IAVBLFLD(igot)
                          datapd(1:iend-ista+1,1:jend-jsta+1,cfld)=grid1(ista:iend,jsta:jend)
                    endif
                   endif
                   endif
                 enddo
              end if  ! end of outputting msg/seviri 10
              if (isis=='imgr_g13')then  ! writing goes 13 to grib
                 nc=0
                 do ixchan=1,4
                   ichan=ixchan
                   igot=iget(868)
                   if(igot>0) then
                   if(lvls(ixchan,igot)==1)then
                    nc=nc+1
                    do j=jsta,jend
                     do i=ista,iend
                      grid1(i,j)=tb(i,j,nc)
                     enddo
                    enddo
                    if (grib=="grib2") then
                          cfld=cfld+1
                          fld_info(cfld)%ifld=IAVBLFLD(igot)
                          datapd(1:iend-ista+1,1:jend-jsta+1,cfld)=grid1(ista:iend,jsta:jend)
                    endif
                   endif
                   endif
                 enddo
              end if  ! end of outputting goes 13
              if (isis=='imgr_g15')then  ! writing goes 15 to grib
                 nc=0
                 do ixchan=1,4
                   ichan=ixchan
                   igot=iget(872)
                   if(igot>0) then
                   if(lvls(ixchan,igot)==1)then
                    nc=nc+1
                    do j=jsta,jend
                     do i=ista,iend
                      grid1(i,j)=tb(i,j,nc)
                     enddo
                    enddo
                    if (grib=="grib2") then
                          cfld=cfld+1
                          fld_info(cfld)%ifld=IAVBLFLD(igot)
                          datapd(1:iend-ista+1,1:jend-jsta+1,cfld)=grid1(ista:iend,jsta:jend)
                    endif
                   endif
                   endif
                 enddo
              end if  ! end of outputting goes 15
              if (isis=='abi_g16')then  ! writing goes 16 to grib
                 nc=0
                 do ixchan=1,10
                   ichan=ixchan
                   igot=iget(926+ixchan)
                   if(igot>0)then
                    do j=jsta,jend
                     do i=ista,iend
                      grid1(i,j)=tb(i,j,ichan)
                     enddo
                    enddo
                    if(grib=="grib2" )then
                     cfld=cfld+1
                     fld_info(cfld)%ifld=IAVBLFLD(igot)
                     datapd(1:iend-ista+1,1:jend-jsta+1,cfld)=grid1(ista:iend,jsta:jend)
                    endif
                   endif
                 enddo ! channel loop
              end if  ! end of outputting goes 16
              if (isis=='abi_g17')then  ! writing goes 16 to grib
                 nc=0
                 do ixchan=1,10
                   ichan=ixchan
                   igot=iget(936+ixchan)
                   if(igot>0)then
                    do j=jsta,jend
                     do i=ista,iend
                      grid1(i,j)=tb(i,j,ichan)
                     enddo
                    enddo
                    if(grib=="grib2" )then
                     cfld=cfld+1
                     fld_info(cfld)%ifld=IAVBLFLD(igot)
                     datapd(1:iend-ista+1,1:jend-jsta+1,cfld)=grid1(ista:iend,jsta:jend)
                    endif
                   endif
                 enddo ! channel loop
              end if  ! end of outputting goes 17
              if(isis=='ahi_himawari8') then ! writing Himawari-8 AHI to grib
                 do ichan=1,10
                    igot=iget(968+ichan)
                      if(igot>0)then
                       do j=jsta,jend
                          do i=ista,iend
                             grid1(i,j)=tb(i,j,ichan)
                          enddo
                       enddo
                       if(grib=="grib2" )then
                        cfld=cfld+1
                        fld_info(cfld)%ifld=IAVBLFLD(igot)
                        datapd(1:iend-ista+1,1:jend-jsta+1,cfld)=grid1(ista:iend,jsta:jend)
                       endif
                    endif
                 enddo
              endif ! end of outputting himawari-8 ahi

           end if nonnadir  ! end if for computing simulated radiance with zenith angle correction
      
           ! Deallocate arrays
           CALL crtm_atmosphere_destroy(atmosphere(1))
           CALL crtm_surface_destroy(surface(1))
           CALL crtm_rtsolution_destroy(rtsolution)
           if (crtm_atmosphere_associated(atmosphere(1))) &
              write(6,*)' ***ERROR** destroying atmosphere.'
           if (crtm_surface_associated(surface(1))) &
              write(6,*)' ***ERROR** destroying surface.'
           if (ANY(crtm_rtsolution_associated(rtsolution))) &
              write(6,*)' ***ERROR** destroying rtsolution.'
           deallocate(tb)
           deallocate (rtsolution)
       
!     
        end if  sensor_avail  ! end of if block for only calling crtm when sepcific sensor is requested in the control file
     end do  sensordo ! end looping for different satellite
     error_status = crtm_destroy(channelinfo)
     if (error_status /= success) &
         print*,'ERROR*** crtm_destroy error_status=',error_status
     deallocate(channelinfo) 
     if (allocated(model_to_crtm)) deallocate(model_to_crtm)
  endif ifactive ! for all iget logical
  return
end SUBROUTINE CALRAD_WCLOUD

REAL FUNCTION EFFR(pmid,t,q,qqw,qqi,qqr,f_rimef, nlice, nrain, &
                   qqs,qqg,qqnr,qqni,qqnw,mp_opt,species)

!       JASON OTKIN AND WILLIAM LEWIS
!       09 DECEMBER 2014
!       Greg Thompson, 20200924

  use params_mod, only: pi, rd, d608, rg

        implicit none

        real :: pmid,t,q,qqw,qqi,qqr,qqs,qqg,f_rimef,nlice,nrain
        real :: qqnr,qqni,qqnw
        character(LEN=1) :: species

        integer                         :: n,count,count1,mp_opt
        real :: rho, ncc, rhox
        real :: n0_s, n0_r, n0_g
        real :: lambdar, lambdas, lambdag

!-------------------------------------------------------------------------------
!  GAMMA FUNCTION & RELATED VARIABLES
!-------------------------------------------------------------------------------

        real :: gamma
        real :: gamma_crg, gamma_s
!       real :: gamma_i

        real :: WGAMMA, GAMMLN

        real    :: rc,am_c,bm_c,cce(3,15),ccg(3,15),ocg1(15),ocg2(15)
        integer :: nu_c

        real, dimension(0:15), parameter:: g_ratio = (/6,24,60,120,210, &
     &              336,504,720,990,1320,1716,2184,2730,3360,4080,4896/)

        real    :: rr, mu_r, am_r, bm_r, cre(3), crg(3), ore1, org1, org2
        real    :: mvd_r, ron_sl, ron_r0, ron_c0, ron_c1, ron_c2, obmr

        real    :: ri, mu_i, am_i, bm_i, cie(3), cig(3), oig1, oig2, obmi

        real    :: rs, am_s, oams, cse(3)
        real    :: loga, a, b, tc0, smob, smo2, smoc
        REAL, PARAMETER:: mu_s = 0.6357
        REAL, PARAMETER:: Kap0 = 490.6
        REAL, PARAMETER:: Kap1 = 17.46
        REAL, PARAMETER:: Lam0 = 20.78
        REAL, PARAMETER:: Lam1 = 3.29

!-------------------------------------------------------------------------------
!  MINIMUM/MAXIMUM CONSTANTS FOR ALL SCHEMES
!-------------------------------------------------------------------------------

        real, parameter :: eps=0.622, beta_crg=3., beta_i=2.,beta_s=2.4

        real, parameter :: min_qc=1.e-7, min_qr=1.e-7, min_qi=1.e-8,min_qs=1.e-8, min_qg=1.e-7
        real, parameter :: min_c=2.e-6,  min_r=20.e-6, min_i=4.e-6,min_s=20.e-6, min_g=20.e-6
        real, parameter :: max_c=1.e-2,  max_r=1.e-2,  max_i=1.e-3,max_s=2.e-2,  max_g=5.e-0

        real    :: am_g, bm_g, mu_g
        real    :: cgg(3), cge(3), oge1, obmg, ogg1, ogg2

        real    :: ygra1, zans1, rg2
        double precision :: no_exp, no_min, lm_exp, lamg, lamc, lamr, lami, lams

!-------------------------------------------------------------------------------
!  WSM6-SPECIFIC ARRAYS
!-------------------------------------------------------------------------------

        real :: wsm6_nci, xmi, xmitemp

!-------------------------------------------------------------------------------
!  CONSTANTS FOR WSM6 MICROPHYSICS SCHEME
!-------------------------------------------------------------------------------

        real, parameter :: wsm6_cnp=3.e8, wsm6_rhor=1000.
        real, parameter :: wsm6_rhos=100., wsm6_rhog=500.
        real, parameter :: wsm6_dimax=500.e-6, wsm6_dicon=11.9
        real, parameter :: wsm6_alpha=.12, wsm6_t0c=273.15
        real, parameter :: wsm6_n0s=2.e6, wsm6_n0smax=1.e11
        real, parameter :: wsm6_n0r=8.e6, wsm6_n0g=4.e6
        real, parameter :: wsm6_qmin=1.e-15

!-------------------------------------------------------------------------------
!  CONSTANTS FOR LIN MICROPHYSICS SCHEME
!-------------------------------------------------------------------------------

        real, parameter :: lin_rhoi=100., lin_rhor=1000., lin_rhos=100.
        real, parameter :: lin_rhog=400., lin_cnp=3.e8
        real, parameter :: lin_n0r=8.e6,  lin_n0s=3.e6,   lin_n0g=4.e6

!-------------------------------------------------------------------------------
!  CONSTANTS FOR NEW THOMPSON MICROPHYSICS SCHEME (FOR WRF VERSIONS 3.1 AND UP)
!-------------------------------------------------------------------------------

        real, parameter :: nthom_rhor=1000., nthom_rhos=100.
!       WM LEWIS updated rhog to 500 from 400
        real, parameter :: nthom_rhog=500.,  nthom_rhoi=890.
        real, parameter :: nthom_gon_min=1.e4, nthom_gon_max=3.e6
        real, parameter :: nthom_nt_c=100.e6

        real, parameter :: nthom_min_nci=5.e2
        real, parameter :: nthom_min_ncr=1.e-6

        real, parameter :: nthom_bm_s=2.0               !this is important

        real :: nci2, ncc2, ncr2

        real, dimension(10), parameter :: &
        nthom_sa = (/ 5.065339, -0.062659, -3.032362, 0.029469, -0.000285, &
                      0.31255,   0.000204,  0.003199, 0.0,      -0.015952/)
        real, dimension(10), parameter :: &
        nthom_sb = (/ 0.476221, -0.015896,  0.165977, 0.007468, -0.000141, &
                      0.060366,  0.000079,  0.000594, 0.0,      -0.003577/)

!-------------------------------------------------------------------------------
!  CONSTANTS FOR GFDL MICROPHYSICS SCHEME - which is Lin for precip clouds
!-------------------------------------------------------------------------------

        real, parameter :: gfdl_rhoi=100., gfdl_rhor=1000., gfdl_rhos=100.
        real, parameter :: gfdl_rhog=400., gfdl_cnp=3.e8
        real, parameter :: gfdl_tice = 273.16

        real, parameter :: gfdl_qmin = 1.0e-5, gfdl_ccn = 1.0e8, gfdl_beta = 1.22
        real, parameter :: gfdl_gammar = 17.837789, gfdl_gammas = 8.2850630, gfdl_gammag = 11.631769
        real, parameter :: gfdl_alphar = 0.8, gfdl_alphas = 0.25, gfdl_alphag = 0.5
        real, parameter :: gfdl_n0r=8.e6, gfdl_n0s=3.e6, gfdl_n0g=4.e6

        real, parameter :: gfdl_rewmin = 5.0,  gfdl_rewmax = 10.0
        real, parameter :: gfdl_reimin = 10.0, gfdl_reimax = 150.0
        real, parameter :: gfdl_rermin = 0.0,  gfdl_rermax = 10000.0
        real, parameter :: gfdl_resmin = 0.0,  gfdl_resmax = 10000.0
        real, parameter :: gfdl_regmin = 0.0,  gfdl_regmax = 10000.0



        if(mp_opt==6) then                        !WSM6 SCHEME

          n0_r = wsm6_n0r
          n0_g = wsm6_n0g
          n0_s = wsm6_n0s

        elseif(mp_opt==2)then                     !LIN SCHEME

          n0_r = lin_n0r
          n0_g = lin_n0g
          n0_s = lin_n0s
   
        endif

        gamma_crg = 6.0      ! gamma(1.0 + beta_crg)
        gamma_s = 2.981134   ! gamma(1.0 + beta_s)
!       gamma_i = 2.0        ! gamma(1.0 + beta_i)

!------------------------------------------------------------------------------
!  SET DIAMETER ARRAYS TO ZERO, COMPUTE DENSITY
!------------------------------------------------------------------------------

        effr=0. 

        rho=pmid/(rd*t*(1.+D608*q))


 if(mp_opt==6)then

     SELECT CASE(species)

     CASE("C")

     if ( qqw>min_qc ) then !cloud diameter: assume constant # concentration
       effr = 1.0E6*(( 6. * rho * qqw ) / &
       (pi * wsm6_rhor * wsm6_cnp))**(1/3.)

     endif

     CASE("R")

     if ( qqr>min_qr ) then !rain diameter: assume gamma distribution
       effr = 1.0E6*( ( 6. * rho * qqr ) / &
       ( pi * wsm6_rhor * n0_r * gamma_crg ) ) ** (1/(1+beta_crg ) )
     endif

     CASE("G")

     if ( qqg>min_qg ) then !graupel diameter: assume gamma distribution
       effr = 1.0E6*( ( 6. * rho * qqg ) / &
       ( pi * wsm6_rhog * n0_g * gamma_crg ) ) ** (1/(1+beta_crg ) )
     endif

     CASE("S")

     if ( qqs>min_qs ) then !snow diameter: assume gamma distribution
       effr = 1.0E6*( ( 6. * rho * qqs ) / &
       ( pi * wsm6_rhos * n0_s * gamma_s   ) ) ** ( 1/(1+beta_s) )
     endif

!  ICE DIAMETER: CALCULATED USING METHOD OUTLINED IN WRF BROWSER.  Refer to
!  phys/module_mp_wsm6.F (Vice:fallout of ice crystal).

     CASE("I")

     if ( qqi>min_qi ) then !ice diameter
!       wsm6_nci = min(max(5.38e7*(rho*max(qqi,wsm6_qmin)),1.e3),1.e6)
!       xmi = rho * qqi / wsm6_nci
!       effr = 1.0E6*min( sqrt(xmi), wsm6_dimax)
!!      from wsm6, HWRF ver 3.6:
!!          temp = (den(i,k)*max(qci(i,k,2),qmin))
!!          temp = sqrt(sqrt(temp*temp*temp))
!!          xni(i,k) = min(max(5.38e7*temp,1.e3),1.e6)
!!      diameter  = max(min(dicon * sqrt(xmi),dimax), 1.e-25)
       xmitemp=rho*max(qqi,wsm6_qmin)
       xmitemp=sqrt(sqrt(xmitemp*xmitemp*xmitemp))
       xmi= min(max(5.38e7*xmitemp,1.e3),1.e6)
       effr = 1.0E6*max(min(wsm6_dicon * sqrt(xmi),wsm6_dimax), 1.e-25)
     endif

     END SELECT 

 elseif(mp_opt==2)then

     SELECT CASE(species)

     CASE("C")

     if ( qqw > min_qc ) then !cloud diameter: assume constant # concentration
       effr = 1.0E6*(( 6. * rho * qqw ) / &
       (pi * lin_rhor * lin_cnp))**(1/3.)
     endif

     CASE("R")

     if ( qqr > min_qr ) then !rain diameter: assume gamma distribution
       effr = 1.0E6*( ( 6. * rho * qqr ) / &
       ( pi * lin_rhor * n0_r * gamma_crg ) ) ** (1/(1+beta_crg ) )
     endif

     CASE("I")

     if ( qqi > min_qi ) then !ice diameter: assume constant # concentrtion
       effr = 1.0E6*( ( 6. * rho * qqi ) / &
       ( pi * lin_rhoi * lin_cnp ) ) ** ( 1/3.)
     endif

     CASE("S")

     if ( qqs > min_qs ) then !snow diameter: assume gamma distribution
       effr = 1.0E6*( ( 6. * rho * qqs ) / &
       ( pi * lin_rhos * n0_s * gamma_s   ) ) ** ( 1/(1+beta_s) )
     endif

     CASE("G")

     if ( qqg > min_qg ) then !graupel diameter: assume gamma distribution
       effr = 1.0E6*( ( 6. * rho * qqg ) / &
       ( pi * lin_rhog * n0_g * gamma_crg ) ) ** (1/(1+beta_crg ) )
     endif

     END SELECT

 elseif(mp_opt==8 .or. mp_opt==28)then

!  rain section

          bm_r   = 3.0
          mu_r   = 0.0
          obmr   = 1.0 / bm_r
          am_r   = pi * nthom_rhor / 6.0

          cre(1) = bm_r + 1.
          cre(2) = mu_r + 1.
          cre(3) = bm_r + mu_r + 1.

          crg(1) = WGAMMA(cre(1))
          crg(2) = WGAMMA(cre(2))
          crg(3) = WGAMMA(cre(3))

          ore1   = 1. / cre(1)
          org1   = 1. / crg(1)
          org2   = 1. / crg(2)

!  cloud section

          bm_c   = bm_r

          do n = 1, 15
             cce(1,n) = n + 1.             ! Substitute variable value of mu_c
             cce(2,n) = bm_c + n + 1.      ! Substitute variable value of mu_c

             ccg(1,n) = WGAMMA(cce(1,n))
             ccg(2,n) = WGAMMA(cce(2,n))

             ocg1(n)   = 1./ccg(1,n)
             ocg2(n)   = 1./ccg(2,n)
          enddo

!  ice section

          am_i   = pi * nthom_rhoi / 6.0
          bm_i   = 3.0
          mu_i   = 0.

          cie(1) = mu_i + 1.
          cie(2) = bm_i + mu_i + 1.

          cig(1) = WGAMMA(cie(1))
          cig(2) = WGAMMA(cie(2))

          oig1   = 1./cig(1)
          oig2   = 1./cig(2)
          obmi   = 1./bm_i

!  snow section

          am_s   = 0.069

          oams   = 1./am_s

          cse(1) = nthom_bm_s + 1.

!  graupel section
          bm_g   = 3.0
          mu_g   = 0.0
          obmg   = 1.0 / bm_g
          am_g   = pi * nthom_rhog / 6.0

          cge(1) = bm_g + 1.
          cge(2) = mu_g + 1.
          cge(3) = bm_g + mu_g + 1.

          cgg(1) = WGAMMA(cge(1))
          cgg(2) = WGAMMA(cge(2))
          cgg(3) = WGAMMA(cge(3))

          oge1   = 1. / cge(1)
          ogg1   = 1. / cgg(1)
          ogg2   = 1. / cgg(2)

!CLOUD DIAMETER CALCULATIONS

     SELECT CASE (species)

     CASE("C")

            if(qqw >= min_qc) then

              rc = MAX(1.E-12, qqw * rho)

              if (mp_opt==8) then
                 ncc2 = nthom_nt_c
              elseif (mp_opt==28) then
                 ncc2 = MAX(1.E-6, qqnw * rho)
              endif

              if (ncc2 < 10.e6) then
                 nu_c = 15
              else
                nu_c   = min (15, NINT(1000.e6/ncc2) + 2)
              endif

              lamc = (ncc2/rc)**obmr * (am_r*g_ratio(nu_c))**obmr

              effr = 1.0E6*MAX(4.01E-6, MIN(SNGL(1.0D0*DBLE(3.+nu_c)/lamc),50.E-6))

!           old UPP
!             effr = 2.*10.

            endif

!RAIN DIAMETER CALCULATIONS

     CASE("R")

            if( qqr > min_qr) then

              rr = MAX(1.E-12, qqr * rho)
              ncr2 = MAX(1.E-6, qqnr * rho)
              lamr = (ncr2/rr)**obmr * (am_r*crg(3)*org2)**obmr

              effr = 1.0E6*MAX(50.01E-6, MIN(SNGL(1.0D0*DBLE(3.+mu_r)/lamr),1999.E-6))

!             old UPP
!              effr=2.*200.

!              print*,'effr_rain=',effr/2.

            endif

!ICE DIAMETER CACLULATIONS

     CASE("I")

            if(qqi >= min_qi) then

              ri = MAX(1.E-12, qqi * rho)
              nci2 = MAX(1.E-6, qqni * rho)

              lami = (nci2/ri)**obmi * (am_i*cig(2)*oig1)**obmi

              effr = 1.0E6*MAX(10.01E-6, MIN(SNGL(1.0D0*DBLE(3.+mu_i)/lami),250.E-6))

!             old UPP
!               effr=2.*25.

            endif

!SNOW DIAMETER CALCULATIONS

     CASE("S")

            rs = MAX(1.E-12, qqs * rho)

            if(qqs >= min_qs) then

              tc0  = min(-0.1, t-273.15)
              smob = rs*oams

              if (nthom_bm_s>(2.0-1.e-3) .and. nthom_bm_s<(2.0+1.e-3))then
                  smo2 = smob
              else
                  loga = nthom_sa(1) + nthom_sa(2)*tc0 + nthom_sa(3)*nthom_bm_s+               &
                         nthom_sa(4)*tc0*nthom_bm_s + nthom_sa(5)*tc0*tc0 +&
                         nthom_sa(6)*nthom_bm_s*nthom_bm_s +nthom_sa(7)*tc0*tc0*nthom_bm_s +   &
                         nthom_sa(8)*tc0*nthom_bm_s*nthom_bm_s +nthom_sa(9)*tc0*tc0*tc0 +      &
                         nthom_sa(10)*nthom_bm_s*nthom_bm_s*nthom_bm_s

                  a    = 10.0**loga

                  b    = nthom_sb(1) + nthom_sb(2)*tc0 + nthom_sb(3)*nthom_bm_s+               &
                         nthom_sb(4)*tc0*nthom_bm_s + nthom_sb(5)*tc0*tc0 +&
                         nthom_sb(6)*nthom_bm_s*nthom_bm_s +nthom_sb(7)*tc0*tc0*nthom_bm_s +   &
                         nthom_sb(8)*tc0*nthom_bm_s*nthom_bm_s +nthom_sb(9)*tc0*tc0*tc0 +      &
                         nthom_sb(10)*nthom_bm_s*nthom_bm_s*nthom_bm_s
                  smo2 = (smob/a)**(1./b)
              endif

              !Calculate bm_s+1 (th) moment.  Useful for diameter calcs.
              loga      = nthom_sa(1) + nthom_sa(2)*tc0 + nthom_sa(3)*cse(1) +&
                          nthom_sa(4)*tc0*cse(1) + nthom_sa(5)*tc0*tc0 +&
                          nthom_sa(6)*cse(1)*cse(1) + nthom_sa(7)*tc0*tc0*cse(1)+      &
                          nthom_sa(8)*tc0*cse(1)*cse(1) +nthom_sa(9)*tc0*tc0*tc0 +     &
                          nthom_sa(10)*cse(1)*cse(1)*cse(1)

              a       = 10.0**loga

              b       = nthom_sb(1)+ nthom_sb(2)*tc0 + nthom_sb(3)*cse(1) +&
                        nthom_sb(4)*tc0*cse(1) + nthom_sb(5)*tc0*tc0 +&
                        nthom_sb(6)*cse(1)*cse(1) + nthom_sb(7)*tc0*tc0*cse(1) +&
                        nthom_sb(8)*tc0*cse(1)*cse(1) + nthom_sb(9)*tc0*tc0*tc0 +       &
                        nthom_sb(10)*cse(1)*cse(1)*cse(1)

              smoc      = a * smo2**b

              effr = 1.0E6*MAX(50.E-6, MIN(smoc/smob, 1999.E-6))

!              print*,'snow effr=',effr

!             changing snow effr recovers "old" UPP Thompson almost exactly;
!             i.e. the snow effr is the source of the cold discprepancy.

!             old UPP
!              effr=2.*250.

            endif

     CASE("G")

             if(qqg >= min_qg) then
 
                rg2 = MAX(1.E-12, qqg * rho)

                ygra1 = alog10(max(1.E-9, rg2))

                zans1 = 3. + 2./7. * (ygra1+7.)
                zans1 = MAX(2., MIN(zans1, 7.))

                no_exp = 10.**(zans1)

                lm_exp = (no_exp*am_g*cgg(1)/rg2)**oge1

                lamg = lm_exp * (cgg(3)*ogg2*ogg1)**obmg

                effr= 1.0E6*MAX(99.E-6, MIN(SNGL((3.0+mu_g)/lamg), 9999.E-6))

!           old UPP
!            effr=350.

            endif

     END SELECT

  elseif(mp_opt==11)then ! GFDL 

     SELECT CASE(species)

     CASE("C")

! cloud water (martin et al., 1994)
     if (qqw > min_qc) then
       effr = exp (1.0 / 3.0 * log ((3. * qqw ) / (4. * pi * gfdl_rhor * gfdl_ccn))) * 1.0e6
       effr = max (gfdl_rewmin, min (gfdl_rewmax, effr))
       effr = effr*2.  ! because need diameter here, converted to radius at exit
     end if

     CASE("I")

! cloud ice (heymsfield and mcfarquhar, 1996)
     if (qqi > min_qi) then
       if ((t-gfdl_tice) < - 50) then
         effr = gfdl_beta / 9.917 * exp ((1 - 0.891) * log (1.0e3 * qqi)) * 1.0e3
       elseif ((t-gfdl_tice) < - 40.) then
         effr = gfdl_beta / 9.337 * exp ((1 - 0.920) * log (1.0e3 * qqi)) * 1.0e3
       elseif ((t-gfdl_tice) < - 30.) then
         effr = gfdl_beta / 9.208 * exp ((1 - 0.945) * log (1.0e3 * qqi)) * 1.0e3
       else
         effr = gfdl_beta / 9.387 * exp ((1 - 0.969) * log (1.0e3 * qqi)) * 1.0e3
       endif
       effr = max (gfdl_reimin, min (gfdl_reimax, effr))
       effr = effr*2.  ! because need diameter here, converted to radius at exit
     end if

     CASE("R")

     if ( qqr > min_qr ) then !rain diameter: assume gamma distribution
       lambdar = exp (0.25 * log (pi * gfdl_rhor * gfdl_n0r / qqr))
       effr  =  0.5*exp (log (gfdl_gammar / 6.) / gfdl_alphar) / lambdar * 1.0e6
       effr = max (gfdl_rermin, min (gfdl_rermax, effr))
       effr = effr*2.  ! because need diameter here, converted to radius at exit
     endif


     CASE("S")

     if ( qqs > min_qs ) then !snow diameter: assume gamma distribution
       lambdas = exp (0.25 * log (pi * gfdl_rhos * gfdl_n0s / qqs))
       effr = 0.5 * exp (log (gfdl_gammas / 6.) / gfdl_alphas) / lambdas * 1.0e6
       effr = max (gfdl_resmin, min (gfdl_resmax, effr))
       effr = effr*2.  ! because need diameter here, converted to radius at exit
     endif

     CASE("G")

     if ( qqg > min_qg ) then !graupel diameter: assume gamma distribution
       lambdag = exp (0.25 * log (pi * gfdl_rhog * gfdl_n0g / qqg))
       effr = 0.5 * exp (log (gfdl_gammag / 6.) / gfdl_alphag) / lambdag * 1.0e6
       effr = max (gfdl_regmin, min (gfdl_regmax, effr))
       effr = effr*2.  ! because need diameter here, converted to radius at exit
     endif

     END SELECT


  elseif(mp_opt==5.or.mp_opt==85.or.mp_opt==95)then

     SELECT CASE (species)

     CASE("C")

      effr=2.*10.

     CASE("I")

      effr=2.*25.

     CASE("R")

      if( qqr > min_qr) then
      rhox=1000.
      effr=2.*1.0E6*1.5*(rho*qqr/(pi*rhox*nrain))**(1./3.)

!      old UPP    
!      effr=2.*200.
!      effr=min(200.,effr)
!      print*,'effr_rain=',effr/2.
      endif

     CASE("S")

      if(F_RimeF<=5.0)then
        RHOX=100.
          if(NLICE>0.) then
            effr  = 2.*1.0E6*1.5*(RHO*qqs/(PI*RHOX*NLICE))**(1./3.)
          endif
      endif

     CASE("G")

      if(F_RimeF>5.0.and.F_RimeF<=20.0)then
        RHOX=400.
          if(NLICE>0.) then
            effr  = 2.*1.0E6*1.5*(RHO*qqs/(PI*RHOX*NLICE))**(1./3.)
          endif
      endif

     CASE("H")

      if(F_RimeF>20.0)then
        RHOX=900.
          if(NLICE>0.) then
            effr  = 2.*1.0E6*1.5*(RHO*qqs/(PI*RHOX*NLICE))**(1./3.)
          endif
      endif

     END SELECT


  endif

!-----------------------------------------
! DIAMETER -> RADIUS
!-----------------------------------------

  effr = 0.5*effr


end function EFFR

      REAL FUNCTION GAMMLN(XX)
!     --- RETURNS THE VALUE LN(GAMMA(XX)) FOR XX > 0.
      IMPLICIT NONE
      REAL, INTENT(IN):: XX
      DOUBLE PRECISION, PARAMETER:: STP = 2.5066282746310005D0
      DOUBLE PRECISION, DIMENSION(6), PARAMETER:: &
               COF = (/76.18009172947146D0, -86.50532032941677D0, &
                       24.01409824083091D0, -1.231739572450155D0, &
                      .1208650973866179D-2, -.5395239384953D-5/)
      DOUBLE PRECISION:: SER,TMP,X,Y
      INTEGER:: J

      X=XX
      Y=X
      TMP=X+5.5D0
      TMP=(X+0.5D0)*LOG(TMP)-TMP
      SER=1.000000000190015D0
      DO 11 J=1,6
        Y=Y+1.D0
        SER=SER+COF(J)/Y
11    CONTINUE
      GAMMLN=TMP+LOG(STP*SER/X)
      END FUNCTION GAMMLN

      REAL FUNCTION WGAMMA(y)

      IMPLICIT NONE
      REAL, INTENT(IN):: y

        real    :: GAMMLN

      WGAMMA = EXP(GAMMLN(y))

      END FUNCTION WGAMMA
<|MERGE_RESOLUTION|>--- conflicted
+++ resolved
@@ -1,33 +1,4 @@
 !> @file
-<<<<<<< HEAD
-!
-!> THIS ROUTINE COMPUTES MODEL DERIVED BRIGHTNESS TEMPERATURE
-!! USING CRTM. IT IS PATTERNED AFTER GSI SETUPRAD WITH TREADON'S HELP     
-!!     
-!! PROGRAM HISTORY LOG:
-!! -  11-02-06 Jun WANG   - addgrib2 option 
-!! -  14-12-09 WM LEWIS ADDED:
-!!            FUNCTION EFFR TO COMPUTE EFFECTIVE PARTICLE RADII 
-!!            CHANNEL SELECTION USING LVLS FROM WRF_CNTRL.PARM
-!! -  19-04-01 Sharon NEBUDA - Added output option for GOES-16 & GOES-17 ABI IR Channels 7-16
-!! -  20-04-09 Tracy Hertneky - Added Himawari-8 AHI CH7-CH16
-!! -  21-01-10 Web Meng - Added checking points for skiping grids with filling value spval
-!! -  21-03-11 Bo Cui - improve local arrays memory
-!! -  21-08-31 Lin Zhu - added ssmis-f17 channels 15-18 grib2 output 
-!! -  21-09-02 Bo Cui - Decompose UPP in X direction
-!!
-!!   OUTPUT FILES:
-!!     NONE
-!!     
-!!   SUBPROGRAMS CALLED:
-!!     UTILITIES:
-!!
-!!     LIBRARY:
-!!     /nwprod/lib/sorc/crtm2
-!!
-!! @author CHUANG @date 07-01-17       
-!!     
-=======
 !> @brief Subroutine that computes model derived brightness temperature.
 !>
 !> This routine computes model derived brightness temperature
@@ -46,7 +17,6 @@
 !> 2021-08-31 | Lin Zhu        | added ssmis-f17 channels 15-18 grib2 output 
 !>
 !> @author Chuang @date 2007-01-17       
->>>>>>> 37e7b1a5
       SUBROUTINE CALRAD_WCLOUD
 
   use vrbls3d, only: o3, pint, pmid, t, q, qqw, qqi, qqr, f_rimef, nlice, nrain, qqs, qqg, &
