--- conflicted
+++ resolved
@@ -1,53 +1,4 @@
 !> @file
-<<<<<<< HEAD
-!
-!> SUBPROGRAM:    DEWPOINT    COMPUTES DEWPOINTS FROM VAPOR PRESSURE
-!!   PRGMMR: J TUCCILLO       ORG: W/NP2       DATE: 90-05-19
-!!
-!! ABSTRACT: COMPUTES THE DEWPOINTS FOR THE N VALUES
-!!           OF VAPOR PRESSURE IN ARRAY VP.
-!! THE FORMULA:
-!!
-!! VP = 0.611 * (X**A) * EXP( (A+B)*(1-X) )
-!!
-!!   IS USED TO GET DEWPOINT TEMPERATURE T, WHERE
-!!
-!!   X = T3/T,                   T3=TRIPLE PT TEMPERATURE,
-!!   VP=VAPOR PRESSURE IN CBS,   0.611=VP AT T3,
-!!   A=(SPEC. HT. OF WATER-CSUBP OF VAPOR)/GAS CONST OF VAPOR
-!!                           AND
-!!   B=LATENT HEAT AT T3/(GAS CONST OF VAPOR TIMES T3).
-!!   
-!!   ON THE FIRST CALL, A TABLE  TDP  IS CONSTRUCTED GIVING
-!!   DEWPOINT AS A FUNCTION OF VAPOR PRESSURE.
-!!   
-!!   VALUES OF VP LESS THAN THE FIRST TABLE ENTRY
-!!   (RVP1 IN THE CODE) WILL BE GIVEN DEWPOINTS FOR
-!!   THAT BEGINNING VALUE.  SIMILARLY , VP VALUES THAT
-!!   EXCEED THE MAXIMUM TABLE VALUE (RVP2 IN THE CODE)
-!!   WILL BE ASSIGNED DEWPOINTS FOR THAT MAXIMUM VALUE.
-!!   
-!!   THE VALUES 0.02 AND 8.0 FOR RVP1 AND RVP2 YIELD
-!!   DEWPOINTS OF 233.6K AND 314.7K,RESPECTIVELY.
-!!   
-!! PROGRAM HISTORY LOG:
-!! -  90-05-19  J TUCCILLO
-!! -  93-05-12  R TREADON - EXPANDED TABLE SIZE AND RESET
-!!                         RANGE OF PRESSURES COVERED BY
-!!                         TABLE.
-!! -  98-06-12  T BLACK   - CONVERSION FROM 1-D TO 2-D
-!! -  00-01-04  JIM TUCCILLO - MPI VERSION
-!! -  21-07-26  W Meng  - Restrict computation from undefined grids
-!! -  21-10-15  JESSE MENG   - 2D DECOMPOSITION
-!!
-!! USAGE:  CALL DEWPOINT( VP, TD)
-!!   INPUT ARGUMENT LIST:
-!!     VP       - ARRAY OF N VAPOR PRESSURES(CENTIBARS)
-!!
-!!   OUTPUT ARGUMENT LIST:
-!!     TD       - DEWPOINT IN DEGREES ABSOLUTE
-!!
-=======
 !> @brief Subroutine that computes dewpoints from vapor pressure.
 !>
 !> This routine is to  computes the dewpoints for the N values
@@ -89,7 +40,6 @@
 !> 2021-07-26 | W Meng       | Restrict computation from undefined grids
 !>
 !> @author Jim Tuccillo W/NP2 @date 1990-05-19
->>>>>>> 37e7b1a5
       SUBROUTINE DEWPOINT( VP, TD)
 
        use ctlblk_mod, only: jsta, jend, im, spval, ista, iend
