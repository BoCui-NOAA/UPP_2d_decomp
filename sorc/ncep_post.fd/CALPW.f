--- conflicted
+++ resolved
@@ -1,64 +1,4 @@
 !> @file
-<<<<<<< HEAD
-!                .      .    .     
-!> SUBPROGRAM:    CALPW       COMPUTES 
-!!   PRGRMMR: TREADON         ORG: W/NP2      DATE: 92-12-24       
-!!     
-!! ABSTRACT:  
-!!     THIS ROUTINE COMPUTES PRECIPITABLE WATER IN A COLUMN
-!!     EXTENDING FROM THE FIRST ATMOSPHERIC ETA LAYER TO THE
-!!     MODEL TOP.  THE DEFINITION USED IS
-!!                                 TOP
-!!            PRECIPITABLE WATER = SUM (Q+CLDW) DP*HTM/G
-!!                                 BOT
-!!     WHERE,
-!!        BOT IS THE FIRST ETA LAYER,
-!!        TOP IS THE MODEL TOP,
-!!        Q IS THE SPECIFIC HUMIDITY (KG/KG) IN THE LAYER
-!!        CLDW IS THE CLOUD WATER (KG/KG) IN THE LAYER
-!!        DP (Pa) IS THE LAYER THICKNESS.
-!!        HTM IS THE HEIGHT MASK AT THAT LAYER (=0 IF BELOW GROUND)
-!!        G IS THE GRAVITATIONAL CONSTANT
-!!     
-!! PROGRAM HISTORY LOG:
-!!   92-12-24  RUSS TREADON
-!!   96-03-04  MIKE BALDWIN - ADD CLOUD WATER AND SPEED UP CODE
-!!   98-06-15  T BLACK      - CONVERSION FROM 1-D TO 2-D
-!!   00-01-04  JIM TUCCILLO - MPI VERSION                 
-!!   02-06-19  MIKE BALDWIN - WRF VERSION 
-!!   04-12-30  H CHUANG      - UPDATE TO CALCULATE TOTAL COLUMN FOR OTHER
-!!                                     HYDROMETEORS                
-!!   14-11-12  SARAH LU     - UPDATE TO CALCULATE AEROSOL OPTICAL DEPTH
-!!   15-07-02  SARAH LU     - UPDATE TO CALCULATE SCATTERING AEROSOL
-!!                            OPTICAL DEPTH (18)
-!!   15-07-04  SARAH LU     - CORRECT PW INTEGRATION FOR AOD (17)
-!!   15-07-10  SARAH LU     - UPDATE TO CALCULATE ASYMETRY PARAMETER
-!!   19-07-25  Li(Kate) Zhang - MERGE SARHA LU's update for FV3-Chem
-!!   20-11-10  JESSE MENG   - USE UPP_PHYSICS MODULE
-!!   21-09-02  Bo Cui - Decompose UPP in X direction
-!!     
-!! USAGE:    CALL CALPW(PW)
-!!   INPUT ARGUMENT LIST:
-!!     PW       - ARRAY OF PRECIPITABLE WATER.
-!!
-!!   OUTPUT ARGUMENT LIST: 
-!!     NONE     
-!!     
-!!   OUTPUT FILES:
-!!     NONE
-!!     
-!!   SUBPROGRAMS CALLED:
-!!     UTILITIES:
-!!       NONE
-!!     LIBRARY:
-!!       COMMON   - LOOPS
-!!                  MASKS
-!!     
-!!   ATTRIBUTES:
-!!     LANGUAGE: FORTRAN
-!!     MACHINE : CRAY C-90
-!!
-=======
 !> @brief Subroutine that computes precipitable water.
 !>
 !><pre>
@@ -97,7 +37,6 @@
 !> 2020-11-10 | Jesse Meng     | Use UPP_PHYSICS Module
 !>     
 !> @author Russ Treadon W/NP2 @date 1992-12-24
->>>>>>> 37e7b1a5
       SUBROUTINE CALPW(PW,IDECID)
 
 !     
