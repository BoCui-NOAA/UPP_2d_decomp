!> @file
<<<<<<< HEAD
!
!> SUBPROGRAM:    CALTHTE      COMPUTES THETA-E
!!   PRGRMMR: TREADON         ORG: W/NP2      DATE: 93-06-18
!!     
!! ABSTRACT:  
!!     THIS ROUTINE COMPUTES THE EQUIVALENT POTENTIAL TEMPERATURE
!!     GIVEN PRESSURE, TEMPERATURE, AND SPECIFIC HUMIDITY.  THE
!!     EQUATIONS OF BOLTON (MWR,1980) ARE USED.
!!     
!! PROGRAM HISTORY LOG:
!!   93-06-18  RUSS TREADON
!!   98-06-16  T BLACK - CONVERSION FROM 1-D TO 2-D
!!   00-01-04  JIM TUCCILLO - MPI VERSION
!!   21-07-28  W Meng - Restrict computation from undefined grids
!!   21-09-02  Bo Cui - Decompose UPP in X direction
!!     
!! USAGE:    CALL CALTHTE(P1D,T1D,Q1D,THTE)
!!   INPUT ARGUMENT LIST:
!!     P1D      - PRESSURE (PA)
!!     T1D      - TEMPERATURE (K)
!!     Q1D      - SPECIFIC HUMIDITY (KG/KG)
!!
!!   OUTPUT ARGUMENT LIST: 
!!     THTE     - THETA-E (K)
!!     
!!   OUTPUT FILES:
!!     NONE
!!     
!!   SUBPROGRAMS CALLED:
!!     UTILITIES:
!!       VAPOR    - FUNCTION TO CALCULATE VAPOR PRESSURE.
!!     LIBRARY:
!!       NONE
!!     
!!   ATTRIBUTES:
!!     LANGUAGE: FORTRAN
!!     MACHINE : CRAY C-90
!!
=======
!> @brief Subroutine that computes Theta-E.
!>
!> This routine computes the equivalent potential temperature
!> given pressure, temperature, and specific humidity. The 
!> equations of Bolton (MWR,1980) are used.
!>
!> @param[in] P1D pressure (Pa).
!> @param[in] T1D temperature (K).
!> @param[in] Q1D specific humidity(kg/kg).
!> @param[out] THTE Theta-E (K).
!>
!> ### Program history log:
!> Date | Programmer | Comments
!> -----|------------|---------
!> 1993-06-18 | Russ Treadon | Initial
!> 1998-06-16 | T Black      | Convesion from 1-D to 2-D
!> 2000-01-04 | Jim Tuccillo | MPI Version  
!> 2021-07-28 | W Meng       | Restrict computation from undefined grids
!>     
!> @author Russ Treadon W/NP2 @date 1993-06-18

>>>>>>> 37e7b1a5
      SUBROUTINE CALTHTE(P1D,T1D,Q1D,THTE)

!
!     
      use params_mod, only: d00, eps, oneps, d01, h1m12, p1000, h1
      use ctlblk_mod, only: jsta, jend, im, spval, ista, iend
!- - - - - - - - - - - - - - - - - - - - - - - - - - - - - - - - - - - -
      implicit none
!
      real,PARAMETER :: KG2G=1.E3
      real,PARAMETER :: D35=3.5,D4805=4.805,H2840=2840.,H55=55.
      real,PARAMETER :: D2845=0.2845,D00028=0.00028,D3376=3.376
      real,PARAMETER :: D00254=0.00254,D00081=0.00081,D81=0.81
      real,PARAMETER :: D28=0.28,H2675=2675.
!
!     DECLARE VARIABLES.
!     
      REAL,dimension(ista:iend,jsta:jend),intent(in)    :: P1D,T1D,Q1D
      REAL,dimension(ista:iend,jsta:jend),intent(inout) :: THTE

      integer I,J
      real P,T,Q,EVP,RMX,CKAPA,RKAPA,ARG,DENOM,TLCL,PLCL,FAC,   &
           ETERM,THETAE
!     
!***************************************************************
!     START CALTHTE.
!     
!     ZERO THETA-E ARRAY
!$omp parallel do private(i,j)
      DO J=JSTA,JEND
        DO I=ISTA,IEND
          THTE(I,J) = D00
        ENDDO
      ENDDO
!     
!     COMPUTE THETA-E.
!
!      DO J=JSTA_M,JEND_M
!      DO I=ISTA_M,IEND_M
!$omp parallel do private(i,j,p,t,q,evp,rmx,ckapa,rkapa,arg,denom,tlcl,plcl,fac,eterm,thetae)
      DO J=JSTA,JEND
        DO I=ISTA,IEND
          IF(P1D(I,J)<spval.and.T1D(I,J)<spval.and.Q1D(I,J)<spval)THEN
          P        = P1D(I,J)
          T        = T1D(I,J)
          Q        = Q1D(I,J)
          EVP      = P*Q/(EPS+ONEPS*Q)
          RMX      = EPS*EVP/(P-EVP)
          CKAPA    = D2845*(1.-D28*RMX)
          RKAPA    = 1./CKAPA
          ARG      = max(H1M12, EVP*D01)
          DENOM    = D35*LOG(T) - LOG(EVP*D01) - D4805
          TLCL     = H2840/DENOM + H55
          PLCL     = P*(TLCL/T)**RKAPA
          FAC      = (P1000/P)**CKAPA
          ETERM    = (D3376/TLCL-D00254)*(RMX*KG2G*(H1+D81*RMX))
          THETAE   = T*FAC*EXP(ETERM)
          THTE(I,J)= THETAE
          ENDIF
        ENDDO
      ENDDO
!     
!     END OF ROUTINE.
!
      RETURN
      END<|MERGE_RESOLUTION|>--- conflicted
+++ resolved
@@ -1,44 +1,4 @@
 !> @file
-<<<<<<< HEAD
-!
-!> SUBPROGRAM:    CALTHTE      COMPUTES THETA-E
-!!   PRGRMMR: TREADON         ORG: W/NP2      DATE: 93-06-18
-!!     
-!! ABSTRACT:  
-!!     THIS ROUTINE COMPUTES THE EQUIVALENT POTENTIAL TEMPERATURE
-!!     GIVEN PRESSURE, TEMPERATURE, AND SPECIFIC HUMIDITY.  THE
-!!     EQUATIONS OF BOLTON (MWR,1980) ARE USED.
-!!     
-!! PROGRAM HISTORY LOG:
-!!   93-06-18  RUSS TREADON
-!!   98-06-16  T BLACK - CONVERSION FROM 1-D TO 2-D
-!!   00-01-04  JIM TUCCILLO - MPI VERSION
-!!   21-07-28  W Meng - Restrict computation from undefined grids
-!!   21-09-02  Bo Cui - Decompose UPP in X direction
-!!     
-!! USAGE:    CALL CALTHTE(P1D,T1D,Q1D,THTE)
-!!   INPUT ARGUMENT LIST:
-!!     P1D      - PRESSURE (PA)
-!!     T1D      - TEMPERATURE (K)
-!!     Q1D      - SPECIFIC HUMIDITY (KG/KG)
-!!
-!!   OUTPUT ARGUMENT LIST: 
-!!     THTE     - THETA-E (K)
-!!     
-!!   OUTPUT FILES:
-!!     NONE
-!!     
-!!   SUBPROGRAMS CALLED:
-!!     UTILITIES:
-!!       VAPOR    - FUNCTION TO CALCULATE VAPOR PRESSURE.
-!!     LIBRARY:
-!!       NONE
-!!     
-!!   ATTRIBUTES:
-!!     LANGUAGE: FORTRAN
-!!     MACHINE : CRAY C-90
-!!
-=======
 !> @brief Subroutine that computes Theta-E.
 !>
 !> This routine computes the equivalent potential temperature
@@ -60,7 +20,6 @@
 !>     
 !> @author Russ Treadon W/NP2 @date 1993-06-18
 
->>>>>>> 37e7b1a5
       SUBROUTINE CALTHTE(P1D,T1D,Q1D,THTE)
 
 !
