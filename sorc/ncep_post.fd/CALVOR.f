      SUBROUTINE CALVOR(UWND,VWND,ABSV)
!$$$  SUBPROGRAM DOCUMENTATION BLOCK
!                .      .    .     
! SUBPROGRAM:    CALVOR      COMPUTES ABSOLUTE VORTICITY
!   PRGRMMR: TREADON         ORG: W/NP2      DATE: 92-12-22       
!     
! ABSTRACT:  
!     THIS ROUTINE COMPUTES THE ABSOLUTE VORTICITY.
!   .     
!     
! PROGRAM HISTORY LOG:
!   92-12-22  RUSS TREADON
!   98-06-08  T BLACK - CONVERSION FROM 1-D TO 2-D
!   00-01-04  JIM TUCCILLO - MPI VERSION
!   02-01-15  MIKE BALDWIN - WRF VERSION C-GRID
!   05-03-01  H CHUANG - ADD NMM E GRID
!   05-05-17  H CHUANG - ADD POTENTIAL VORTICITY CALCULATION
!   05-07-07  B ZHOU   - ADD RSM IN COMPUTING DVDX, DUDY AND UAVG
!   13-08-09  S MOORTHI - Optimize the vorticity loop including threading

!     
! USAGE:    CALL CALVOR(UWND,VWND,ABSV)
!   INPUT ARGUMENT LIST:
!     UWND     - U WIND (M/S) MASS-POINTS
!     VWND     - V WIND (M/S) MASS-POINTS
!
!   OUTPUT ARGUMENT LIST: 
!     ABSV     - ABSOLUTE VORTICITY (1/S) MASS-POINTS
!     
!   OUTPUT FILES:
!     NONE
!     
!   SUBPROGRAMS CALLED:
!     UTILITIES:
!       NONE
!     LIBRARY:
!       COMMON   - CTLBLK
!     
!   ATTRIBUTES:
!     LANGUAGE: FORTRAN
!     MACHINE : WCOSS
!$$$  
!     
!
      use vrbls2d, only: f
      use masks, only: gdlat, gdlon, dx, dy
      use params_mod, only: d00, dtr, small, erad
      use ctlblk_mod, only: jsta_2l, jend_2u, spval, modelname, global, jsta, jend,&
              im, jm, jsta_m, jend_m, gdsdegr
      use gridspec_mod, only: gridtype, dyval

      implicit none
!
!      PARAMETER (OMEGA=7.292E-5,TWOMG=2.*OMEGA)
!
!     DECLARE VARIABLES.
!     
      REAL, dimension(im,jm), intent(in)    :: UWND, VWND
      REAL, dimension(im,jm), intent(inout) :: ABSV
!
      LOGICAL OLDRD,STRD
      real, allocatable ::  wrk1(:,:), wrk2(:,:), wrk3(:,:), cosl(:,:)
      real, parameter   :: omega = 7.292E-5
      real, parameter   :: twomg = 2.0 * omega
      INTEGER, dimension(jm) :: IHE,IHW
      INTEGER, dimension(im) :: IE, IW
!
      integer I,J,imb2,imb4,ip1,im1,ii,iir,iil,jj,JMT2
      real    R2DX,R2DY,DVDX,DUDY,UAVG,TPH1,TPHI
!     
!***************************************************************************
!     START CALVOR HERE.
!     
!     LOOP TO COMPUTE ABSOLUTE VORTICITY FROM WINDS.
!     
!$omp  parallel do private(i,j)
      DO J=JSTA_2L,JEND_2U
        DO I=1,IM
          ABSV(I,J) = SPVAL
          IF(MODELNAME  == 'RAPR') ABSV(I,J) = D00
        ENDDO
      ENDDO

!$omp  parallel do private(j)
      DO J=JSTA_2L,JEND_2U 
        IHW(J) = -MOD(J,2)
        IHE(J) = IHW(J)+1
      ENDDO
!$omp  parallel do private(i)
      do i=1,im
        ie(i) = i+1
        iw(i) = i-1
        if (i == im) ie(i) = ie(i) - im
        if (i == 1 ) iw(i) = iw(i) + im
      enddo
!      print*,'dyval in CALVOR= ',DYVAL 
  
      CALL EXCH_F(UWND)
!
      IF (MODELNAME == 'GFS' .or. global) THEN
        CALL EXCH(GDLAT(1,JSTA_2L))

        allocate (wrk1(im,jsta:jend), wrk2(im,jsta:jend),          &
     &            wrk3(im,jsta:jend), cosl(im,jsta_2l:jend_2u))
!       if(1>=jsta .and. 1<=jend)then
!        if(cos(gdlat(1,1)*dtr)<small)poleflag=.T.
!       end if 	
!       call mpi_bcast(poleflag,1,MPI_LOGICAL,0,mpi_comm_comp,iret)

        imb2 = im/2
        imb4 = im/4
   
!$omp  parallel do private(i,j,ip1,im1)
        DO J=JSTA,JEND
          do i=1,im
            ip1 = ie(i)
            im1 = iw(i)
            cosl(i,j) = cos(gdlat(i,j)*dtr)
            IF(cosl(i,j) >= SMALL) then
              wrk1(i,j) = 1.0 / (ERAD*cosl(i,j))
            else
              wrk1(i,j) = 0.
            end if    
            if(i == im .or. i == 1)then
              wrk2(i,j) = 1.0 / ((360.+GDLON(ip1,J)-GDLON(im1,J))*DTR) !1/dlam
            else
              wrk2(i,j) = 1.0 / ((GDLON(ip1,J)-GDLON(im1,J))*DTR)      !1/dlam
            end if
          enddo
        enddo
        CALL EXCH(cosl(1,JSTA_2L))
       
!$omp  parallel do private(i,j,ii)
        DO J=JSTA,JEND
          if (j == 1) then
            if(gdlat(1,j) > 0.) then ! count from north to south
              do i=1,im
                ii = i + imb2
                if (ii > im) ii = ii - im
                wrk3(i,j) = 1.0 / ((180.-GDLAT(i,J+1)-GDLAT(II,J))*DTR) !1/dphi
              enddo
            else ! count from south to north
              do i=1,im
                ii = i + imb2
                if (ii > im) ii = ii - im
                wrk3(i,j) = 1.0 / ((180.+GDLAT(i,J+1)+GDLAT(II,J))*DTR) !1/dphi
!
              enddo
            end if      
          elseif (j == JM) then
            if(gdlat(1,j) < 0.) then ! count from north to south
              do i=1,im
                ii = i + imb2
                if (ii > im) ii = ii - im
                wrk3(i,j) = 1.0 / ((180.+GDLAT(i,J-1)+GDLAT(II,J))*DTR)
              enddo
            else ! count from south to north
              do i=1,im
                ii = i + imb2
                if (ii > im) ii = ii - im
                wrk3(i,j) = 1.0 / ((180.-GDLAT(i,J-1)-GDLAT(II,J))*DTR)
              enddo
            end if  
          else
            do i=1,im
              wrk3(i,j) = 1.0 / ((GDLAT(I,J-1)-GDLAT(I,J+1))*DTR) !1/dphi
            enddo
          endif
        enddo  

!$omp  parallel do private(i,j,ip1,im1,ii,jj)
        DO J=JSTA,JEND
          IF(J == 1) then                            ! Near North or South pole
            DO I=1,IM
              ip1 = ie(i)
              im1 = iw(i)
              IF(cosl(i,j) >= SMALL) THEN            !not a pole point
                ii = i + imb2
                if (ii > im) ii = ii - im
                ABSV(I,J) = ((VWND(ip1,J)-VWND(im1,J))*wrk2(i,j)               &
     &                    +  (UWND(II,J)*COSL(II,J)                            &
     &                    +   UWND(I,J+1)*COSL(I,J+1))*wrk3(i,j)) * wrk1(i,j)  &
     &                    + F(I,J)
              ELSE                                   !pole point, compute at j=2
                jj = 2
                ABSV(I,J) = ((VWND(ip1,JJ)-VWND(im1,JJ))*wrk2(i,jj)                   &
     &                    +  (UWND(I,J)*COSL(I,J)                                     &
                          +   UWND(I,jj+1)*COSL(I,Jj+1))*abs(wrk3(i,jj))) * wrk1(i,jj)&
     &                    + F(I,Jj)
              END IF
            ENDDO
          ELSE IF(J == JM) THEN                      ! Near North or South Pole
            DO I=1,IM
              ip1 = ie(i)
              im1 = iw(i)
              IF(cosl(i,j) >= SMALL) THEN            !not a pole point
                ii = i + imb2
                if (ii > im) ii = ii - im
                ABSV(I,J) = ((VWND(ip1,J)-VWND(im1,J))*wrk2(i,j)              &
     &                    +  (UWND(I,J-1)*COSL(I,J-1)                         &
     &                    +   UWND(II,J)*COSL(II,J))*wrk3(i,j)) * wrk1(i,j)   &
     &                    + F(I,J)
              ELSE                                   !pole point,compute at jm-1
                jj = jm-1
                ABSV(I,J) = ((VWND(ip1,JJ)-VWND(im1,JJ))*wrk2(i,jj)             &
     &                    +  (UWND(I,jj-1)*COSL(I,Jj-1)                         &
     &                    +   UWND(I,J)*COSL(I,J))*abs(wrk3(i,jj))) * wrk1(i,jj)&
     &                    + F(I,Jj)
              END IF
            ENDDO
          ELSE
            DO I=1,IM
              ip1 = ie(i)
              im1 = iw(i)
              ABSV(I,J)   = ((VWND(ip1,J)-VWND(im1,J))*wrk2(i,j)               &
     &                    -  (UWND(I,J-1)*COSL(I,J-1)                          &
                          -   UWND(I,J+1)*COSL(I,J+1))*wrk3(i,j)) * wrk1(i,j)  &
                          + F(I,J)
            ENDDO
          END IF
!          if(ABSV(I,J)>1.0)print*,'Debug CALVOR',i,j,VWND(ip1,J),VWND(im1,J), &
!          wrk2(i,j),UWND(I,J-1),COSL(I,J-1),UWND(I,J+1),COSL(I,J+1),wrk3(i,j),cosl(i,j),F(I,J),ABSV(I,J)
        END DO                               ! end of J loop

!       deallocate (wrk1, wrk2, wrk3, cosl)
! GFS use lon avg as one scaler value for pole point

        call poleavg(IM,JM,JSTA,JEND,SMALL,COSL(1:IM,JSTA:JEND)         &
     &              ,SPVAL,ABSV(1:IM,JSTA:JEND))
        deallocate (wrk1, wrk2, wrk3, cosl)
     
      ELSE IF(GRIDTYPE == 'A')THEN
<<<<<<< HEAD
!$omp parallel do  private(i,j,jmt2,tphi,r2dx,r2dy,dvdx,dudy,uavg)
        DO J=JSTA_M,JEND_M
          JMT2 = JM/2+1
          TPHI = (J-JMT2)*(DYVAL/1000.)*DTR
          DO I=2,IM-1
            IF(VWND(I+1,J).LT.SPVAL.AND.VWND(I-1,J).LT.SPVAL.AND.         &
     &         UWND(I,J+1).LT.SPVAL.AND.UWND(I,J-1).LT.SPVAL) THEN
              R2DX   = 1./(2.*DX(I,J))
              R2DY   = 1./(2.*DY(I,J))
              DVDX   = (VWND(I+1,J)-VWND(I-1,J))*R2DX
              DUDY   = (UWND(I,J+1)-UWND(I,J-1))*R2DY
              UAVG   = 0.25*(UWND(I+1,J)+UWND(I-1,J)                           &
     &               +       UWND(I,J+1)+UWND(I,J-1))
=======
       DO J=JSTA_M,JEND_M
        JMT2=JM/2+1
        TPHI=(J-JMT2)*(DYVAL/gdsdegr)*DTR
        DO I=2,IM-1
         IF(VWND(I+1,J).LT.SPVAL.AND.VWND(I-1,J).LT.SPVAL.AND.         &
     &      UWND(I,J+1).LT.SPVAL.AND.UWND(I,J-1).LT.SPVAL) THEN          
          R2DX   = 1./(2.*DX(I,J))
          R2DY   = 1./(2.*DY(I,J))
          DVDX   = (VWND(I+1,J)-VWND(I-1,J))*R2DX
          DUDY   = (UWND(I,J+1)-UWND(I,J-1))*R2DY
	  UAVG=0.25*(UWND(I+1,J)+UWND(I-1,J)                           &
     &              +UWND(I,J+1)+UWND(I,J-1))
>>>>>>> 4eef1e2f
!  is there a (f+tan(phi)/erad)*u term?
              ABSV(I,J) = DVDX - DUDY + F(I,J) + UAVG*TAN(GDLAT(I,J)*DTR)/ERAD  ! not sure about this???
            END IF
          END DO
        END DO

      ELSE IF (GRIDTYPE == 'E')THEN
<<<<<<< HEAD
!$omp parallel do  private(i,j,jmt2,tphi,r2dx,r2dy,dvdx,dudy,uavg)
        DO J=JSTA_M,JEND_M
          JMT2 = JM/2+1
          TPHI = (J-JMT2)*(DYVAL/1000.)*DTR
          DO I=2,IM-1
            IF(VWND(I+IHE(J),J) < SPVAL.AND.VWND(I+IHW(J),J) < SPVAL .AND.   &
     &         UWND(I,J+1) < SPVAL     .AND.UWND(I,J-1) < SPVAL) THEN
              R2DX   = 1./(2.*DX(I,J))
              R2DY   = 1./(2.*DY(I,J))
              DVDX   = (VWND(I+IHE(J),J)-VWND(I+IHW(J),J))*R2DX
              DUDY   = (UWND(I,J+1)-UWND(I,J-1))*R2DY
              UAVG   = 0.25*(UWND(I+IHE(J),J)+UWND(I+IHW(J),J)                 &
     &               +       UWND(I,J+1)+UWND(I,J-1))
=======
       DO J=JSTA_M,JEND_M
        JMT2=JM/2+1
        TPHI=(J-JMT2)*(DYVAL/gdsdegr)*DTR
        DO I=2,IM-1
	 IF(VWND(I+IHE(J),J).LT.SPVAL.AND.VWND(I+IHW(J),J).LT.SPVAL    &
     &      .AND.UWND(I,J+1).LT.SPVAL.AND.UWND(I,J-1).LT.SPVAL) THEN          
          R2DX   = 1./(2.*DX(I,J))
          R2DY   = 1./(2.*DY(I,J))
	  DVDX   = (VWND(I+IHE(J),J)-VWND(I+IHW(J),J))*R2DX
          DUDY   = (UWND(I,J+1)-UWND(I,J-1))*R2DY
	  UAVG=0.25*(UWND(I+IHE(J),J)+UWND(I+IHW(J),J)                 &
     &              +UWND(I,J+1)+UWND(I,J-1))
>>>>>>> 4eef1e2f
!  is there a (f+tan(phi)/erad)*u term?
              ABSV(I,J) = DVDX - DUDY + F(I,J) + UAVG*TAN(TPHI)/ERAD 
            END IF
          END DO
        END DO
      ELSE IF (GRIDTYPE == 'B')THEN
<<<<<<< HEAD
        CALL EXCH_F(VWND)
        DO J=JSTA_M,JEND_M
          JMT2 = JM/2+1
          TPHI = (J-JMT2)*(DYVAL/1000.)*DTR
          DO I=2,IM-1         
            R2DX = 1./DX(I,J)
            R2DY = 1./DY(I,J)
            DVDX = (0.5*(VWND(I,J)+VWND(I,J-1))-0.5*(VWND(I-1,J) &
                 +       VWND(I-1,J-1)))*R2DX
           DUDY  = (0.5*(UWND(I,J)+UWND(I-1,J))-0.5*(UWND(I,J-1) &
                 +       UWND(I-1,J-1)))*R2DY
           UAVG  = 0.25*(UWND(I-1,J-1)+UWND(I-1,J)+UWND(I,J-1)+UWND(I,J))
=======
       CALL EXCH_F(VWND)
       DO J=JSTA_M,JEND_M
        JMT2=JM/2+1
        TPHI=(J-JMT2)*(DYVAL/gdsdegr)*DTR
        DO I=2,IM-1         
          R2DX   = 1./DX(I,J)
          R2DY   = 1./DY(I,J)
	  DVDX=(0.5*(VWND(I,J)+VWND(I,J-1))-0.5*(VWND(I-1,J) &
	       +VWND(I-1,J-1)))*R2DX
	  DUDY=(0.5*(UWND(I,J)+UWND(I-1,J))-0.5*(UWND(I,J-1) &
	       +UWND(I-1,J-1)))*R2DY
	  UAVG=0.25*(UWND(I-1,J-1)+UWND(I-1,J)                 &
     &              +UWND(I,J-1)+UWND(I,J))
>>>>>>> 4eef1e2f
!  is there a (f+tan(phi)/erad)*u term?
           ABSV(I,J) = DVDX - DUDY + F(I,J) + UAVG*TAN(TPHI)/ERAD 
          END DO
        END DO 
      END IF 
     
!     
!     END OF ROUTINE.
!     
      RETURN
      END<|MERGE_RESOLUTION|>--- conflicted
+++ resolved
@@ -225,18 +225,17 @@
 !       deallocate (wrk1, wrk2, wrk3, cosl)
 ! GFS use lon avg as one scaler value for pole point
 
-        call poleavg(IM,JM,JSTA,JEND,SMALL,COSL(1:IM,JSTA:JEND)         &
+        call poleavg(IM,JM,JSTA,JEND,SMALL,COSL(1:IM,JSTA:JEND)               &
      &              ,SPVAL,ABSV(1:IM,JSTA:JEND))
         deallocate (wrk1, wrk2, wrk3, cosl)
      
       ELSE IF(GRIDTYPE == 'A')THEN
-<<<<<<< HEAD
 !$omp parallel do  private(i,j,jmt2,tphi,r2dx,r2dy,dvdx,dudy,uavg)
         DO J=JSTA_M,JEND_M
           JMT2 = JM/2+1
-          TPHI = (J-JMT2)*(DYVAL/1000.)*DTR
+          TPHI = (J-JMT2)*(DYVAL/gdsdegr)*DTR
           DO I=2,IM-1
-            IF(VWND(I+1,J).LT.SPVAL.AND.VWND(I-1,J).LT.SPVAL.AND.         &
+            IF(VWND(I+1,J).LT.SPVAL.AND.VWND(I-1,J).LT.SPVAL.AND.              &
      &         UWND(I,J+1).LT.SPVAL.AND.UWND(I,J-1).LT.SPVAL) THEN
               R2DX   = 1./(2.*DX(I,J))
               R2DY   = 1./(2.*DY(I,J))
@@ -244,20 +243,6 @@
               DUDY   = (UWND(I,J+1)-UWND(I,J-1))*R2DY
               UAVG   = 0.25*(UWND(I+1,J)+UWND(I-1,J)                           &
      &               +       UWND(I,J+1)+UWND(I,J-1))
-=======
-       DO J=JSTA_M,JEND_M
-        JMT2=JM/2+1
-        TPHI=(J-JMT2)*(DYVAL/gdsdegr)*DTR
-        DO I=2,IM-1
-         IF(VWND(I+1,J).LT.SPVAL.AND.VWND(I-1,J).LT.SPVAL.AND.         &
-     &      UWND(I,J+1).LT.SPVAL.AND.UWND(I,J-1).LT.SPVAL) THEN          
-          R2DX   = 1./(2.*DX(I,J))
-          R2DY   = 1./(2.*DY(I,J))
-          DVDX   = (VWND(I+1,J)-VWND(I-1,J))*R2DX
-          DUDY   = (UWND(I,J+1)-UWND(I,J-1))*R2DY
-	  UAVG=0.25*(UWND(I+1,J)+UWND(I-1,J)                           &
-     &              +UWND(I,J+1)+UWND(I,J-1))
->>>>>>> 4eef1e2f
 !  is there a (f+tan(phi)/erad)*u term?
               ABSV(I,J) = DVDX - DUDY + F(I,J) + UAVG*TAN(GDLAT(I,J)*DTR)/ERAD  ! not sure about this???
             END IF
@@ -265,11 +250,11 @@
         END DO
 
       ELSE IF (GRIDTYPE == 'E')THEN
-<<<<<<< HEAD
 !$omp parallel do  private(i,j,jmt2,tphi,r2dx,r2dy,dvdx,dudy,uavg)
         DO J=JSTA_M,JEND_M
           JMT2 = JM/2+1
           TPHI = (J-JMT2)*(DYVAL/1000.)*DTR
+          TPHI = (J-JMT2)*(DYVAL/gdsdegr)*DTR
           DO I=2,IM-1
             IF(VWND(I+IHE(J),J) < SPVAL.AND.VWND(I+IHW(J),J) < SPVAL .AND.   &
      &         UWND(I,J+1) < SPVAL     .AND.UWND(I,J-1) < SPVAL) THEN
@@ -279,54 +264,25 @@
               DUDY   = (UWND(I,J+1)-UWND(I,J-1))*R2DY
               UAVG   = 0.25*(UWND(I+IHE(J),J)+UWND(I+IHW(J),J)                 &
      &               +       UWND(I,J+1)+UWND(I,J-1))
-=======
-       DO J=JSTA_M,JEND_M
-        JMT2=JM/2+1
-        TPHI=(J-JMT2)*(DYVAL/gdsdegr)*DTR
-        DO I=2,IM-1
-	 IF(VWND(I+IHE(J),J).LT.SPVAL.AND.VWND(I+IHW(J),J).LT.SPVAL    &
-     &      .AND.UWND(I,J+1).LT.SPVAL.AND.UWND(I,J-1).LT.SPVAL) THEN          
-          R2DX   = 1./(2.*DX(I,J))
-          R2DY   = 1./(2.*DY(I,J))
-	  DVDX   = (VWND(I+IHE(J),J)-VWND(I+IHW(J),J))*R2DX
-          DUDY   = (UWND(I,J+1)-UWND(I,J-1))*R2DY
-	  UAVG=0.25*(UWND(I+IHE(J),J)+UWND(I+IHW(J),J)                 &
-     &              +UWND(I,J+1)+UWND(I,J-1))
->>>>>>> 4eef1e2f
 !  is there a (f+tan(phi)/erad)*u term?
               ABSV(I,J) = DVDX - DUDY + F(I,J) + UAVG*TAN(TPHI)/ERAD 
             END IF
           END DO
         END DO
       ELSE IF (GRIDTYPE == 'B')THEN
-<<<<<<< HEAD
         CALL EXCH_F(VWND)
         DO J=JSTA_M,JEND_M
           JMT2 = JM/2+1
-          TPHI = (J-JMT2)*(DYVAL/1000.)*DTR
+          TPHI = (J-JMT2)*(DYVAL/gdsdegr)*DTR
           DO I=2,IM-1         
             R2DX = 1./DX(I,J)
             R2DY = 1./DY(I,J)
-            DVDX = (0.5*(VWND(I,J)+VWND(I,J-1))-0.5*(VWND(I-1,J) &
-                 +       VWND(I-1,J-1)))*R2DX
-           DUDY  = (0.5*(UWND(I,J)+UWND(I-1,J))-0.5*(UWND(I,J-1) &
-                 +       UWND(I-1,J-1)))*R2DY
-           UAVG  = 0.25*(UWND(I-1,J-1)+UWND(I-1,J)+UWND(I,J-1)+UWND(I,J))
-=======
-       CALL EXCH_F(VWND)
-       DO J=JSTA_M,JEND_M
-        JMT2=JM/2+1
-        TPHI=(J-JMT2)*(DYVAL/gdsdegr)*DTR
-        DO I=2,IM-1         
-          R2DX   = 1./DX(I,J)
-          R2DY   = 1./DY(I,J)
-	  DVDX=(0.5*(VWND(I,J)+VWND(I,J-1))-0.5*(VWND(I-1,J) &
-	       +VWND(I-1,J-1)))*R2DX
-	  DUDY=(0.5*(UWND(I,J)+UWND(I-1,J))-0.5*(UWND(I,J-1) &
-	       +UWND(I-1,J-1)))*R2DY
-	  UAVG=0.25*(UWND(I-1,J-1)+UWND(I-1,J)                 &
-     &              +UWND(I,J-1)+UWND(I,J))
->>>>>>> 4eef1e2f
+            DVDX = (0.5*(VWND(I,J)+VWND(I,J-1))-0.5*(VWND(I-1,J)               &
+     &           +       VWND(I-1,J-1)))*R2DX
+            DUDY = (0.5*(UWND(I,J)+UWND(I-1,J))-0.5*(UWND(I,J-1)               &
+     &           +       UWND(I-1,J-1)))*R2DY
+            UAVG = 0.25*(UWND(I-1,J-1)+UWND(I-1,J)                             &
+     &           +       UWND(I,  J-1)+UWND(I,  J))
 !  is there a (f+tan(phi)/erad)*u term?
            ABSV(I,J) = DVDX - DUDY + F(I,J) + UAVG*TAN(TPHI)/ERAD 
           END DO
