!> @file
<<<<<<< HEAD
!
!> SUBPROGRAM:    CALDRG      COMPUTE DRAG COEFFICIENT
!!   PRGRMMR: TREADON         ORG: W/NP2      DATE: 93-09-01
!!     
!! ABSTRACT:  THIS ROUTINE COMPUTES A SURFACE LAYER DRAG
!!   COEFFICIENT USING EQUATION (7.4.1A) IN "AN INTRODUCTION
!!   TO BOUNDARY LAYER METEOROLOGY" BY STULL (1988, KLUWER
!!   ACADEMIC PUBLISHERS).
!!     
!! PROGRAM HISTORY LOG:
!!   93-09-01  RUSS TREADON
!!   98-06-15  T BLACK - CONVERSION FROM 1-D TO 2-D
!!   00-01-04  JIM TUCCILLO - MPI VERSION           
!!   02-01-15  MIKE BALDWIN - WRF VERSION
!!   05-02-22 H CHUANG - ADD WRF NMM COMPONENTS 
!!   21-09-02  Bo Cui  - Decompose UPP in X direction
!!     
!! USAGE:    CALL CALDRG(DRAGCO)
!!   INPUT ARGUMENT LIST:
!!     NONE     
!!
!!   OUTPUT ARGUMENT LIST: 
!!     DRAGCO   - SURFACE LAYER DRAG COEFFICIENT
!!     
!!   OUTPUT FILES:
!!     NONE
!!     
!!   SUBPROGRAMS CALLED:
!!     UTILITIES:
!!       NONE
!!     LIBRARY:
!!       COMMON   - LOOPS
!!                  SRFDSP
!!                  PVRBLS
!!     
!!   ATTRIBUTES:
!!     LANGUAGE: FORTRAN 90
!!     MACHINE : CRAY C-90
!!
=======
!> @brief Subroutine that computes drag cofficient.
!     
!> This rountine computes a surface layer drag coefficient using
!> equation (7.4.1A) in "An introduction to boundary layer
!> meteorology" by Stull (1988, Kluwer Academic Publishers).
!>     
!> @param[out] DRAGCO surface layer drag coefficient
!>
!> Program history
!> - 93-09-01  Russ Treadon
!> - 98-06-15  T Black - Conversion from 1-D to 2-D
!> - 00-01-04  Jim Tuccillo - MPI version           
!> - 02-01-15  Mike Baldwin - WRF version
!> - 05-02-22  H Chuang - Add WRF NMM components 
!>
!> @author Russ Treadon W/NP2 @date 1993-09-01
>>>>>>> f46b6090
      SUBROUTINE CALDRG(DRAGCO)

!     
!
      use vrbls3d, only: uh, vh
      use vrbls2d, only: uz0, vz0, ustar, u10, v10
      use masks, only: lmh
      use params_mod, only: d00, d50, d25
      use ctlblk_mod, only: jsta, jend, jsta_m, jend_m, modelname, spval, im, jm,  &
                            jsta_2l, jend_2u, ista, iend, ista_m, iend_m, ista_2l, iend_2u
      use gridspec_mod, only: gridtype
!- - - - - - - - - - - - - - - - - - - - - - - - - - - - - - - - - - - -
      implicit none
!
!     INCLUDE/SET PARAMETERS.
!     
!     DECLARE VARIABLES.
      REAL,intent(inout) ::  DRAGCO(ista_2l:iend_2u,jsta_2l:jend_2u)
      INTEGER IHE(JM),IHW(JM)
      integer I,J,LHMK,IE,IW,LMHK
      real UBAR,VBAR,WSPDSQ,USTRSQ,SUMU,SUMV,ULMH,VLMH,UZ0H,VZ0H
!     
!********************************************************************
!     START CALDRG HERE.
!     
!     INITIALIZE DRAG COEFFICIENT ARRAY TO ZERO.
!     
!$omp parallel do private(i,j)
      DO J=JSTA,JEND
        DO I=ISTA,IEND
!          DRAGCO(I,J) = D00
          DRAGCO(I,J) = 0.0 

        ENDDO
      ENDDO
!

      IF(gridtype=='A')THEN 
       DO J=JSTA,JEND
       DO I=ISTA,IEND
!     

       IF (USTAR(I,J) /= SPVAL) THEN

!        LMHK=NINT(LMH(I,J))
!     
!        COMPUTE A MEAN MASS POINT WIND SPEED BETWEEN THE
!        FIRST ATMOSPHERIC ETA LAYER AND Z0.  ACCORDING TO
!        NETCDF OUTPUT, UZ0 AND VZ0 ARE AT MASS POINTS. (MEB 6/11/02)
!
!        UBAR=D50*(UH(I,J,LMHK)+UZ0(I,J))
!        VBAR=D50*(VH(I,J,LMHK)+VZ0(I,J))
!        WSPDSQ=UBAR*UBAR+VBAR*VBAR

! dong use 10m wind
         WSPDSQ=U10(I,J)*U10(I,J)+V10(I,J)*V10(I,J)
!     
!        COMPUTE A DRAG COEFFICIENT.
!
        USTRSQ=USTAR(I,J)*USTAR(I,J)
        IF(WSPDSQ > 1.0) DRAGCO(I,J)=USTRSQ/WSPDSQ

       END IF
       ENDDO
       ENDDO
      ELSE IF(gridtype=='E')THEN
      
       DO J=JSTA_M,JEND_M
        IHE(J)=MOD(J+1,2)
        IHW(J)=IHE(J)-1
       ENDDO
       
       DO J=JSTA_M,JEND_M
       DO I=ISTA_M,IEND_M
!
!        COMPUTE A MEAN MASS POINT WIND IN THE
!        FIRST ATMOSPHERIC ETA LAYER.
!
        LMHK=NINT(LMH(I,J))
        IE=I+IHE(J)
        IW=I+IHW(J)
        SUMU=UH(IE,J,LMHK)+UH(IW,J,LMHK)+UH(I,J-1,LMHK)          &
          +UH(I,J+1,LMHK)
        SUMV=VH(IE,J,LMHK)+VH(IW,J,LMHK)+VH(I,J-1,LMHK)          &
          +VH(I,J+1,LMHK)
        ULMH=D25*SUMU
        VLMH=D25*SUMV
!
!        COMPUTE A MEAN MASS POINT WIND AT HEIGHT Z0.
!
        UZ0H=D25*(UZ0(IE,J)+UZ0(IW,J)+UZ0(I,J-1)+UZ0(I,J+1))
        VZ0H=D25*(VZ0(IE,J)+VZ0(IW,J)+VZ0(I,J-1)+VZ0(I,J+1))
!
!        COMPUTE A MEAN MASS POINT WIND SPEED BETWEEN THE
!        FIRST ATMOSPHERIC ETA LAYER AND Z0.
!
        UBAR=D50*(ULMH+UZ0H)
        VBAR=D50*(VLMH+VZ0H)
        WSPDSQ=UBAR*UBAR+VBAR*VBAR
!jjt  WSPDSQ=MIN(WSPDSQ,0.1)
!
!        COMPUTE A DRAG COEFFICIENT.
!
        USTRSQ=USTAR(I,J)*USTAR(I,J)
        IF(WSPDSQ > 1.0E-6)DRAGCO(I,J)=USTRSQ/WSPDSQ
!
       END DO
       END DO
      ELSE IF(gridtype=='B')THEN 
       DO J=JSTA_M,JEND_M
       DO I=ISTA_M,IEND_M
!
!        COMPUTE A MEAN MASS POINT WIND IN THE
!        FIRST ATMOSPHERIC ETA LAYER.
!
        LMHK=NINT(LMH(I,J))
        IE=I
        IW=I-1
        SUMU=UH(IE,J,LMHK)+UH(IW,J,LMHK)+UH(I,J-1,LMHK)          &
          +UH(IW,J-1,LMHK)
        SUMV=VH(IE,J,LMHK)+VH(IW,J,LMHK)+VH(I,J-1,LMHK)          &
          +VH(IW,J-1,LMHK)
        ULMH=D25*SUMU
        VLMH=D25*SUMV
!
!        COMPUTE A MEAN MASS POINT WIND AT HEIGHT Z0.
!
! NEMS-NMMB is now putting uz0 and vz0 on mass points to save double interpolation time in
! the model
        IF(MODELNAME == 'NMM')THEN
          UZ0H=UZ0(I,J)
          VZ0H=VZ0(I,J)
        ELSE   
          UZ0H=D25*(UZ0(IE,J)+UZ0(IW,J)+UZ0(I,J-1)+UZ0(IW,J-1))
          VZ0H=D25*(VZ0(IE,J)+VZ0(IW,J)+VZ0(I,J-1)+VZ0(IW,J-1))
        END IF  
!
!        COMPUTE A MEAN MASS POINT WIND SPEED BETWEEN THE
!        FIRST ATMOSPHERIC ETA LAYER AND Z0.
!
        UBAR=D50*(ULMH+UZ0H)
        VBAR=D50*(VLMH+VZ0H)
        WSPDSQ=UBAR*UBAR+VBAR*VBAR
!jjt  WSPDSQ=MIN(WSPDSQ,0.1)
!
!        COMPUTE A DRAG COEFFICIENT.
!
        USTRSQ=USTAR(I,J)*USTAR(I,J)
        IF(WSPDSQ > 1.0E-6)DRAGCO(I,J)=USTRSQ/WSPDSQ
!
       END DO
       END DO
      ELSE 
      
!$omp parallel do private(i,j)
        DO J=JSTA,JEND
          DO I=ISTA,IEND
            DRAGCO(I,J) = SPVAL
          ENDDO
        ENDDO

      END IF 
!     
!     END OF ROUTINE.
!     
      RETURN
      END<|MERGE_RESOLUTION|>--- conflicted
+++ resolved
@@ -1,45 +1,4 @@
 !> @file
-<<<<<<< HEAD
-!
-!> SUBPROGRAM:    CALDRG      COMPUTE DRAG COEFFICIENT
-!!   PRGRMMR: TREADON         ORG: W/NP2      DATE: 93-09-01
-!!     
-!! ABSTRACT:  THIS ROUTINE COMPUTES A SURFACE LAYER DRAG
-!!   COEFFICIENT USING EQUATION (7.4.1A) IN "AN INTRODUCTION
-!!   TO BOUNDARY LAYER METEOROLOGY" BY STULL (1988, KLUWER
-!!   ACADEMIC PUBLISHERS).
-!!     
-!! PROGRAM HISTORY LOG:
-!!   93-09-01  RUSS TREADON
-!!   98-06-15  T BLACK - CONVERSION FROM 1-D TO 2-D
-!!   00-01-04  JIM TUCCILLO - MPI VERSION           
-!!   02-01-15  MIKE BALDWIN - WRF VERSION
-!!   05-02-22 H CHUANG - ADD WRF NMM COMPONENTS 
-!!   21-09-02  Bo Cui  - Decompose UPP in X direction
-!!     
-!! USAGE:    CALL CALDRG(DRAGCO)
-!!   INPUT ARGUMENT LIST:
-!!     NONE     
-!!
-!!   OUTPUT ARGUMENT LIST: 
-!!     DRAGCO   - SURFACE LAYER DRAG COEFFICIENT
-!!     
-!!   OUTPUT FILES:
-!!     NONE
-!!     
-!!   SUBPROGRAMS CALLED:
-!!     UTILITIES:
-!!       NONE
-!!     LIBRARY:
-!!       COMMON   - LOOPS
-!!                  SRFDSP
-!!                  PVRBLS
-!!     
-!!   ATTRIBUTES:
-!!     LANGUAGE: FORTRAN 90
-!!     MACHINE : CRAY C-90
-!!
-=======
 !> @brief Subroutine that computes drag cofficient.
 !     
 !> This rountine computes a surface layer drag coefficient using
@@ -56,7 +15,6 @@
 !> - 05-02-22  H Chuang - Add WRF NMM components 
 !>
 !> @author Russ Treadon W/NP2 @date 1993-09-01
->>>>>>> f46b6090
       SUBROUTINE CALDRG(DRAGCO)
 
 !     
